--- conflicted
+++ resolved
@@ -24,11 +24,7 @@
 - Improved wavelength solution for Gemini-Nort E2V detector
 - Keck/DEIMOS now uses gain/RN values measured periodically by WMKO
 - Add bok_bc 300 grating template
-<<<<<<< HEAD
-- Adeed more flexible quicklook that can handle dithering.
-=======
 - Added more flexible quicklook that can handle dithering.
->>>>>>> 8c96f91e
 - Expose exposure time scaling for dark frames as an image processing
   parameter, and set the default behavior to ignore any difference in
   exposure time.  Also fixes a bug in the variance calculation.
