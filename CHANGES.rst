1.13.1dev (6 June 2023)
------------------------

- Add support for Gemini/GNIRS (IFU)
- Added a script to convert a wavelength solution into something that can be placed in the reid archive.
- Hotfix for GTC/OSIRIS lamp list
- Hotfix for Arc1D stats annotations on the QA
- Hotfix for metadata (correctly set config_independent frames when multiple configurations are being setup)
- Hotfix for rebin (speed-up and conserves flux)
- Hotfix for skysub regions GUI that used np.bool
- Hotfix to stop pypeit_setup from crashing on data from lbt_luci1, lbt_luci2, magellan_fire,
  magellan_fire_long, p200_tspec, or vlt_sinfoni.
- Adds Keck/ESI to PypeIt
- Instrumental FWHM map is calculated and output in ``Calibrations`` and ``spec1d`` files.
- Adds Keck/ESI to PypeIt
- Add MDM/Modspec spectrograph
<<<<<<< HEAD
- Improvements to wavelength grids and masking in coadd routines.
- Fixed a bug in echelle coadding where the wrong coadded spectra were being
  used in final stacks.
- Sensitivity function models can now be computed relative to the blaze
  spectrum.
- Refactored coadding routines to work with lists to support coadding data from
  different setups.
- Changes to how masking is dealt with in extraction to fix a bug in how masks
  were being treated for echelle data
- Various fixes and changes required to add more support for Keck/HIRES and JWST


=======
- Store user-generated wavelength solution in pypeit cache
>>>>>>> 670eacb3

1.13.0 (2 June 2023)
--------------------

- Implemented a resample algorithm when generating datacubes
- Hotfix to docs to ensure pypeit_loaders api doc is generated
- Allow user control of the local sky subtraction window
- Deprecate use of python 3.8 with PypeIt, allow python 3.11
- Make pypeit_show_2dspec (somewhat) backwards compatible.
- Hotfix for KCWI when using alignment (aka ContBars) frames for the astrometric correction.
- Sensitivity function masking and output updates
- Fixed a bug in the `variance_model` calculation for combined images.
- Added the possibility to use dither offsets saved in the header of the science frames for
  coadding 2D spectra (``dithoff`` must be part of the spectrograph metadata).
- Calibration group numbers can now be anything, as long as there are no more
  than 63 unique integers.
- Removed use of the term "master", renamed to calibration frames/files.
  Default output directory for calibration frames is now ``Calibrations``.
  Calibration frames renamed; e.g., ``MasterArc`` is now ``Arc``.
- Calibration frame naming now done via ``calibframe.CalibFrame`` class.
- Start to deprecate use of ``os.path`` in favor of ``pathlib``
- Deprecated ``pypeit_parse_calib_id`` script, but improved the ``.calib`` file
  provided by ``pypeit_setup``.  The ``.calib`` file is now always written, and
  provides a direct association between input raw files and output calibration
  files.  Discussed in new docs.
- The ``'calib'`` column is now always added to the pypeit file, regardless of
  whether or not you also request the ``'comb_id'`` and ``'bkg_id'`` columns.
- Names of associated calibration frames now written to ``spec2d`` file headers.
- Added the option to disable strict version checking for 1d coadds.
- Major quicklook updates.  ql_multislit.py temporarily deprecated.
- Improve speed in ginga visualization of traces and added
  `pypeit_chk_tilts`. Note that this script uses an update
  of the tilts datamodel, so it will not work on older reductions.
- Updates to reduction parameters for LDT/DeVeny

1.12.2 (29 Mar 2023)
--------------------

- Gemini/GMOS mask design slurping and usage
- New GMOS wavelength solution
- Added NIRES tutorial doc
- reid_arxiv templates for all MMTO Blue Channel gratings and for MMTO Binospec G600 and G1000
- Various bug fixes and enhancements to mmt_bluechannel and mmt_binospec support
- Include the S/N of extracted spectra in the SpecObj datamodel
- Added new specutils interface
- Fixed bugs when only performing calibrations and (1) calib groups are all set
  to 'all' or (2) anything other than '0'.
- Added `MASKDEF_OBJMAG` and `MASKDEF_OBJMAG_BAND` in spec1d datamodel.
- Improved NIRES dither pattern parsing and automatic assignment of `comb_id` and `bkg_id`.

1.12.1 (21 Feb 2023)
--------------------

- (Hotfix) Specify sphinx versions to correctly work with
  sphinx_rtd_theme
- (Hotfix) Fixed bug that caused crash of sensfunc routines using
  telluric grids in offline processing
- (Hotfix) Fixed error when showing flats in Ginga when the fine correction is not performed
- Implemented the upgraded GTC/OSIRIS+
- (Hotfix) keymap error when displaying GUIs
- Added support for more NOT/ALFOSC grisms as well as NOT recommended standards
- Implemented the SOAR/Goodman blue 400 grating (setup M1)
- Added support for SOAR/Goodman red 600 grating (setup RED)
- Implemented the SOAR/Goodman (blue) M1 only
- New docs on OneSpec
- Modify install notes to allow python 3.10; python3.8 no longer explicitly supported
- Allow for bad orders during extraction  (without crashing)

1.12.0 (31 Jan 2023)
--------------------

- (Hotfix) Fixed bug that allowed science frames to be assigned to multiple
  instrument configurations
- (Hotfix) Fixed typo related to GitHub download for offline processing
- Started modifications and support for JWST.
- Limit LRISr header crashes
- Added spectral flexure and reference frame corrections for IFU data
- Allow separate sky frame to be used for sky subtraction with IFU data
- Limit the images written to the MasterEdges file to only the trace
  image, mask, and detector.
- Refactor quicklook scripts
- OpenMP link fix
- Enable boxcar_radius for manual extraction
- Prevent flexure crash
- Fixed error with deprecated numpy types
- Improved optimization of bspline c code
- Parse Keck/NIRES dither patterns, similar to MOSFIRE
- Introduce BitMaskArray class to ease use of bitmasks
- Fixed memory hogging by matplotlib when using version >= 3.6.1

1.11.0 (21 Oct 2022)
--------------------

- Add ability for users to specify custom arc line lists for
  wavelength calibration, saved in the user's PypeIt cache
- Added Keck/NIRES frame-typing development doc.
- Now more than one setup can be assigned to the same calibration frame,
  allowing to associate the same calibration frames to different science/standard
  frames, if desired.
- Correctly associate calibrations with science data for MOSFIRE longslit and long2pos masks.
- Automatically assign `comb_id` and `bkg_id` to MOSFIRE science data,
  using the information on the dither pattern.
- Allow verbosity specification for various post-processing command-line scripts.
- Allow for the specification of a specific UVIS extinction file for sensitivity
  function computation and flux calibration.
- Adding Keck/HIRES functionality.
- Restructred coadd2d in order to work with images that have different
sizes.
- Restructured extraction and find_objects classes to work
better with 2d coadds.
- Refactor and general update of documentation

1.10.0 (11 July 2022)
---------------------

- Modify tweak_standard for Mosfire/J2
- Apply find_min_max when clipping the image for object finding
- Mask bad detector regions for global sky flexure calculation
- Detector structure correction included in flatfield calibration
- Apply find_min_max when clipping the image for object finding
- Mask bad detector regions for global sky flexure calculation
- Fixed a bug associated with 2d interpolation of waveimg in extraction.
- Refactor PypeIt input files
- Added wavelength diagnostics to the spec2d output


1.9.1 (13 June 2022)
--------------------

- Hotfix for bug related to downloading from the `reid_arxiv` when using
  the `reidentify` wavelength calibration method.


1.9.0 (31 May 2022)
-------------------

- When using glob to get files in pypeit_setup, added automatic sorting
  so that the default `comb_id` ordering matches the sorted file name.
- Improve Keck/KCWI automatic frame typing.
- Implemented Keck/KCWI flux calibration
- Wavelength templates (OH lines and arc lamps) created for Keck/MOSFIRE
- Mosaic is now available for Keck/DEIMOS too.
- Various package data (e.g., reid_arxiv, sensfunc) are no longer
  distributed via PyPI to reduce package size; introduce mechanisms for
  downloading/caching needed data either at runtime or on demand.
- Save output wavelength calibration from `pypeit_identify` to the cache
  for direct reuse in data reduction.
- The `pypeit_identify` GUI can now toggle between linear and log
  scaling of the arc spectrum flux.
- Improved wavelength solution for Gemini-Nort E2V detector
- Keck/DEIMOS now uses gain/RN values measured periodically by WMKO
- Add bok_bc 300 grating template
- Added more flexible quicklook that can handle dithering.
- Expose exposure time scaling for dark frames as an image processing
  parameter, and set the default behavior to ignore any difference in
  exposure time.  Also fixes a bug in the variance calculation.
- Refactored object finding
- Bug fixes in local sky subtraction and extraction
- Fixed pypeit setup issues due to bad LRIS headers.
- Added support for VLT FORS2 600z grism.
- Added enhancements and fixes for Keck lris red Mark4.
- Fixed a bug in 2d coadding when objects were not being identified.
  Refactored 2d extraction.
- Added code to better parse Gemini/GNIRS dither sequences
- Add spectrograph child for VLT X-SHOOTER UVB arm
- Minor enhancements to `pypeit_identify` GUI
- Refactoring of `pypeit_show_wvcalib` GUI


1.8.1 (23 Feb 2022)
-------------------

- various hotfixes
- Include preliminary support for fluxing with archived SensFunc files
  for DEIMOS.


1.8.0 (12 Feb 2022)
-------------------

- Fixed a bug about how `maskdef_offset` is assigned to each detector
- Changed default behavior for how PypeIt computes `maskdef_offset` for
  DEIMOS.  It now uses by default the stars in the alignment boxes.
- Introduces pypeit_parse_calib_id script
- Refactor manual extraction
- Fixed 2Dcoadd spec bugs for central wavelength dithers.
- GMOS doc updates
- Add 2D wavelength calibration image to MasterFlat output; include
  wavelength calibration in pypeit_chk_flat ginga display.
- Introduce mosaicing
    - `det` arguments can now be tuples with a list of detectors to
      combine into a mosaic.  Mosaics can now be defined in the pypeit
      file using `detnum`; e.g., `detnum=(1,2)` creates a mosaic of
      detectors 1 and 2.
    - The tuples must be one among an allowed set defined by each
      spectrograph class; see `gemini_gmos.py`.
    - `DETECTOR` extensions in output files can now be either a
      `DetectorContainer` object or a `Mosaic` object.  Both are now
      written using `astropy.table.Table` instances.  `Mosaic` objects
      just have more columns.
    - The `otype` of `DataContainer` data-model components can now be a
      tuple of `DataContainer` subclasses indicating that the component
      has an optional type.
    - Added the `one_row_table` class attribute to `DataContainer`,
      which will try to force all the elements of a datamodel into a
      binary table extension with a single row.
    - Started propagation of name changes from, e.g., `DET01` to
      `MSC01`, where the latter indicates the reduction uses the first
      mosaic option for the spectrograph.  Keys for master calibration
      frames are now, e.g., `A_1_DET01` instead of `A_1_01`.
    - Currently only implemented for `gemini_gmos`.
    - During processing, bias and dark images are left as separate
      detector images, whereas all other images are mosaiced for further
      processing.  This means that `RawImage` is now *always* 3D, where
      `PypeItImage` can be either 2D or 3D.
    - Added a `det_img` to `PypeItImage` datamodel to keep track of the
      parent detector for each pixel in a mosaic.
    - Added a `amp_img` to `PypeItImage` datamodel to keep track of the
      parent amplifier for each pixel in a mosaic; this is the result of
      mosaicing the `datasec_img` objects for each detector.
- Improve performance of L.A.Cosmic algorithm:
    - Switch to using ndimage.binary_dilation for growing masked regions
    - Switch to astropy convolution for Laplace convolution
    - Added faster block replication algorithm
    - Fix iteration logic
- Intermediate update to BPM.  Preference given to pulling this from the
  relevant `PypeItImage` calibration image instead of always building it
  from scratch.  That latter complicated things for mosaics.
- First steps toward more robust treatment of saturation.
- Dark counts used for calculating the shot noise now includes measured
  dark images if provided
- `PypeIt` file parameters can now parse sets of tuples; e.g.,
  `detnum=(1,2),(3,4)` should get parsed as `par['detnum'] = [(1,2),
  (3,4)]`.
- `PypeIt.select_detectors` has been moved to `Spectrograph`.
- Update for `LDT/DeVeny` including support for binned data,
  `use_header` for reading arc lamps used from frames, and `reid_arxiv`
  templates for three additional gratings.
- Slurps in and uses slitmask design for Keck/LRIS (limited usage)
- Hotfix for `gemini_gmos` mosaic tracing parameters
- Include sky model in 2nd pass of global sky subtraction (not for IR
  redux).
- Skymask is now computed also for the maskdef_extract objects.
- Added dedicated fwhm and boxcar_radius for maskdef_extract objects.
- Added pypeit_version to the pypeit file header.
- Set DEIMOS `find_fwhm` default to 0.8" in binned pixels.
- Added row-dependent pattern-noise calculation
- Improvements in `pypeit_coadd_2dspec`:
    - `maskdef_id` assigned to each slit
    - Assigning object's name, ra and dec to detected objects is now
      available
    - Force extract of undetected objects is now available
    - `maskdef_offset` can be use as offsets in the coadd
    - Coadding only a specific sets of slits is now possible with the
      parset `--only_slits`
    - If the user inputs a list of offsets, the weights can still be
      computed if a bright object is found, otherwise uniform weigths
      will be used
    - Fixed manual extraction bug
    - Various improvements in the flow of the code
    - spec1d*.txt is now produced also for coadd2d
- Scripts to explore the noise residuals in PypeIt
- Added Coadd2D HOWTO docs
    - Fixes a  bug in echelle object finding
    - Attempt to make the threshold computation for object finding more robust.
    - Fixed a bug in extraction for echelle spectrographs for IR reductions.
    - Tuned up preivious refactor of object finding and extraction classes.
    - Fixed a bug that was introduced in skymask definition.
    - Fixed a bug where negative objects were not being found for IR reductions of standard stars.
- Add template wavelength solution for soar_goodman_red 400_SYZY

1.7.0 (19 Nov 2021)
-------------------

- Introduces pypeit_parse_calib_id script
- Throw a warning if the chosen spectrograph has a header which does not
  match expectation
- Pypeit can now read (currently for Keck DEIMOS only) the list of arc
  lamps from the header and use it for wavelength calibration.
- Allow one to restrict the wavelength range of the arxiv template
- Fixed a bug in HolyGrail that did not allow for sigdetect and rms_wavelength to be
  slit dependent lists.
- Set DEIMOS FWHM default to 10 pixels
- Fixed a bug in HolyGrail that did not allow for sigdetect and
  rms_wavelength to be slit dependent lists.
- Improvements for MOSFIRE:
    - uses slitmask info in the slit edge tracing
    - associates RA, Dec and Object name to each extracted object
    - extracts undetected objects using the predicted position from
      slitmask info
    - uses dither offeset recorded in the header as default
      slitmask_offset, but the user can provide the maskdef_id of a slit
      with a bright object that can trace the offset.
    - improvements in the frame typing
- Implements new Mark4 detector for Keck/LRISr  (aka keck_lris_red_mark4)
- QL script for Keck/DEIMOS
- Implemented flux calibration and grating correction for datacubes.


1.6.0 (1 Oct 2021)
------------------

- Modifications to reduce header crashes
- Added `image_proc.rst` doc, which includes a table with the primary parameters
  that affect the control flow of the image processing.
- Added exptime and units to the PypeItImage data model.
- Made bias subtraction available to the dark image processing (i.e., if people
  request bias subtraction for darks, the bias needs to be passed).  Similarly,
  added dark to the buildimage calls in get_arc and get_tiltimage.
- Streamlining of the operations in pypeit.core.flat.flatfield.
- Digitization noise no longer added to readnoise calculation by default.
- Include "processing error" in error budget.  Accounts for, e.g., readnoise in
  dark image, etc.
- Include error calculation in overscan subtraction.  The error estimate is the
  standard error in the median, which will be an overestimate for the savgol
  method.
- Allow for pinhole and sky frames in buildimage_fromlist.
- In pypeit.images.rawimage.RawImage:
    - Conversion from ADU to counts is now the first step for all processing.
    - Added an `empirical_rn` parameter that allows the users to use the
      overscan region to estimate the detector readnoise for each image
      processed, and this estimation of the readnoise is now in its own method.
    - Subtraction of the dark is now done after the conversion of the image to
      counts.
    - Dark subtraction is now always performed using the tabulated values for
      each detector.  A warning is thrown if the dark frames are provided and
      the measured dark-current from a dark image is more than 50% different
      from the tabulated value.
    - Whether or not you add the shot noise and a noise floor to the variance
      image are now optional and controlled by parameters in ProcessImagesPar.
    - Changes to default ProcessImagesPar parameters: use_specillum = False for
      all frame types; shot_noise = False and noise_floor = 0 for biases; and
      use_overscan=True, use_biasimage=True, noise_floor=0., and mask_cr=True
      for darks.  Adjustments propagated to individual spectrographs.
    - BPM is not recalculated after applying the flat-field correction because
      it is not longer changed by that function.
    - The code keeps track of the image scaling via the flat-field correction,
      and propagates this to the noise model.
    - Compute and save a "base-level variance" that includes readnoise, dark
      current, and processing error as part of the PypeItImage datamodel.
    - Added `base_var` and `img_scale` to the datamodel of PypeItImage, as well
      as the noise_floor and shot_noise booleans.  All of these are used by
      pypeit.core.procimg.variance_model to construct the error model.
    - Added BADSCALE bit to ImageBitMask to track when flat-field corrections
      are <=0.
- Added `update_mask` and `select_flag` methods to PypeItImage as convenience
  methods used to update and extract information from the fullmask bitmask
  attribute.
- CombineImage now re-calculates the variance model using the stacked estimate
  of the counts instead of propagating the estimates from the individual
  exposures.
- CombineImage performs a masked median when combine_method = 'median', and the
  error is the standard error in the median.
- Simplifies stacking of bits in CombineImage.
- Calculation of the variance in processed images separated into two functions,
  pypeit.core.procimg.base_variance and pypeit.core.procimg.variance_model.
  These replace variance_frame.
- Added a "detectors" doc, and an automatically generated table with relevant
  detector parameters (including the dark current) used for instrument.
- Improved fidelity of bspline timing tests using timeit.
- Added inverse variance images to MasterBias and MasterDark frames so that they
  are available for re-use.

1.5.0 (11 Aug 2021)
-------------------

- Doc updates, including reorganization of the installation doc, fluxing and
  telluric docs, and automatic construction of the package dependencies.
- Add new pixelflat_min_wave parameter below which the mspixelflat is set to 1.
- Add `pypeit_install_telluric` and `pypeit_install_ql_masters` scripts.  The
  latter creates a symlink to the directory with the QL masters that will be
  used if the QL_MASTERS environmental variable does not exist.
- Improved `edgetrace.maskdesign_matching` to always return syncronized traces.
- Pypeit can now deal with dithered observations (only for DEIMOS for now), by
  finding the offset of the observed slitmask from the expected position in the design file.
- There are three options the user can use to find the slitmask offset: bright objects,
  selected slit, or alignment boxes.
- Pypeit run object finding for the alignment boxes but it does not extract them.
- `reduce.run` is now split in two methods: `run_objfind` and `run_extraction`.
- There are now 2 loops over the detectors in `pypeit.reduce_exposure`: the first
  one runs calibrations and object finding for all the detectors and the second one
  runs the extraction. In between the two loops, the slitmask offset is computed.
- A script (`get_telescope_offset`) to determine the telescope pointing offsets is
  added to `pypeit/spectrographs/keck_deimos.py`
- Improve SOAR Goodman fluxing


1.4.2 (06 Jul 2021)
-------------------

- Added a common base class for all scripts
- Script methods now included in Sphinx documentation
- Updated `pypeit.scripts.scriptbase.SmartFormatter` to enable wrapping
  long lines and specify lines with a fixed format using `F|`.
- Made `pypeit.core.telluric.Telluric` subclass from
  `pypeit.datamodel.DataContainer`, and added some basic unit tests.
  This led to some changes in the existing datamodel.
- Made `pypeit.sensfunc.SensFunc` subclass from
  `pypeit.datamodel.DataContainer`, and added some basic unit tests.
  This led to some changes in the existing datamodel.
- Allowed `pypeit.datamodel.DataContainer` parsing methods to used
  pseudonyms for HDU extension names and base classes to read the
  datamodels of subclasses.  Both added new keywords that default to
  previous behavior.
- Moved some functions to avoid circular imports
    - `pypeit.coadd1d.OneSpec` -> `pypeit.onespec.OneSpec`
    - `pypeit.core.coadd.get_wave_grid` ->
      `pypeit.core.wavecal.wvutils.get_wave_grid`
    - `pypeit.core.coadd.sensfunc_weights` ->
      `pypeit.sensfunc.sensfunc_weights`
- Add LDT/DeVeny spectrograph
- Add 6440.25A CdI line (LDT/DeVeny)
- Modify SOAR to read their (truly) raw files
- GMOS doc updates


1.4.1 (11 Jun 2021)
-------------------

- Adds SOAR/Goodman red camera
- Update to Gemini-S telescope info
- Make PypeIt ISO 8160 (more) compliant
- Address an Identify bug
- Add blocking filter to DEIMOS config
- NOT/Alfosc updates
- A pair of fixes for shane_kast_red
- Add NTT EFOSC2 spectrograph
- Add standard stars CD-34241 and CD-329927 to esofil
- Add wavelength solution for keck_lris_red 600/10000
- `pypeit_show_2dspec` shows traces of forced extraction and manual
  extraction with different colors
- Updated docs about extraction and DEIMOS
- Implement multi-detector flexure estimates
- Fix error in variance for numpy fitting routines
- Introduce HOWTO for DEIMOS
- Method for slupring in a standard observed and reduced by WMKO


1.4.0 (23 Apr 2021)
-------------------

- Include a fix for when no edges are detected in `EdgeTraceSet` by
  adding the `bound_detector` parameter.  Most instruments have a
  default of `bound_detector = False` meaning that the code will skip
  processing any detector where no slit edges are found.  Some
  instuments set the default to be `bound_detector = True` because the
  slit edges always or often fall off the edge of the detector (i.e.,
  the detector is fully illuminated).  These instruments are currently
  `mmt_mmirs`, `mmt_bluechannel`, `not_alfosc`, and `shane_kast`; note
  that some `gemini_gmos` data in the DevSuite require
  `bound_detector=True`, as well.
- Improved wavelength template for DEIMOS gratings: 600ZD, 830G.
- Added new ArI, KrI, NeI, XeI arc lines.
- PypeIt can now compute arc line FWHM from the lines themselves. This
  is controlled by a new parset, ``fwhm_fromlines``, which is set to
  False by default, except for DEIMOS.
- Added a development document about the DEIMOS wavelength calibration.
- Limit reduction to detectors 3 and 7 when DEIMOS LVM mask is used
  (other detectors are empty)
- Add `pypeit_obslog` script that simple compiles and prints metadata
  from a set of fits files needed by pypeit to run.
- Change `PypeItSetup.from_file_root` to *require* the output path to
  write the vanilla pypeit file.  If no path is provided, the object is
  instatiated without creating any output.
- Fixed bug in sensitivity function code adressing issue #747. Revamped
  sensitivity function completely to compute zeropoints and throughput.
  Enhanced sensfunc.py QA.
- Added MOSFIRE QL script.
- Added support for VLT/SINFONI K 25mas (0.8x0.8 arcsec FOV) platescale
- Updated docs for differencing imaging sky subtraction.
- Added "sky" frametype for difference imaging sky subtraction
  addressing issue # 1068
- Improved and sped up sensitivity function telluric codes.
- Fixed bugs in ArchiveReid automatic wavelength identification.
- Removed numba dependency.
- Improved pypeit_view_fits script.
- Fixed ginga bugs in display.py and added automatic cuts to show_2dspec
- Added latin hypercube sampler to pypeit.utils which is required for
  differential evolution optimizations.
- Improved GMOS R400 wavelength solution
- Turned off GMOS-S binning restriction
- Add GTC OSIRIS spectrograph
- Updates for docs on adding new spectrographs.  And a bok test
- Added a new ``pypeit_collate_1d`` tool to automatically group 1D
  Spectra from multiple files by group and coadd them.
- PypeIt will now add HISTORY keyword entries to FITS files.
- `use_maskdesign` is turned off for DEIMOS LVM masks
- a new parameter `use_user_fwhm` is added in `ExtractionPar` to allow
  the user to set their preferred fwhm
- Improved `slittrace.assign_maskinfo`
- PypeIt can now force extractions of DEIMOS non detected objects at the
  location expected from slitmask design.
- SpecObj and SlitTrace datamodel versions updated

1.3.3 (24 Feb 2021)
-------------------

- (Hotfix) Command-line argument bug in `pypeit_coadd_1dspec` script.
- (Hotfix) Bug fix in `pypeit_obslog` script.
- (Hotfix) X-Shooter bits


1.3.2 (08 Feb 2021)
-------------------

- (Hotfix) Bug in content type of README file that prevented upload to
  PyPI

1.3.1 (01 Feb 2021)
-------------------

- pypeit_chk_wavecalib script
- Option to limit channels shown for pypeit_show_2dspec
- sigdetect on in full_template
- Added new ArI, ArII lines
- Improved 1Dfit QA
- Final wavelength template for DEIMOS 900ZD
- Fix a bug in `pypeit/core/arc.py` and `pypeit/core/wavecal/autoid.py` due
  to the padding to the arc frames
- Added a new XeI line
- Turn off sigma clipping for DEIMOS arc frames.
- Refactor setup.py to use setup.cfg to define package configuration
- Refactor version handling to use setuptools_scm to grab version info from git tags
- Add support for testing within isolated environments via tox
- Refactor CI to use tox to run tests
- Add cron-scheduled tests to CI
- Add tests to CI to cover macos, windows, and conda installations
- Refactor wrapper scripts in bin/ to be entry_points defined in setup.cfg
- Deprecate check_requirements now that dependencies are handled by the installation



1.3.0 (13 Dec 2020)
-------------------

- DATE-OBS, UTC, AMPMODE, and MOSMODE added to metadata for DEIMOS, and
  the first three are now included in the auto-generated pypeit files.
- DEIMOS AMPMODE is now included in the list of metadata used to
  determine the DEIMOS configuration (setup).
- Frames ignored by
  `pypeit.metadata.PypeItMetaData.unique_configurations` used to
  establish the unique configurations are now set by
  `pypeit.spectrographs.spectrograph.Spectrograph.config_independent_frames`.
  These default to 'bias' and 'dark' frames.
- `pypeit.spectrographs.spectrograph.Spectrograph.config_independent_frames`
  can also return a *single* keyword selecting the metadata column used
  to match these frames to a given configuration.  For DEIMOS, this is
  used to match bias and dark frames to a configuration observed on the
  same date.  Currently these frames can only be set to a single
  configuration.
- Added `pypeit.metadata.PypeItMetaData.clean_configurations` that
  ignores frames that cannot be reduced by pypeit, as set by
  `pypeit.spectrographs.spectrograph.Spectrograph.valid_configuration_values`.
  For DEIMOS, this is used to ignore frames that are taken in
  direct-imaging mode or using anything except the B amplifier to read
  the data.  The ignored frames are removed from the metadata table
  (`fitstbl`).
- `update_docs` script now builds the html as well as the api rst files.
  It also prints a pass/fail comment.
- Added tests to `pypeit/tests/test_setups.py` to test that PypeIt
  correctly and automatically identifies frames from multiple DEIMOS
  configurations and that `pypeit.pypeitsetup.PypeItSetup` correctly
  produces separate pypeit files for each configuration.
- Added a development document reporting that PypeIt now satisfies the
  `PD-3` requirement Keck outlined for the DEIMOS PypeIt pipeline.
- Building the docs now dynamically generates an example pypeit and
  sorted file for inclusion in the PypeIt documentation.
- The setup block is now a simple listing of the keywords and values
  used to identify the instrument configuration.
- Refactor identify GUI and improve its docs
- Modest refactoring of templates.py
- Construction of wavelength arxiv files for DEIMOS 1200B and blue 1200G
- Pypeit now adds DEIMOS slits that are expected from the slitmask design
  but not found in the tracing process.
- PypeIt now flags as “BOXSLT” DEIMOS slits that are expected to be
  alignment boxes from slitmask design.
- Added a table with DEIMOS slitmask design and objects info to the
  SlitTraceSet datamodel
- Add support for MMTO Blue Channel Spectrograph
- Add GitHub Actions CI workflow
- Incorporates a procedure to enable GMOS Nod and Shuffle observations
- New GMOS wavelength solutions
- Remove Travis CI config
- General housecleaning of spectrographs
    - Documentation improvements
    - Dynamically builds table of available spectrographs; see
      `pypeit.spectrographs.available_spectrographs`
    - `pypeit.defs` is now deprecated
    - Removed usage from `pypeit.pypmsgs` and moved it to `run_pypeit.py`
    - Many Spectrograph instance attributes are now class attributes; in
      particular, previous instance attribute `spectrograph` is now `name`.
    - Added class attributes that set if the spectrograph is supported and any
      comments for the summary table.
    - `default_pypeit_par` is now a class method, which allows the name of the
      spectrograph to be defined in a single place
    - Valid spectrographs are no longer checked by
      `pypeit.par.pypeitpar.ReduxPar`.  This caused a circular import in the
      new strucuture.  The parameter `par['rdx']['spectrograph']` is virtually
      always checked by `load_spectrograph`, so I don't think this is a
      problem.
- Kastr 300 grating solutions
- Hotfix to include the solutions!
- Improved DEIMOS slitmask design matching
- Assign RA/DEC to DEIMOS extractions
- DEIMOS object RA, Dec, and name returned when running `pypeit_show_1d --list` and saved in
  the .txt file with the list of 1d spectra.
- DEIMOS object name and `maskdef_id` visible in ginga when running `pypeit_show_2d`
- Fix sigma clipping bug!

1.2.0 (15 Oct 2020)
-------------------

- Frame-typing tweaks for DEIMOS
    - Exposure-time ranges removed
    - All frame types now key off OBSTYPE
- Added more detail on citation policy to main page on readthedocs
- Added docs for BitMasks
- Altered scripts interface to allow for dynamically making the help doc
  files
- full spatial/spectral flexure and heliocentric corrections implemented
  for IFU reductions
- optimal weights in datacube generation
- Docs for skysub, extraction, flat fielding
- New skysub options for masking and suppressing local
- Added `pypeit/core/convert_DEIMOSsavfiles.py` to convert .sav files
  into fits files
- Added "amap" and "bmap" fits files in
  `pypeit/data/static_calibs/keck_deimos/` for DEIMOS optical model
- Added `pypeit/core/slitdesign_matching.py` and `maskdesign_matching`
  to `EdgeTraceSet`
- Added ParSet for switching ON the slit-mask design matching. Default
  is ON for `keck_deimos`
- Pypeit registers `maskdef_id` in SlitTraceSet if instrument is
  `keck_deimos`
- Fix assignment bug in fitting bspline

1.1.1 (10 Sep 2020)
-------------------

- (Hotfix) Fluxing doc edits
- (Hotfix) Fix sdist pip installation

1.1.0 (8 Sep 2020)
------------------

- Fixed a bug for IR reductions for cases where only negative object
  traces are identified.  These were accidentally being written to the
  spec1d file.
- Fixed a bug fixes a bug in full_template wavelength reidentification
  for situations where extreme wavelength coverage slits results in
  reidentification with a purely zero-padded array.
- Fixed a bug fixes a bug in full_template wavelength reidentification
  for situations where extreme wavelength coverage slits results in
  reidentification with a purely zero-padded array.
- Fixed another such bug arising from these zero-padded arrays.
- (Hotfix) Deal with chk_calibs test
- Script to generate combined datacubes for IFU data.
- Changed numpy (> 1.18.0) and scipy (> 1.4.0) version requirements
- Allow show2d_spec, chk_edges, chk_flats to load older Spec2DObj
  datamodel versions
- Implemented a plugin kindly provided by the ginga developers to
  display images with a secondary wavelength image WCS.
    - Removes dependency on @profxj's ginga fork, and avoids a bug when
      using WCS image registration in that fork.
    - `pypeit/ginga.py` moved to `pypeit/display/display.py` and ginga
      plugin added to `pypeit/diplay` directory.
    - ginga plugin registered as an entry point in `setup.py`
    - Added a script to check that the plugins are all available.
    - Installation docs updated.  Both `ginga` and `linetools` are now
      installed via pip.
- Deprecated `pypeit/debugger.py` and `pypeit/data/settings`
- Removed h5py as a dependency
- `linetools` is now listed in `pypeit/requirements.txt` until I can
  check if it still causes readthedocs to fail...
- Modify Spec2DObj 2D model for float32 images
- `pypeit.tracepca.TracePCA` and `pypeit.edgetrace.EdgeTraceSet` now
  subclass from `pypeit.datamodel.DataContainer`
- Refactor WaveCalib into a DataContainer
- Refactor fitting + PypeItFit DataContainer
- Coadd2D bug fixes
- Coadd2D without spec1d files
- Coadd2D offsets
- Some Coadd2D docs
- Manual extraction
- Improve LBT/LUCI
- Add MMT/MMIRS
- QL script for Keck/MOSFIRE (beta version)
- Correct det bug in keck_lris
- Modifications to allow for flailing LRISr detector
- Modifications for parse LRIS LAMPS prior to 2010 upgrade
- Added support for P200/DBSP and P200/TripleSpec

1.0.6 (22 Jul 2020)
-------------------

- (Hotfix) Deal with wavecalib crash
- Fix class and version check for DataContainer objects.
- Script to check for calibration files
- No longer require bias frames as default for DEIMOS
- Implement grism19 for NOT/ALFOSC
- Introduced another parameter used to identify box slits, as opposed to
  erroneous "slits" found by the edge tracing algorithms.  Any slit that
  has `minimum_slit_length < length < minimum_slit_length_sci` is
  considered a `BOXSLIT`, any slit with `length < minimum_slit_length`
  is considered a `SHORTSLIT`; the latter are always ignored.
- Introduced order matching code into EdgeTraceSet.
    - This helps fix an issue for GNIRS_10L caused by the orders
      shifting.
    - Introduces two paramters in `EdgeTraceSetPar` to assist the
      matching: `order_match` and `order_offset`
    - Echelle spectrographs should now always have `ech_order` defined
      in the SlitTraceSet object.
    - Removes the need for `Spectrograph.slit2order` and
      `Spectrograph.order_vec`.  Changes propagated, primarily in
      `wavecalib.py`, `autoid.py`, and `reduce.py`.
- Adds in Keck/LRISr with the original detector
- Adds in Keck/LRISb with the FITS format

1.0.5 (23 Jun 2020)
-------------------

- Add median combining code
- Make biasframes median combine by default
- Implemented IFU reduction hooks
- KCWI reduction complete up to spec2D frames
- Implemented new flatfield DataContainer to separate pixelflat and
  illumflat

1.0.4 (27 May 2020)
-------------------

- Add a script (pypeit_flux_setup) for creating fluxing, coadd1d and
  tellfit pypeit files
- Add telluric fitting script, pypeit_tellfit

1.0.3 (04 May 2020)
-------------------

- Add illumflat frametype
- Enable dark image subtraction
- Refactor of Calibrations (remove cache, add get_dark)
- Enable calibration-only run
- Clean up flat, bias handling
- Make re-use masters the default mode of run_pypeit
- Require Python 3.7
- Fixed a bug in NIRES order finding.
- Add NOT/ALFOSC
- Fluxing docs
- Fix flexure and heliocentric bugs
- Identify GUI updates

1.0.2 (30 Apr 2020)
-------------------

- Various doc hotfixes
- wavelength algorithm hotfix, such that they must now generate an entry
  for every slit, bad or good.

1.0.1 (13 Apr 2020)
-------------------

- Various hot fixes

1.0.0 (07 Apr 2020)
-------------------

- Replaces usage of the `tslits_dict` dictionary with
  `pypeit.slittrace.SlitTraceSet` everywhere.  This `SlitTraceSet`
  object is now the main master file used for passing around the slit
  edges once the edges are determined by `EdgeTraceSet`.
- Removes usage of `pypeit.pixels.tslits2mask` and replaces it with
  `pypeit.slittrace.SlitTraceSet.slit_img`.
- Significant changes to flat-fielding control flow.
    - Added `rej_sticky`, `slit_trim`, `slit_pad`, `illum_iter`,
      `illum_rej`, `twod_fit_npoly` parameters to FlatFieldPar.
    - Illumination flat no longer removed if the user doesn't want to
      apply it to the data.  The flat was always created, but all that
      work was lost if the illumination correction wasn't requested.
    - Replaced tweak edges method with a more direct algorithm.
    - `pypeit.core.flat.fit_flat` moved to
      `pypeit.flatfield.FlatField.fit`.
- Reoriented trace images in the `EdgeTraceSet` QA plots.  Added the
  sobel image to the ginga display.
- Added `bspline_profile_qa` for generic QA of a bspline fit.
- Eliminate MasterFrame class
- Masks handled by a DataContainer
- Move DetectorPar into a DataContainer (named DetectorContainer) which
  enables frame-level construction
- Advances to DataContainer (array type checking; nested DataContainers;
  to_master_file)
- Dynamic docs for calibration images
- Every calibration output to disk is help within a DataContainer,
  separate from previous classes.  Exception is WaveCalib (this needsd a
  fit DataContainer first)
- Substantial refactoring of Calibrations
- Add MDM OSMOS spectrograph
- Moved pypeit.core.pydl.bspline into its own module, `pypeit.bspline`
- Introduced C backend functions to speed up bspline fitting
    - now require `extension_helpers` package to build pypeit and
      necessary files/code in `setup.py` to build the C code
    - C functions will be used by default, but code will revert to pure
      python, if there's some problem importing the C module
    - Added tests and pre-cooked data to ensure identical behavior
      between the pure python and C functions.
- Moved some basis function builders to pypeit.core.basis
- Release 1.0 doc
- Lots of new docs
- pypeit_chk_2dslits script
- DataContainer's for specobj, bspline
- Introduction of Spec2DObj, AllSpec2DObj, and OneSpec (for Coadd1D)
- Added bitmask to SlitTraceSet
- Introduced SlitTraceSet.spat_id and its usage throughout the code
- Spatial flexure corrections
    - Significant refactor of flatfield.BuildFlatField.fit()
    - Spatial flexure measuring code
    - PypeItPar control
    - Modifications to SlitTraceSet methods
    - Illumflat generated dynamically with different PypeIt control
    - waveimage generated dynamicall and WaveImage deprecated
- Moved RawImage into ProcessRawImage and renamed the latter to the
  former
- Continued refactoring of Calibrations
- Initial code for syncing SpecObjs across exposures
- Option to ignore profile masking during extraction
- Additional code in DataContainer related to MasterFrames
- Eliminated WaveImage
- Updates to QL scripts
- Lots of new tests



0.13.2 (17 Mar 2020)
--------------------

- Added PypeIt identify GUI script for manual wavelength calibration
- Add bitmask tests and print bitmask names that are invalid when
  exception raised.
- Parameter set keywords now sorted when exported to an rst table.
- Enable user to scale flux of coadded 1D spectrum to a filter magnitude
- Hold RA/DEC as float (decimal degrees) in PypeIt and knock-on effects
- Add more cards to spec1d header output
- Fixes a few sensfunc bugs
- Added template for LRIS 600/7500
- Deal with non-extracted Standard
- docs docs and more docs
- A QA fix too

0.13.1 (07 Mar 2020)
--------------------

- Missed a required merge with master before tagging 0.13.0.

0.13.0 (07 Mar 2020)
--------------------

- Refactored sensitivity function, fluxing, and coadding scripts and
  algorithms.
- Added support for additional near-IR spectrographs.
- Restrict extrapolation in tilt fitting
- Implemented interactive sky region selection

0.12.3 (13 Feb 2020)
--------------------

- Implemented DataContainer
- Added fits I/O methods
- Implemented SlitTraceSet
- Setup of `pypeit.par.pypeitpar` parameter sets should now fault if the
  key is not valid for the given parameter set.  NOTE: The check may
  fail if there are identical keys for different parameter sets.
- Modification to add_sobj() for numpy 18

0.12.2 (14 Jan 2020)
--------------------

- Introduces quick look scripts for MOS and NIRES
- Bumps dependencies including Python 3.7
- Modest refactoring of reduce/extraction/skysub codes
- Refactor of ScienceImage Par into pieces
- Finally dealt with 'random' windowing of Shane_kast_red
- Dynamic namp setting for LRISr when instantiating Spectrograph

0.12.1 (07 Jan 2020)
--------------------

- Hotfixes: np.histogram error in core/coadd1d.py, np.linspace using
  float number of steps in core/wave.py, and sets numpy version to 1.16

0.12.0 (23 Dec 2019)
--------------------

- Implemented MOSFIRE and further implemented NIRSPEC for Y-band
  spectroscopy.
- Fixed bug in coadd2d.
- Add VLT/FORS filters to our database
- Improved DEIMOS frame typing
- Brings Gemini/GMOS into the suite (R400)
- Also an important change for autoid.full_template()
- Fixed trace extrapolation, to fix bugs in object finding. Tweaks to
  object finding algorithm.
- Major improvements to echelle object finding.
- Improved outlier rejection and coefficient fitting in pca_trace
- Major improvements to coadd routines in coadd1d
- Introduced telluric module and telluric correction routines
- Implemented tilt image type which is now a required frame type
- Streamlined and abstracted echelle properties and echelle routine in
  spectrograph classes.
- Revamped 2-d coadding routines and introduced 2-d coadding of
  MultiSlit data
- Improved ginga plotting routines.
- Fixed bug associated with astropy.stats.sigma_clipped_stats when
  astropy.stats.mad_std is used.
- Refactor BPM generation
- Merge raw_image loading with datasec_img and oscansec_img generation
- Sync datasec_img to image in ProcessRawImage
- Started (barely) on a path to having calibration images in counts and
  not ADU
- Refactors GMOS for get_rawimage method
- Enables GMOS overscan subtraction
- Adds R400 wavelength solution for old E2V chip
- Revises simple_calib() method for quick and dirty wavelength
  calibration
- Adds a related show_wvcalib script
- Changes to ech_combspec to better treat filenames
- Fixed bug when bias was set to 'force' which was not bias subtracting
- Implemented changes to vlt_xshooter_nir to now require darks taken
  between flats
- Made flat fielding code a bit more robust against hot pixels at edge
  of orders
- Added pypeit_chk_flat script to view flat images
- Refactored image objects into RawImage, ProcessRawImage, PypeItImage,
  BuildImage
- Moved load() and save() methods from MasterFrame to the individual
  calibration objects
- Converted ArcImage and FlatImages into counts
- Added code to allow for IVAR and RN2 image generation for calibs
- Added several from_master_file() instantiation methods
- Use coadd2d.weighted_combine() to stack calibration images
- Major refactor of slit edge tracing
- Added 'Identify' tool to allow manual identification and calibration
  of an arc spectrum
- Added support for WHT/ISIS
- Added 'Object Tracing' tool to allow interactive object tracing
- Added code of conduct
- Deprecated previous tracing code: `pypeit.traceslits` and
  `pypeit.core.trace_slits`, as well as some functions in
  `pypeit.core.extract` that were replaced by
  `pypeit.core.moment.moment1d` and functions in `pypeit.core.trace`.
- PCA now saved to MasterEdges file; added I/O methods
- Improved CuAr linelists and archives for Gemini wavelength solutions
- New data model for specobj and specobsj objects (spec1d)
- Started some improvements to Coadd2D, TBC
- Allow for the continuum of the arc image to be modeled and subtracted
  when tracing the line-centroid tilts
- Include a mask in the line detection in extracted central arc spectrum
  of each slit/order.  For VLT XShooter NIR, this was needed to ensure
  the sigma calculation didn't include the off-order spectral positions.
- Added a staticmethed to :class:`pypeit.edgetrace.EdgeTraceSet` that
  constructs a ``tslits_dict`` object directly from the Master file.

0.11.0.1
---------

- Add DOI

0.11.0 (22 Jun 2019)
--------------------

- Add magellan_mage, including a new ThAr linelist and an archived
  solution
- Polish several key echelle methods
- Modify create_linelist to default to vacuum
- Update Xshooter, NIRES, and GNIRS
- Refactor ProcessImages into ProcessRawImage, PypeItImage,
  CalibrationImage, ScienceImage, and ImageMask
- Refactor ScienceImage into SciImgStack
- Fix arc tilts bug
- Started an X-Shooter doc and introduced a [process][bias] parameter
- Modified processing steps for bias + overscan subtraction
- Started notes on how to generate a new spectrograph in PypeIt
- Refactoring of reduce to take a ScienceImage object for the images and
  the mask
- Updates to many spectrograph files to put datasec, oscansec in the raw
  frame
- Add find_trim_edge and std_prof_nsigma parameters
- A bit of tuning for MagE
- Fixes for Echelle in fluxspec
- Writes a chosen set of header cards to the spec1D and coadd files
- Updates for FORS2
- Introduced new coadd1d module and some new coadd functinality.
- modified interface to robust_polyfit_djs, robust_optimize, and
  djs_reject.
- Added utility routine cap_ivar for capping the noise level.
- Fixed a bug in optimal extraction which was causing hot pixels when a
  large fraction of the pixels on the object profile were masked.
- Major bug fixes and improvements to echelle object finding. Orders
  which did not cover the entire detector were not being treated
  properly.

0.10.1 (22 May 2019)
--------------------

- Minor bug fix to allow for `None` exposure times when typing frames.

0.10.0 (21 May 2019)
--------------------

- Enable PyPI
- Streamline some of the instantiation at the beginning of
  PypeIt.__init__.
    - Moves the call to default_pypeit_par into config_specific_par.
    - Adds a finalize_usr_build() function to PypeItMetaData to
      consolidate the few opaque steps when finishing the meta data
      build.
- Hack for Kastr
- Turn on Shane Kastb grism wavelength solutions (not tested)
- Started splitting Arc Line Templates Notebook into pieces
- Allows for slice like syntax when defining calibration groups.
- Introduce 'tilt' frame type.  Not used yet.  Everything that's typed
  as an 'arc' is now also typed as a 'tilt'.
- Use matplotlib 'agg' backend to the top-level `__init__.py` to allow
  for running the code under a screen; may need a better approach.
- Numerous doc and style fixes
- Add `master_type` to `MasterFrame` (and derived classes), which is
  used to set the name of the master frame output file.
- Significant edits to `MasterFrame` to streamline IO for derived
  classes.  Lead to significant changes to `Calibrations`.
- Main paths now set in `PypeIt`.
- Allow `connect_to_ginga` to start up the ginga viewer.
- Add a pytest `skipif` that checks if the Cooked directory exists in
  the dev-suite.  Use this to run the tests that only need the raw image
  data or don't need the dev-suite at all.
- Move wavelength calibration save/load out of `pypeit.wavecalib` into
  `pypeit.core.wavecal.waveio.py`
- Rename default directory for calibration masters to `Masters` and
  removed inclusion of spectrograph name.
- Fix oscan sec in read_lris()
- Fix bad return in tracewave.tilts_find_lines()
- Several doc edits
- Fix handling of maskslits
- Fix flexure crashing
- Change `pypeit.spectrographs.spectrograph.get_image_section` to
  *always* return the sections ordered spectral then spatial to match
  the PypeIt convention to match how binning is returned.  Propagated to
  get_datasec_img.
- Changed all functions related to binning to ensure that binning is
  always ordered spectral vs. spatial with the PypeIt convention that
  images have shape (nspec,nspat).  Includes associated documentation.
- Allow `pypeit.bitmask.BitMask` and `pypeit.par.parset.ParSet` to save
  and load from fits file headers.
- Force BitMask definitions in framematch.py and processimages.py to use
  and OrderedDict.  They need to be an OrderedDicts for now to ensure
  that the bits assigned to each key is always the same. As of python
  3.7, normal dict types are guaranteed to preserve insertion order as
  part of its data model. When/if we require python 3.7, we can remove
  this (and other) OrderedDict usage in favor of just a normal dict.
- Changed default for add and rm slits parameters.
- Doc improvements and removal of old, commented methods.
- Edited function that replaces bad columns in images and added tests.
- Added `pypeit.io` with routines to:
    - manipulate `numpy.recarray` objects and converting them into
      `astropy.fits.BinTableHDU` objects.
    - gzip compress a file
    - general parser to pull lists of items from fits headers
- Added metadata to `MasterFrame` objects written to fits files.
- Added `'observed'` option for wavelength reference frame that skips
  any relative motion corrections.

0.9.3 (28 Feb 2019)
-------------------
- Fixed a bug that was introduced when the binning was switched to the
  PypeIt convention.
- Fixed a bug whereby 2d images were not being saved if no objects were
  detected.
- Revamped the naming convention of output files to have the original
  filename in it.

0.9.2 (25 Feb 2019)
-------------------

- Many doc string updates in top level routines (not core)
- Updates to install and cookbook docs
- Continued the process of requiring spectrograph and par in each base
  class
- More doc + cleaning at top level, e.g. base classes
- Eliminates BPM base class
- Hot fix for flatfield;  illumflat was getting divided into the
  pixelflatnrm image
- Implementation of 2d coadds including a script to perform them.
- Fixed bug in extract.fit_profile that was introduced when implementing
  2d coadds
- Polynomial order for object finding is now part of parset.
- Improved X-shooter object tracing by increasing order.
- Improved determination of threshold determination regions for object
  finding.
- Added S/N floor to ivar determination for image procing.
- Reworked master output for traceslits
- Fixed a bug associated with binned images being proc'd incorrectly.
- Fixed master_key outputs in headers to deal with different detectors.
- Modify -c in pypeit_setup to require a setup (or all) be specified
  when writing, e.g. 'all' or 'A,C'
- Generated a new spectrograph child for LRISr in long-slit read-out
  mode (only 2 amps, 1 per detector)
- Require astropy >=3.1  [required for coadding at the least]
- Fixed a circular import which required move qa from wavecal into
  autoid.
- Fixed a bug in LRIS-R that spectrograph which was not using binning
  for wavelength fwhm.
- Updated docs on add/rm slits.
- Fixed and tuned up fluxing script and fluxing routines.
- Introduce sky_sigrej parameter
- Better handling of ManualExtraction
- Add template for LRISr 600/5000 wavelengths
- PYDL LICENSE and licenses folder
- Updates for new Cooked (v1.0)

0.9.1 (4 Feb 2019)
------------------

- Move write method for sensitivity function
- Modify I/O for detnum parameter
- Modify idx code in SpecObj
- Fixed a bug on datatype formatting
- Reworked masteframe and all base classes to be more homogenous so that
  one only ever overloads the save_master and load_master methods.
- Many changes fixes wavecal/autoid.py to make the lines being used
  explicitly clear. This fixed many bugs in the the wavelength fitting
  that were recently introduced.
- Introduced reidentification algorithm for wavelengths and many
  associated algorithms. Reidentification is now the default for
  x-shooter and NIRES. Other changes to the wavelength interface and
  routines to make them more compatible with echelle.
- Tweaked LA cosmics defaults. Add instrument specific parameters in
  spectrograh classes along with routines that check binning and decide
  on best params for LRIS-RED
- Now updating cosmic ray masking after each global sky subtraction
- Major developments for echelle functionality, including object
  wavelengths, and reduction control flow.
- Introduced wavemodel.py to simulate/extract/ID sky and ThAr spectral
  emission lines.
- Significant refactor of tracing slit/edge orders and new docs+tests
- Changed back BPM image to be aligned with datasec *not* the raw image
  shape (without trimming)
- Renabled ability to add user supplied slits
- Miscellaneious echelle-related advances
- PNGs of X-Shooter fits
- Sped up trace plotting in ginga
- Fussed again with how time is handled in PypeIt.  Hopefully the last
  time..
- dispaxis renamed specaxis and dispflip to specflip
- Lots of VLT/X-Shooter development
- Removed a number of files that had been mistakingly added into the
  repo
- Now running on cooked v=0.92
- Allow for multiple paths to be defined in the pypeit file
- Changed the procedure used to identify instrument configurations and
  identify which frames to use when calibrating science exposures.
- Added configurations, calibration groups, and background index to
- Total revamp of Tilts. Arc line tracing significantly improved.
- Fixes to trace_crude_init, trace_fweight, and trace_gweight.
- Many other small bug fixes and modifications particularly in the
  fitting routines.
- Lots of development related to echelle functionality.
- Major enhancements to fitting routines (in utils)
- Make GMOS south works and update OH line lists, and also add LBT/MODS.
- Introduce calib groups
- Removes setup designation.  Largely replaced with master_key
- Refactor Calibrations class to handle new calib groups
- Refactor QA to handle new calib groups
- Refactor tests to handle new calib groups
- Pushed pieces of run_pypeit into the PypeIt class
- Removed future as a dependency
- Change point step size to 50 pixels in show_slits and show_trace for
  major speed up
- Implemented difference imaging for near-IR reductions for both
  Multislit and Echelle
- Fixed a bug in echelle object finding algorithm.
- Fixed bug in object finding associated with defining the background
  level for bright telluric standards and short slits.
- Implemented using standard stars as crutches for object tracing.
- Reworked the implementation of reuse_masters in the PypeIt class and
  in the Calibrations class.
- New behavior associated with the -o overwrite feature in run_pypeit.
  User prompting feature has been disabled. Existing science files will
  not be re-created unless the -o option is set.
- Fixed a bug where local sky subtraction was crashing when all the
  pixels get masked.
- Nearly resurrected simple_calib
- New method to build the fitstbl of meta data
- Refactor handling of meta data including a data model defining core
  and additional meta data
- Replaces metadata_keys with pypeit_file_keys for output to PypeIt file
- Updates new metadata approach for VLT, Keck, Lick, Gemini instruments
- Remove PypeItSetup call from within PypeIt
- Remove lacosmic specific method in Spectrograph;  replaced with
  config_specific_par
- setup block now required when running on a PypeIt file
- Introduced a new method of determining breakpoint locations for local
  sky subtraction which takes the sampling set by the wavelength tilts
  into account.
- Fixed a major bug in the near-IR difference imaging for the case of
  A-B, i.e. just two images.
- Introduced routines into core.procimg that will be used in 2-d
  co-adding.
- Tweaks to VLT X-SHOOTER spectrograph class to improve reductions.
- Moved methods for imaging processing from scienceimage class to
  processimages class.
- Introduce full_template() method for multi-slit wavelength
  calibrations; includes nsnippet parameter
- Generate full template files for LRIS, DEIMOS, Kastb
- Added a few new Arc lines for DEIMOS in the blue
- Introduce mask_frac_thresh and smash_range parameters for slit
  tracing; modified LRISb 300 defaults
- Updated slit tracing docs
- Introduced --show command in pypeit_chk_edges
- Added echelle specific local_skysub_extract driver.
- Refactored PypeIt and ScienceImage classes and introduced Reduce
  class. ScienceImage now only does proc-ing whereas reduction
  operations are done by Reduce. Reduce is now subclassed in an
  instrument specific way using instantiate_me instead of PypeIt. This
  was necessary to enable using the same reduction functionality for 2d
  coadds.
- Added and improved routines for upcoming coadd2d functionality.
- Fixed bug in weight determination for 1d spectral coadds.
- Major fixes and improvements to Telluric corrections and fluxing
  routines.
- Fluxing now implemented via a script.
- Turned flexure back on for several instruments
- Introduced VLT/FORS2 spectrograph
- Swapped binspec and binspat in parse binning methods
- Extended LRISr 1200_900 arc template
- Modified add/rm slit methods to be spec,spat
- Add an option in coadding to scale the coadded spectrum to a given
  magnitude in a given filter
- Extended DEIMOS 1200G template

0.9.0
-----

- Major refactor to rename most modules and incorporate the PYPIT ->
  PypeIt switch
- Add SlitMask, OpticalModel, and DetectorMap classes.  Implemented
  DEIMOSOpticalModel based on DEEP2 IDL code.
- Improved treatment of large offsets in
  pypeit.core.trace_slits.trace_gweight to be symmetric with
  trace_fweight. Large outlying pixels were breaking object tracing.
- Added thresholding in pypeit.core.tracewave to ensure that tilts are
  never crazy values due to extrapolation of fits which can break sky
  subtraction.
- Turn off 2.7 Travis testing
- Integrated arclines into PypeIt
- Added KDTree algorithm to the wavelength calibration routines
- Modified debug/developer modes
- Update SpecObjs class; ndarray instead of list;  set() method
- Completely revamped object finding, global sky subtraction and local
  sky subtraction with new algorithms.
- Added -s option to run_pypeit for interactive outputs.
- Improved pypeit_show_spec2d script.
- Fixed bug whereby -m --use_master was not being used by run_pypeit
  script.
- Overhaul of general algorithm for wavelength calibration
- Hot fix for bspline + requirements update
- Fixed issue with biases being written to disk as untrimmed.
- Completely reworked flat fielding algorithm.
- Fixed some parsing issues with the .pypeit file for cases where there
  is a whitepsace in the path.
- Implemented interactive plots with the -s option which allow the
  reduction to continue running.
- Modified global sky subtraction significantly to now do a polynomial
  fit. This greatly improves results for large slits.
- Updated loading of spectra and pypeit_show_1dspec script to work with
  new output data model.
- Implemeneted a new peak finding algorithm for arc lines which
  significantly improved wavelength fits.
- Added filtering of saturated arc lines which fixed issues with
  wavelength fits.
- Added algorithms and data files for telluric correction of near-IR
  spectra.
- Revamped flat field roiutine to tweak slit boundaries based on slit
  illumination profile. Reworked calibrations class to accomodate the
  updated slit boundaries and tilts images as well as update the master
  files.
- Include BitMask class from MaNGA DAP.
- Change the way frame types are include in PypeItSetup.fitstbl
- Edited KeckLRISSpectrograph header keywords
- Edited how headers are read from the provided files
- Created metadata.PypeItMetaData class to handle what was previously
  `fitstbl`
- Fussed with date/time driven by GMOS;  date is no longer required in
  `fitstbl`
- Initial work on GMOS;  this is still work-in-progress
- Pushed several arcparam items into the Wavelengths parset
- Series of hacks for when binning is missing from the fitstbl
- CuAr line lists for GMOS
- New option to reduce only 1 det at a time
- Data provided in pypeit file overwrites anything read from the fits
  file headers.
- Filled in fits table reading data for GNIRS
- Demand frametype column in fits table is U8 format
- Further improvements to detect_lines arcline detection algorithm.
- Got rid of arcparam and added info and docs to wavelengths parset.
- Improved and commented autoid.py arclines code.
- Added utilities to wavecalib to compute shift,stretch of two spectra.
- Completely revamped cross-correlation algorithm in wavecalib to give
  roburt results.

0.8.1
-----
- Figuring out how to tag releases

0.8.0
-----

- First major steps on ARMED echelle data reduction pipeline
- APF/Levy and Keck/HIRES implemented
- Updates to blaze function and slit profile fitting
- Initial support for multislit reduction
- Coadding; including docs; and tests
- Now requiring astropy >= v1.3
- raw_input handling for Python 3
- coadd handling of bad input
- coadd bug fix on obj name
- Init local (i.e. object dependent) parameters in coadding
- fix local background logic error in slit masking
- Refactor QA PDF to PNG+HTML
- Add nminima object finding
- Add new parameters for object finding, reduce specific detectors
- Add slit profile QA
- Begin writing header (e.g. RA/DEC) info to spec1d files
- Fix bug in applying BPM for finding slit edges
- Update Ginga hooks
- Enable archiving/loading sensitivity function
- Add new cosmic ray algorithms for coadding (especially pairs of
  spectra)
- Added support for TNG+Dolores long slit spectrograph
- Started removing cython code
- Update line detection algorithm
- Updated flexure and tilt tracing documentation
- Updated docs:added standards.rst, and make a small correction in using
  script pypit_setup in setup.rst
- Fixed travis
- Updated slit trace algorithm
- Improved arc line detection algorithm
- Added functionality for fully automated wavelength calibration with
  arclines
- Switched settings files to allow IRAF style data sections to be
  defined
- Allowed data sections to be extracted from header information
- Significant refactor of routines related to pypit_setup
- Various small improvements, primarly to handle Gemini/GMOS data [not
  yet fully supported in PYPIT]
- Removed majority of cython functionality
- Moved logging to be a package object using the main __init__.py file
- Begin to adhere to PEP8 (mostly)
- setup.py rewritten.  Modeled after
  https://github.com/sdss/marvin/blob/master/setup.py .  Added
  requirements.txt with the package versions required.
- Updates archeck
- Loads NIST arclines from arclines instead of PYPIT
- DEIMOS reduction!
- Bug fix for bspline with bkspace
- Enable loading a sensitivity function with YAML
- Allow for multiple detectors when using `reduce detnum`
- Moved all imports to the start of every file to catch and avoid
  circular imports, removed most `import ... as ...` constructs
- dummy_* removed from arutils as necessary and propagated changes to
  tests
- remove dependency of ararclines functions on slf
- change requirements for astropy to >=1.3.0 so that `overwrite` is
  valid
- include numba in requirements, but actually a requirement of arclines
- Improve cookbook and setup docs
- Faster algorithm for defining object and background regions
- Restore armsgs -d functionality
- Finished cython to python conversions, but more testing needed
- Introduce maskslits array
- Enable multi-slit reduction
- Bug fixes in trace_slits
- Fixes what appears to be a gross error in slit bg_subtraction
  (masking)
- Turns off PCA tilt QA for now [very slow for each slit]
- Several improvements for coadding
- Modify lacosmic to identify tiny CR's
- Enabled writing Arc_fit QA for each slit/order
- Refactored comb_frames
- Refactored load_frames
- Refactored save_master
- Refactored get_datasec_trimmed, get_datasec, pix_to_amp
- Refactored slit_pixels
- Refactored sub_overscan
- Refactored trace_slits (currently named driver_trace_slits) and many
  of its dependencies
- Added parameter trace_slits_medrep for optional smoothing of the trace
  slits image
- Updated a few settings for DEIMOS and LRIS related to tracing slits
- Added a replace_columns() method to arproc.py
- Fixed a bug in new_match_edges()
- Moved tracing docs -> slit_tracing and edited extensively
- Updated docs on DEIMOS, LRIS
- Added the pypit_chk_edges script
- Added BPM for DEIMOS
- Added the code for users to add slits [edgearr_from_users()] but have
  not documented nor made it accessible from the PYPIT file
- Generated tcrude_edgearr() method for using trace crude on the slit
  edges
- Added trace_crude() method that I ported previously for DESI
- Added multi_sync() method for ARMLSD slit synchronization
- Have somewhat deprecated the maxgap method
- Refactored the gen_pixloc() method
- Generate arpixels.py module for holding pixel level algorithms
- Move all methods related to TraceSlits to artraceslits.py
- Introduce the TraceSlits class
- Update armlsd accordingly
- Remove driver_trace_slits and refctor_trace_slits methods
- Making Ginga a true dependency of PYPIT
- Have TraceSlits write/load MasterFrames
- Introduce SetupClass object
- Replace armbase.setup_science() with SetupClass.run()
- Move setup acitivites to inside pypit.py
- doc updates in setup.rst
- Refactor fitsdict -> fitstbl  (variable name not updated everywhere)
- Removed slurped headers from fitsdict (and therefore fitstbl)
- Include SetupClass Notebook
- Move ftype_list from armeta.py to arsort.py
- Bug fix related to fluxing
- Substantial refactor of arsort.py
- Substantial refactor of arsetup.py
- Introduced base-level ProcessImages class
- Introduced abstract MasterFrame class
- Introduced BiasFrame, BPMImage, ArcImage, and TraceImage classes
- Started NormPixelFlat class but have not yet implemented it
- Substantial refactoring of armasters
- Moved arlris, ardeimos to core/
- Moved image processing methods to arprocimg in core/
- Introduced calib_dict to hold calibration frames in armlsd (instead of
  slf)
- Modified ardeimos to load only a single image (if desired)
- Turned off fluxing in this branch;  is 'fixed' in the one that follows
- Moved get_slitid() to artraceslits
- Deprecates ['trace']['combine']['match'] > 0.0 option
- Deprecates ['arc']['combine']['match'] > 0.0 option
- Refactoring of settings and slf out of core methods continues
- Removed _msbias, _msarc, _datasec, _bpix from slf
- New tests and Notebooks
- Introduced FluxSpec class
- Introduce pypit_flux_spec script (and docs)
- Added FluxSpec Notebook
- armlsd has reappeared (momentarily) but is not being used;  it goes
  away again in a future branch
- Added a dict (std_dict) in arms.py to hold standard star extractions
- Reducing standard stars in the main arms loop
- Modified save_1d_spectra to handle loaded SpecObj in addition to
  internally generated ones
- Moved arflux to core and stripped out slf, settings
- Really restricting to nobj when user requests it
- New tests
- Introduces WaveCalib class
- Push ararc.py to core/ after removing slf and settings dependencies
- Further refactor masters including MasterFrame; includes addressing
  previous comment from RC
- Removed armlsd.py again
- Strips wv_calib from ScienceExposure
- Push get_censpec() to ararc.py
- New tests; limited docs
- TraceSlits load method pushed outside the class
- Introduces WaveTilts class
- Significant modification to tilt recipe including deprecation of PCA
- Moved tilt tracing algorithms from artrace.py to artracewave.py in
  core/
- Added 2D Legendre fitting to polyfit2d_general
- New trace slits tilts  settings (for 2D fitting)
- New QA plot
- New pypit_chk_tilts script
- New docs
- New tests
- Introduces FlatField class
- Adds FlatField Notebook, tests
- Pushes flat field algorithms into core/arflat.py
- Main flatfield method broken into a few pieces
- Further refactoring of armasters
- Further refactoring related to settings and ScienceExposure
- WaveImage class
- Strip mswave from ScienceExposure
- New tests
- Push get_calib methods into the individual classes
- Significant refactoring in arms.py followed
- Rename slits_dict -> tslits_dict
- Use tslits_dict in wavetilts.py
- Introduce ScienceImage class
- Substantial refactoring in arms.py followed
- Notebook too
- Reversed exposure/det loops for the (last?) time
- Generated arskysub.py in core/
- Significant portions of arproc.py are now superfluous
- Moved flexure_qa to arwave.py
- Significant refactoring of arsave.py (also moved to core/)
- Removed settings and slf from arspecobj.py
- Refactored trace_objects_in_slit()
- Refactoring of flexure algorithms
- Adds build_crmask() and flat_field() methods to ProcessImages
- Completed the deprecation of arsciexp (RIP)
- Many test updates
- Doc strings improved but no new main docs
- Completed armasters refactor and moved to core/
- Adds bspline_profile() method;  Used here for skysub but will also
  show up in extraction
- Introduces new skysub method;  still a bspline but now the new one
- Adds several methods from the PYDL repository into a pydl.py module
  including bspline Class
- Adds method to generate ximg and edgemask frames
- Adds new trace_slits_trim settings
- Small install edits
- Fixes Travis failure that crept into the previous PR
- Fix bug in bspline
- Adds a demo Notebook for LRISr redux
- Other odds and ends including code flow doc
- Introduce pypit/par and pypit/config directories
- Introduce PypitPar as an initial step toward refactoring the front end
- Final nail in the coffin for cython
- Add API docs
- Add bumpversion
- Adds a demo Notebook for LRISr redux
- Other odds and ends including code flow doc
- Introduce pypit/par and pypit/config directories
- Introduce PypitPar as an initial step toward refactoring the front end
- Move spectrograph specific code into spectrographs/ folder
- Introduces the Spectrographs class
- Introduces the Calibrations class with Notebook
- Bug fix in view_fits script
- Handle no-slits-found condition
- Added NIRES to spectrographs folder
- Fixed logic in ArcImage class related to settings and user settings
- Added user settings to some of the other classes.
- Enabled load_raw_frame to take a negative dispersion axis indicating
  flips.
- Major bug fixed in bspline_profile where it was producing gargabe
  results when breakpoints were being rejected.
- Edits to Spectrograph class
- Removed all use of settings in ARMS and its subsequent calls.  ARMS
  now uses PypitPar and its sub parameter sets
- propagated ParSet changes into run_pypit and pypit_setup
- settings/parameters for pypit now set in the pypit file using a
  configuration parameter set
- rewrote pypit file parser
- Included automatically generated documentation of PypitPar when
  running make html in doc/ directory
- Checked orientation of array correct for DATASEC and OSCANSEC in
  DetectorPar for each Spectrograph
- Add SpecObjs class
- Add from_dict and to_dict methods to pydl bspline and update docs
- Updated from_dict method in pydl bspline

0.7 (2017-02-07)
----------------

This file enters the scene.<|MERGE_RESOLUTION|>--- conflicted
+++ resolved
@@ -14,7 +14,7 @@
 - Instrumental FWHM map is calculated and output in ``Calibrations`` and ``spec1d`` files.
 - Adds Keck/ESI to PypeIt
 - Add MDM/Modspec spectrograph
-<<<<<<< HEAD
+- Store user-generated wavelength solution in pypeit cache
 - Improvements to wavelength grids and masking in coadd routines.
 - Fixed a bug in echelle coadding where the wrong coadded spectra were being
   used in final stacks.
@@ -27,9 +27,7 @@
 - Various fixes and changes required to add more support for Keck/HIRES and JWST
 
 
-=======
-- Store user-generated wavelength solution in pypeit cache
->>>>>>> 670eacb3
+
 
 1.13.0 (2 June 2023)
 --------------------
