0.9.4dev
--------

- Enable PyPI
- Streamline some of the instantiation at the beginning of
  PypeIt.__init__.
    - Moves the call to default_pypeit_par into config_specific_par.
    - Adds a finalize_usr_build() function to PypeItMetaData to
      consolidate the few opaque steps when finishing the meta data
      build.
- Hack for Kastr
- Turn on Shane Kastb grism wavelength solutions (not tested)
- Started splitting Arc Line Templates Notebook into pieces
<<<<<<< HEAD
- Fix oscan sec in read_lris()
- Fix bad return in tracewave.tilts_find_lines()
=======
- Allows for slice like syntax when defining calibration groups.
- Introduce 'tilt' frame type.  Not used yet.  Everything that's typed
  as an 'arc' is now also typed as a 'tilt'.
- Use matplotlib 'agg' backend to the top-level `__init__.py` to allow
  for running the code under a screen; may need a better approach.
- Numerous doc and style fixes
- Add `master_type` to `MasterFrame` (and derived classes), which is
  used to set the name of the master frame output file.
- Significant edits to `MasterFrame` to streamline IO for derived
  classes.  Lead to significant changes to `Calibrations`.
- Main paths now set in `PypeIt`.
- Allow `connect_to_ginga` to start up the ginga viewer.
- Add a pytest `skipif` that checks if the Cooked directory exists in
  the dev-suite.  Use this to run the tests that only need the raw image
  data or don't need the dev-suite at all.
- Move wavelength calibration save/load out of `pypeit.wavecalib` into
  `pypeit.core.wavecal.waveio.py`
- Rename default directory for calibration masters to `Masters` and
  removed inclusion of spectrograph name.
>>>>>>> 0eff697e

0.9.3 (28 Feb 2019)
-------------------
- Fixed a bug that was introduced when the binning was switched to the
  PypeIt convention.
- Fixed a bug whereby 2d images were not being saved if no objects were
  detected.
- Revamped the naming convention of output files to have the original
  filename in it.

0.9.2 (25 Feb 2019)
-------------------

- Many doc string updates in top level routines (not core)
- Updates to install and cookbook docs
- Continued the process of requiring spectrograph and par in each base
  class
- More doc + cleaning at top level, e.g. base classes
- Eliminates BPM base class
- Hot fix for flatfield;  illumflat was getting divided into the
  pixelflatnrm image
- Implementation of 2d coadds including a script to perform them.
- Fixed bug in extract.fit_profile that was introduced when implementing
  2d coadds
- Polynomial order for object finding is now part of parset.
- Improved X-shooter object tracing by increasing order.
- Improved determination of threshold determination regions for object
  finding.
- Added S/N floor to ivar determination for image procing.
- Reworked master output for traceslits
- Fixed a bug associated with binned images being proc'd incorrectly.
- Fixed master_key outputs in headers to deal with different detectors.
- Modify -c in pypeit_setup to require a setup (or all) be specified
  when writing, e.g. 'all' or 'A,C'
- Generated a new spectrograph child for LRISr in long-slit read-out
  mode (only 2 amps, 1 per detector)
- Require astropy >=3.1  [required for coadding at the least]
- Fixed a circular import which required move qa from wavecal into
  autoid.
- Fixed a bug in LRIS-R that spectrograph which was not using binning
  for wavelength fwhm.
- Updated docs on add/rm slits.
- Fixed and tuned up fluxing script and fluxing routines.
- Introduce sky_sigrej parameter
- Better handling of ManualExtraction
- Add template for LRISr 600/5000 wavelengths
- PYDL LICENSE and licenses folder
- Updates for new Cooked (v1.0)

0.9.1 (4 Feb 2019)
------------------

- Move write method for sensitivity function
- Modify I/O for detnum parameter
- Modify idx code in SpecObj
- Fixed a bug on datatype formatting
- Reworked masteframe and all base classes to be more homogenous so that
  one only ever overloads the save_master and load_master methods.
- Many changes fixes wavecal/autoid.py to make the lines being used
  explicitly clear. This fixed many bugs in the the wavelength fitting
  that were recently introduced.
- Introduced reidentification algorithm for wavelengths and many
  associated algorithms. Reidentification is now the default for
  x-shooter and NIRES. Other changes to the wavelength interface and
  routines to make them more compatible with echelle.
- Tweaked LA cosmics defaults. Add instrument specific parameters in
  spectrograh classes along with routines that check binning and decide
  on best params for LRIS-RED
- Now updating cosmic ray masking after each global sky subtraction
- Major developments for echelle functionality, including object
  wavelengths, and reduction control flow.
- Introduced wavemodel.py to simulate/extract/ID sky and ThAr spectral
  emission lines.
- Significant refactor of tracing slit/edge orders and new docs+tests
- Changed back BPM image to be aligned with datasec *not* the raw image
  shape (without trimming)
- Renabled ability to add user supplied slits
- Miscellaneious echelle-related advances
- PNGs of X-Shooter fits
- Sped up trace plotting in ginga
- Fussed again with how time is handled in PypeIt.  Hopefully the last
  time..
- dispaxis renamed specaxis and dispflip to specflip
- Lots of VLT/X-Shooter development
- Removed a number of files that had been mistakingly added into the
  repo
- Now running on cooked v=0.92
- Allow for multiple paths to be defined in the pypeit file
- Changed the procedure used to identify instrument configurations and
  identify which frames to use when calibrating science exposures.
- Added configurations, calibration groups, and background index to
- Total revamp of Tilts. Arc line tracing significantly improved.
- Fixes to trace_crude_init, trace_fweight, and trace_gweight.
- Many other small bug fixes and modifications particularly in the
  fitting routines.
- Lots of development related to echelle functionality.
- Major enhancements to fitting routines (in utils)
- Make GMOS south works and update OH line lists, and also add LBT/MODS.
- Introduce calib groups
- Removes setup designation.  Largely replaced with master_key
- Refactor Calibrations class to handle new calib groups
- Refactor QA to handle new calib groups
- Refactor tests to handle new calib groups
- Pushed pieces of run_pypeit into the PypeIt class
- Removed future as a dependency
- Change point step size to 50 pixels in show_slits and show_trace for
  major speed up
- Implemented difference imaging for near-IR reductions for both
  Multislit and Echelle
- Fixed a bug in echelle object finding algorithm.
- Fixed bug in object finding associated with defining the background
  level for bright telluric standards and short slits.
- Implemented using standard stars as crutches for object tracing.
- Reworked the implementation of reuse_masters in the PypeIt class and
  in the Calibrations class.
- New behavior associated with the -o overwrite feature in run_pypeit.
  User prompting feature has been disabled. Existing science files will
  not be re-created unless the -o option is set.
- Fixed a bug where local sky subtraction was crashing when all the
  pixels get masked.
- Nearly resurrected simple_calib
- New method to build the fitstbl of meta data
- Refactor handling of meta data including a data model defining core
  and additional meta data
- Replaces metadata_keys with pypeit_file_keys for output to PypeIt file
- Updates new metadata approach for VLT, Keck, Lick, Gemini instruments
- Remove PypeItSetup call from within PypeIt
- Remove lacosmic specific method in Spectrograph;  replaced with
  config_specific_par
- setup block now required when running on a PypeIt file
- Introduced a new method of determining breakpoint locations for local
  sky subtraction which takes the sampling set by the wavelength tilts
  into account.
- Fixed a major bug in the near-IR difference imaging for the case of
  A-B, i.e. just two images.
- Introduced routines into core.procimg that will be used in 2-d
  co-adding.
- Tweaks to VLT X-SHOOTER spectrograph class to improve reductions.
- Moved methods for imaging processing from scienceimage class to
  processimages class.
- Introduce full_template() method for multi-slit wavelength
  calibrations; includes nsnippet parameter
- Generate full template files for LRIS, DEIMOS, Kastb
- Added a few new Arc lines for DEIMOS in the blue
- Introduce mask_frac_thresh and smash_range parameters for slit
  tracing; modified LRISb 300 defaults
- Updated slit tracing docs
- Introduced --show command in pypeit_chk_edges
- Added echelle specific local_skysub_extract driver.
- Refactored PypeIt and ScienceImage classes and introduced Reduce
  class. ScienceImage now only does proc-ing whereas reduction
  operations are done by Reduce. Reduce is now subclassed in an
  instrument specific way using instantiate_me instead of PypeIt. This
  was necessary to enable using the same reduction functionality for 2d
  coadds.
- Added and improved routines for upcoming coadd2d functionality.
- Fixed bug in weight determination for 1d spectral coadds.
- Major fixes and improvements to Telluric corrections and fluxing
  routines.
- Fluxing now implemented via a script.
- Turned flexure back on for several instruments
- Introduced VLT/FORS2 spectrograph
- Swapped binspec and binspat in parse binning methods
- Extended LRISr 1200_900 arc template
- Modified add/rm slit methods to be spec,spat
- Add an option in coadding to scale the coadded spectrum to a given
  magnitude in a given filter
- Extended DEIMOS 1200G template

0.9.0
-----

- Major refactor to rename most modules and incorporate the PYPIT ->
  PypeIt switch
- Add SlitMask, OpticalModel, and DetectorMap classes.  Implemented
  DEIMOSOpticalModel based on DEEP2 IDL code.
- Improved treatment of large offsets in
  pypeit.core.trace_slits.trace_gweight to be symmetric with
  trace_fweight. Large outlying pixels were breaking object tracing.
- Added thresholding in pypeit.core.tracewave to ensure that tilts are
  never crazy values due to extrapolation of fits which can break sky
  subtraction. 
- Turn off 2.7 Travis testing
- Integrated arclines into PypeIt
- Added KDTree algorithm to the wavelength calibration routines
- Modified debug/developer modes
- Update SpecObjs class; ndarray instead of list;  set() method
- Completely revamped object finding, global sky subtraction and local
  sky subtraction with new algorithms.
- Added -s option to run_pypeit for interactive outputs.
- Improved pypeit_show_spec2d script. 
- Fixed bug whereby -m --use_master was not being used by run_pypeit
  script.
- Overhaul of general algorithm for wavelength calibration
- Hot fix for bspline + requirements update
- Fixed issue with biases being written to disk as untrimmed. 
- Completely reworked flat fielding algorithm. 
- Fixed some parsing issues with the .pypeit file for cases where there
  is a whitepsace in the path.
- Implemented interactive plots with the -s option which allow the
  reduction to continue running.
- Modified global sky subtraction significantly to now do a polynomial
  fit. This greatly improves results for large slits.
- Updated loading of spectra and pypeit_show_1dspec script to work with
  new output data model.
- Implemeneted a new peak finding algorithm for arc lines which
  significantly improved wavelength fits.
- Added filtering of saturated arc lines which fixed issues with
  wavelength fits. 
- Added algorithms and data files for telluric correction of near-IR
  spectra.
- Revamped flat field roiutine to tweak slit boundaries based on slit
  illumination profile. Reworked calibrations class to accomodate the
  updated slit boundaries and tilts images as well as update the master
  files.
- Include BitMask class from MaNGA DAP.
- Change the way frame types are include in PypeItSetup.fitstbl
- Edited KeckLRISSpectrograph header keywords
- Edited how headers are read from the provided files
- Created metadata.PypeItMetaData class to handle what was previously
  `fitstbl`
- Fussed with date/time driven by GMOS;  date is no longer required in
  `fitstbl`
- Initial work on GMOS;  this is still work-in-progress
- Pushed several arcparam items into the Wavelengths parset
- Series of hacks for when binning is missing from the fitstbl
- CuAr line lists for GMOS
- New option to reduce only 1 det at a time
- Data provided in pypeit file overwrites anything read from the fits
  file headers.
- Filled in fits table reading data for GNIRS
- Demand frametype column in fits table is U8 format
- Further improvements to detect_lines arcline detection algorithm.
- Got rid of arcparam and added info and docs to wavelengths parset. 
- Improved and commented autoid.py arclines code. 
- Added utilities to wavecalib to compute shift,stretch of two spectra. 
- Completely revamped cross-correlation algorithm in wavecalib to give
  roburt results.

0.8.1
-----
- Figuring out how to tag releases

0.8.0
-----

- First major steps on ARMED echelle data reduction pipeline
- APF/Levy and Keck/HIRES implemented
- Updates to blaze function and slit profile fitting
- Initial support for multislit reduction
- Coadding; including docs; and tests
- Now requiring astropy >= v1.3
- raw_input handling for Python 3
- coadd handling of bad input
- coadd bug fix on obj name
- Init local (i.e. object dependent) parameters in coadding
- fix local background logic error in slit masking
- Refactor QA PDF to PNG+HTML
- Add nminima object finding
- Add new parameters for object finding, reduce specific detectors
- Add slit profile QA
- Begin writing header (e.g. RA/DEC) info to spec1d files
- Fix bug in applying BPM for finding slit edges
- Update Ginga hooks
- Enable archiving/loading sensitivity function
- Add new cosmic ray algorithms for coadding (especially pairs of
  spectra)
- Added support for TNG+Dolores long slit spectrograph
- Started removing cython code
- Update line detection algorithm
- Updated flexure and tilt tracing documentation
- Updated docs:added standards.rst, and make a small correction in using
  script pypit_setup in setup.rst
- Fixed travis
- Updated slit trace algorithm
- Improved arc line detection algorithm
- Added functionality for fully automated wavelength calibration with
  arclines
- Switched settings files to allow IRAF style data sections to be
  defined
- Allowed data sections to be extracted from header information
- Significant refactor of routines related to pypit_setup
- Various small improvements, primarly to handle Gemini/GMOS data [not
  yet fully supported in PYPIT]
- Removed majority of cython functionality
- Moved logging to be a package object using the main __init__.py file
- Begin to adhere to PEP8 (mostly)
- setup.py rewritten.  Modeled after
  https://github.com/sdss/marvin/blob/master/setup.py .  Added
  requirements.txt with the package versions required.
- Updates archeck
- Loads NIST arclines from arclines instead of PYPIT
- DEIMOS reduction!
- Bug fix for bspline with bkspace
- Enable loading a sensitivity function with YAML
- Allow for multiple detectors when using `reduce detnum`
- Moved all imports to the start of every file to catch and avoid
  circular imports, removed most `import ... as ...` constructs
- dummy_* removed from arutils as necessary and propagated changes to
  tests
- remove dependency of ararclines functions on slf
- change requirements for astropy to >=1.3.0 so that `overwrite` is
  valid
- include numba in requirements, but actually a requirement of arclines
- Improve cookbook and setup docs
- Faster algorithm for defining object and background regions
- Restore armsgs -d functionality
- Finished cython to python conversions, but more testing needed
- Introduce maskslits array
- Enable multi-slit reduction
- Bug fixes in trace_slits
- Fixes what appears to be a gross error in slit bg_subtraction
  (masking)
- Turns off PCA tilt QA for now [very slow for each slit]
- Several improvements for coadding
- Modify lacosmic to identify tiny CR's
- Enabled writing Arc_fit QA for each slit/order
- Refactored comb_frames
- Refactored load_frames
- Refactored save_master
- Refactored get_datasec_trimmed, get_datasec, pix_to_amp
- Refactored slit_pixels
- Refactored sub_overscan
- Refactored trace_slits (currently named driver_trace_slits) and many
  of its dependencies
- Added parameter trace_slits_medrep for optional smoothing of the trace
  slits image
- Updated a few settings for DEIMOS and LRIS related to tracing slits
- Added a replace_columns() method to arproc.py
- Fixed a bug in new_match_edges()
- Moved tracing docs -> slit_tracing and edited extensively
- Updated docs on DEIMOS, LRIS
- Added the pypit_chk_edges script
- Added BPM for DEIMOS
- Added the code for users to add slits [edgearr_from_users()] but have
  not documented nor made it accessible from the PYPIT file
- Generated tcrude_edgearr() method for using trace crude on the slit
  edges
- Added trace_crude() method that I ported previously for DESI
- Added multi_sync() method for ARMLSD slit synchronization
- Have somewhat deprecated the maxgap method
- Refactored the gen_pixloc() method
- Generate arpixels.py module for holding pixel level algorithms
- Move all methods related to TraceSlits to artraceslits.py
- Introduce the TraceSlits class
- Update armlsd accordingly
- Remove driver_trace_slits and refctor_trace_slits methods
- Making Ginga a true dependency of PYPIT
- Have TraceSlits write/load MasterFrames
- Introduce SetupClass object
- Replace armbase.setup_science() with SetupClass.run()
- Move setup acitivites to inside pypit.py
- doc updates in setup.rst
- Refactor fitsdict -> fitstbl  (variable name not updated everywhere)
- Removed slurped headers from fitsdict (and therefore fitstbl)
- Include SetupClass Notebook
- Move ftype_list from armeta.py to arsort.py
- Bug fix related to fluxing
- Substantial refactor of arsort.py
- Substantial refactor of arsetup.py
- Introduced base-level ProcessImages class
- Introduced abstract MasterFrame class
- Introduced BiasFrame, BPMImage, ArcImage, and TraceImage classes
- Started NormPixelFlat class but have not yet implemented it
- Substantial refactoring of armasters
- Moved arlris, ardeimos to core/
- Moved image processing methods to arprocimg in core/
- Introduced calib_dict to hold calibration frames in armlsd (instead of
  slf)
- Modified ardeimos to load only a single image (if desired)
- Turned off fluxing in this branch;  is 'fixed' in the one that follows
- Moved get_slitid() to artraceslits
- Deprecates ['trace']['combine']['match'] > 0.0 option
- Deprecates ['arc']['combine']['match'] > 0.0 option
- Refactoring of settings and slf out of core methods continues
- Removed _msbias, _msarc, _datasec, _bpix from slf
- New tests and Notebooks
- Introduced FluxSpec class
- Introduce pypit_flux_spec script (and docs)
- Added FluxSpec Notebook
- armlsd has reappeared (momentarily) but is not being used;  it goes
  away again in a future branch
- Added a dict (std_dict) in arms.py to hold standard star extractions
- Reducing standard stars in the main arms loop
- Modified save_1d_spectra to handle loaded SpecObj in addition to
  internally generated ones
- Moved arflux to core and stripped out slf, settings
- Really restricting to nobj when user requests it
- New tests
- Introduces WaveCalib class
- Push ararc.py to core/ after removing slf and settings dependencies
- Further refactor masters including MasterFrame; includes addressing
  previous comment from RC
- Removed armlsd.py again
- Strips wv_calib from ScienceExposure
- Push get_censpec() to ararc.py
- New tests; limited docs
- TraceSlits load method pushed outside the class
- Introduces WaveTilts class
- Significant modification to tilt recipe including deprecation of PCA
- Moved tilt tracing algorithms from artrace.py to artracewave.py in
  core/
- Added 2D Legendre fitting to polyfit2d_general
- New trace slits tilts  settings (for 2D fitting)
- New QA plot
- New pypit_chk_tilts script
- New docs
- New tests
- Introduces FlatField class
- Adds FlatField Notebook, tests
- Pushes flat field algorithms into core/arflat.py
- Main flatfield method broken into a few pieces
- Further refactoring of armasters
- Further refactoring related to settings and ScienceExposure
- WaveImage class
- Strip mswave from ScienceExposure
- New tests
- Push get_calib methods into the individual classes
- Significant refactoring in arms.py followed
- Rename slits_dict -> tslits_dict
- Use tslits_dict in wavetilts.py
- Introduce ScienceImage class
- Substantial refactoring in arms.py followed
- Notebook too
- Reversed exposure/det loops for the (last?) time
- Generated arskysub.py in core/
- Significant portions of arproc.py are now superfluous
- Moved flexure_qa to arwave.py
- Significant refactoring of arsave.py (also moved to core/)
- Removed settings and slf from arspecobj.py
- Refactored trace_objects_in_slit()
- Refactoring of flexure algorithms
- Adds build_crmask() and flat_field() methods to ProcessImages
- Completed the deprecation of arsciexp (RIP)
- Many test updates
- Doc strings improved but no new main docs
- Completed armasters refactor and moved to core/
- Adds bspline_profile() method;  Used here for skysub but will also
  show up in extraction
- Introduces new skysub method;  still a bspline but now the new one
- Adds several methods from the PYDL repository into a pydl.py module
  including bspline Class
- Adds method to generate ximg and edgemask frames
- Adds new trace_slits_trim settings
- Small install edits
- Fixes Travis failure that crept into the previous PR
- Fix bug in bspline
- Adds a demo Notebook for LRISr redux
- Other odds and ends including code flow doc
- Introduce pypit/par and pypit/config directories
- Introduce PypitPar as an initial step toward refactoring the front end
- Final nail in the coffin for cython
- Add API docs
- Add bumpversion
- Adds a demo Notebook for LRISr redux
- Other odds and ends including code flow doc
- Introduce pypit/par and pypit/config directories
- Introduce PypitPar as an initial step toward refactoring the front end
- Move spectrograph specific code into spectographs/ folder
- Introduces the Spectrographs class
- Introduces the Calibrations class with Notebook
- Bug fix in view_fits script
- Handle no-slits-found condition
- Added NIRES to spectrographs folder
- Fixed logic in ArcImage class related to settings and user settings
- Added user settings to some of the other classes.
- Enabled load_raw_frame to take a negative dispersion axis indicating
  flips.
- Major bug fixed in bspline_profile where it was producing gargabe
  results when breakpoints were being rejected.
- Edits to Spectrograph class
- Removed all use of settings in ARMS and its subsequent calls.  ARMS
  now uses PypitPar and its sub parameter sets
- propagated ParSet changes into run_pypit and pypit_setup
- settings/parameters for pypit now set in the pypit file using a
  configuration parameter set
- rewrote pypit file parser
- Included automatically generated documentation of PypitPar when
  running make html in doc/ directory
- Checked orientation of array correct for DATASEC and OSCANSEC in
  DetectorPar for each Spectrograph
- Add SpecObjs class
- Add from_dict and to_dict methods to pydl bspline and update docs
- Updated from_dict method in pydl bspline

0.7 (2017-02-07)
----------------

This file enters the scene.<|MERGE_RESOLUTION|>--- conflicted
+++ resolved
@@ -11,10 +11,6 @@
 - Hack for Kastr
 - Turn on Shane Kastb grism wavelength solutions (not tested)
 - Started splitting Arc Line Templates Notebook into pieces
-<<<<<<< HEAD
-- Fix oscan sec in read_lris()
-- Fix bad return in tracewave.tilts_find_lines()
-=======
 - Allows for slice like syntax when defining calibration groups.
 - Introduce 'tilt' frame type.  Not used yet.  Everything that's typed
   as an 'arc' is now also typed as a 'tilt'.
@@ -34,7 +30,8 @@
   `pypeit.core.wavecal.waveio.py`
 - Rename default directory for calibration masters to `Masters` and
   removed inclusion of spectrograph name.
->>>>>>> 0eff697e
+- Fix oscan sec in read_lris()
+- Fix bad return in tracewave.tilts_find_lines()
 
 0.9.3 (28 Feb 2019)
 -------------------
