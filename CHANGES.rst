--- conflicted
+++ resolved
@@ -5,7 +5,8 @@
 - Fixed a bug about how `maskdef_offset` is assigned to each detector
 - Changed default behavior for how PypeIt computes `maskdef_offset` for DEIMOS.
   It now uses by default the stars in the alignment boxes.
-<<<<<<< HEAD
+- Introduces pypeit_parse_calib_id script
+- Refactor manual extraction
 - Introduce mosaicing
     - `det` arguments can now be tuples with a list of detectors to
       combine into a mosaic.  Mosaics can now be defined in the pypeit
@@ -53,10 +54,6 @@
   (3,4)]`.
 - `PypeIt.select_detectors` has been moved to `Spectrograph`.
 
-=======
-- Introduces pypeit_parse_calib_id script
-- Refactor manual extraction
->>>>>>> 864d9d3e
 
 1.7.0 (19 Nov 2021)
 -------------------
