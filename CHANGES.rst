
<<<<<<< HEAD

0.12.3dev
=======
0.12.4dev
>>>>>>> 2d1905fc
---------


0.12.3 (13 Feb 2019)
--------------------

- Implemented DataContainer
- Added fits I/O methods
- Implemented SlitTraceSet
- Refactored sensitivity function, fluxing, and coadding scripts and
  algorithms.
- Added support for additional near-IR spectrographs.
- Setup of `pypeit.par.pypeitpar` parameter sets should now fault if the
  key is not valid for the given parameter set.  NOTE: The check may
  fail if there are identical keys for different parameter sets.
- Modification to add_sobj() for numpy 18
- Added PypeIt identify GUI script for manual wavelength calibration

0.12.2 (14 Jan 2019)
--------------------

- Introduces quick look scripts for MOS and NIRES
- Bumps dependencies including Python 3.7
- Modest refactoring of reduce/extraction/skysub codes
- Refactor of ScienceImage Par into pieces
- Finally dealt with 'random' windowing of Shane_kast_red
- Dynamic namp setting for LRISr when instantiating Spectrograph

0.12.1 (07 Jan 2019)
--------------------

- Hotfixes: np.histogram error in core/coadd1d.py, np.linspace using
  float number of steps in core/wave.py, and sets numpy version to 1.16

0.12.0 (23 Dec 2019)
--------------------

- Implemented MOSFIRE and further implemented NIRSPEC for Y-band
  spectroscopy.
- Fixed bug in coadd2d.
- Add VLT/FORS filters to our database
- Improved DEIMOS frame typing
- Brings Gemini/GMOS into the suite (R400)
- Also an important change for autoid.full_template()
- Fixed trace extrapolation, to fix bugs in object finding. Tweaks to
  object finding algorithm.
- Major improvements to echelle object finding.
- Improved outlier rejection and coefficient fitting in pca_trace
- Major improvements to coadd routines in coadd1d
- Introduced telluric module and telluric correction routines
- Implemented tilt image type which is now a required frame type
- Streamlined and abstracted echelle properties and echelle routine in
  spectrograph classes.
- Revamped 2-d coadding routines and introduced 2-d coadding of
  MultiSlit data
- Improved ginga plotting routines.
- Fixed bug associated with astropy.stats.sigma_clipped_stats when
  astropy.stats.mad_std is used.
- Refactor BPM generation
- Merge raw_image loading with datasec_img and oscansec_img generation
- Sync datasec_img to image in ProcessRawImage
- Started (barely) on a path to having calibration images in counts and
  not ADU
- Refactors GMOS for get_rawimage method
- Enables GMOS overscan subtraction
- Adds R400 wavelength solution for old E2V chip
- Revises simple_calib() method for quick and dirty wavelength
  calibration
- Adds a related show_wvcalib script
- Changes to ech_combspec to better treat filenames
- Fixed bug when bias was set to 'force' which was not bias subtracting
- Implemented changes to vlt_xshooter_nir to now require darks taken
  between flats
- Made flat fielding code a bit more robust against hot pixels at edge
  of orders
- Added pypeit_chk_flat script to view flat images
- Refactored image objects into RawImage, ProcessRawImage, PypeItImage,
  BuildImage
- Moved load() and save() methods from MasterFrame to the individual
  calibration objects
- Converted ArcImage and FlatImages into counts
- Added code to allow for IVAR and RN2 image generation for calibs
- Added several from_master_file() instantiation methods
- Use coadd2d.weighted_combine() to stack calibration images
- Major refactor of slit edge tracing
- Added 'Identify' tool to allow manual identification and calibration
  of an arc spectrum
- Added support for WHT/ISIS
- Added 'Object Tracing' tool to allow interactive object tracing
- Added code of conduct
- Deprecated previous tracing code: `pypeit.traceslits` and
  `pypeit.core.trace_slits`, as well as some functions in
  `pypeit.core.extract` that were replaced by
  `pypeit.core.moment.moment1d` and functions in `pypeit.core.trace`.
- PCA now saved to MasterEdges file; added I/O methods
- Improved CuAr linelists and archives for Gemini wavelength solutions
- New data model for specobj and specobsj objects (spec1d)
- Started some improvements to Coadd2D, TBC
- Allow for the continuum of the arc image to be modeled and subtracted
  when tracing the line-centroid tilts
- Include a mask in the line detection in extracted central arc spectrum
  of each slit/order.  For VLT XShooter NIR, this was needed to ensure
  the sigma calculation didn't include the off-order spectral positions.
- Added a staticmethed to :class:`pypeit.edgetrace.EdgeTraceSet` that
  construces a ``tslits_dict`` object directly from the Master file.

0.11.0.1
---------

- Add DOI

0.11.0 (22 Jun 2019)
--------------------

- Add magellan_mage, including a new ThAr linelist and an archived
  solution
- Polish several key echelle methods
- Modify create_linelist to default to vacuum
- Update Xshooter, NIRES, and GNIRS
- Refactor ProcessImages into ProcessRawImage, PypeItImage,
  CalibrationImage, ScienceImage, and ImageMask
- Refactor ScienceImage into SciImgStack
- Fix arc tilts bug
- Started an X-Shooter doc and introduced a [process][bias] parameter
- Modified processing steps for bias + overscan subtraction
- Started notes on how to generate a new spectrograph in PypeIt
- Refactoring of reduce to take a ScienceImage object for the images and
  the mask
- Updates to many spectrograph files to put datasec, oscansec in the raw
  frame
- Add find_trim_edge and std_prof_nsigma parameters
- A bit of tuning for MagE
- Fixes for Echelle in fluxspec
- Writes a chosen set of header cards to the spec1D and coadd files
- Updates for FORS2
- Introduced new coadd1d module and some new coadd functinality.
- modified interface to robust_polyfit_djs, robust_optimize, and
  djs_reject.
- Added utility routine cap_ivar for capping the noise level.
- Fixed a bug in optimal extraction which was causing hot pixels when a
  large fraction of the pixels on the object profile were masked.
- Major bug fixes and improvements to echelle object finding. Orders
  which did not cover the entire detector were not being treated
  properly.

0.10.1 (22 May 2019)
--------------------

- Minor bug fix to allow for `None` exposure times when typing frames.

0.10.0 (21 May 2019)
--------------------

- Enable PyPI
- Streamline some of the instantiation at the beginning of
  PypeIt.__init__.
    - Moves the call to default_pypeit_par into config_specific_par.
    - Adds a finalize_usr_build() function to PypeItMetaData to
      consolidate the few opaque steps when finishing the meta data
      build.
- Hack for Kastr
- Turn on Shane Kastb grism wavelength solutions (not tested)
- Started splitting Arc Line Templates Notebook into pieces
- Allows for slice like syntax when defining calibration groups.
- Introduce 'tilt' frame type.  Not used yet.  Everything that's typed
  as an 'arc' is now also typed as a 'tilt'.
- Use matplotlib 'agg' backend to the top-level `__init__.py` to allow
  for running the code under a screen; may need a better approach.
- Numerous doc and style fixes
- Add `master_type` to `MasterFrame` (and derived classes), which is
  used to set the name of the master frame output file.
- Significant edits to `MasterFrame` to streamline IO for derived
  classes.  Lead to significant changes to `Calibrations`.
- Main paths now set in `PypeIt`.
- Allow `connect_to_ginga` to start up the ginga viewer.
- Add a pytest `skipif` that checks if the Cooked directory exists in
  the dev-suite.  Use this to run the tests that only need the raw image
  data or don't need the dev-suite at all.
- Move wavelength calibration save/load out of `pypeit.wavecalib` into
  `pypeit.core.wavecal.waveio.py`
- Rename default directory for calibration masters to `Masters` and
  removed inclusion of spectrograph name.
- Fix oscan sec in read_lris()
- Fix bad return in tracewave.tilts_find_lines()
- Several doc edits
- Fix handling of maskslits
- Fix flexure crashing
- Change `pypeit.spectrographs.spectrograph.get_image_section` to
  *always* return the sections ordered spectral then spatial to match
  the PypeIt convention to match how binning is returned.  Propagated to
  get_datasec_img.
- Changed all functions related to binning to ensure that binning is
  always ordered spectral vs. spatial with the PypeIt convention that
  images have shape (nspec,nspat).  Includes associated documentation.
- Allow `pypeit.bitmask.BitMask` and `pypeit.par.parset.ParSet` to save
  and load from fits file headers.
- Force BitMask definitions in framematch.py and processimages.py to use
  and OrderedDict.  They need to be an OrderedDicts for now to ensure
  that the bits assigned to each key is always the same. As of python
  3.7, normal dict types are guaranteed to preserve insertion order as
  part of its data model. When/if we require python 3.7, we can remove
  this (and other) OrderedDict usage in favor of just a normal dict.
- Changed default for add and rm slits parameters.
- Doc improvements and removal of old, commented methods.
- Edited function that replaces bad columns in images and added tests.
- Added `pypeit.io` with routines to:
    - manipulate `numpy.recarray` objects and converting them into
      `astropy.fits.BinTableHDU` objects.
    - gzip compress a file
    - general parser to pull lists of items from fits headers
- Added metadata to `MasterFrame` objects written to fits files.
- Added `'observed'` option for wavelength reference frame that skips
  any relative motion corrections.

0.9.3 (28 Feb 2019)
-------------------
- Fixed a bug that was introduced when the binning was switched to the
  PypeIt convention.
- Fixed a bug whereby 2d images were not being saved if no objects were
  detected.
- Revamped the naming convention of output files to have the original
  filename in it.

0.9.2 (25 Feb 2019)
-------------------

- Many doc string updates in top level routines (not core)
- Updates to install and cookbook docs
- Continued the process of requiring spectrograph and par in each base
  class
- More doc + cleaning at top level, e.g. base classes
- Eliminates BPM base class
- Hot fix for flatfield;  illumflat was getting divided into the
  pixelflatnrm image
- Implementation of 2d coadds including a script to perform them.
- Fixed bug in extract.fit_profile that was introduced when implementing
  2d coadds
- Polynomial order for object finding is now part of parset.
- Improved X-shooter object tracing by increasing order.
- Improved determination of threshold determination regions for object
  finding.
- Added S/N floor to ivar determination for image procing.
- Reworked master output for traceslits
- Fixed a bug associated with binned images being proc'd incorrectly.
- Fixed master_key outputs in headers to deal with different detectors.
- Modify -c in pypeit_setup to require a setup (or all) be specified
  when writing, e.g. 'all' or 'A,C'
- Generated a new spectrograph child for LRISr in long-slit read-out
  mode (only 2 amps, 1 per detector)
- Require astropy >=3.1  [required for coadding at the least]
- Fixed a circular import which required move qa from wavecal into
  autoid.
- Fixed a bug in LRIS-R that spectrograph which was not using binning
  for wavelength fwhm.
- Updated docs on add/rm slits.
- Fixed and tuned up fluxing script and fluxing routines.
- Introduce sky_sigrej parameter
- Better handling of ManualExtraction
- Add template for LRISr 600/5000 wavelengths
- PYDL LICENSE and licenses folder
- Updates for new Cooked (v1.0)

0.9.1 (4 Feb 2019)
------------------

- Move write method for sensitivity function
- Modify I/O for detnum parameter
- Modify idx code in SpecObj
- Fixed a bug on datatype formatting
- Reworked masteframe and all base classes to be more homogenous so that
  one only ever overloads the save_master and load_master methods.
- Many changes fixes wavecal/autoid.py to make the lines being used
  explicitly clear. This fixed many bugs in the the wavelength fitting
  that were recently introduced.
- Introduced reidentification algorithm for wavelengths and many
  associated algorithms. Reidentification is now the default for
  x-shooter and NIRES. Other changes to the wavelength interface and
  routines to make them more compatible with echelle.
- Tweaked LA cosmics defaults. Add instrument specific parameters in
  spectrograh classes along with routines that check binning and decide
  on best params for LRIS-RED
- Now updating cosmic ray masking after each global sky subtraction
- Major developments for echelle functionality, including object
  wavelengths, and reduction control flow.
- Introduced wavemodel.py to simulate/extract/ID sky and ThAr spectral
  emission lines.
- Significant refactor of tracing slit/edge orders and new docs+tests
- Changed back BPM image to be aligned with datasec *not* the raw image
  shape (without trimming)
- Renabled ability to add user supplied slits
- Miscellaneious echelle-related advances
- PNGs of X-Shooter fits
- Sped up trace plotting in ginga
- Fussed again with how time is handled in PypeIt.  Hopefully the last
  time..
- dispaxis renamed specaxis and dispflip to specflip
- Lots of VLT/X-Shooter development
- Removed a number of files that had been mistakingly added into the
  repo
- Now running on cooked v=0.92
- Allow for multiple paths to be defined in the pypeit file
- Changed the procedure used to identify instrument configurations and
  identify which frames to use when calibrating science exposures.
- Added configurations, calibration groups, and background index to
- Total revamp of Tilts. Arc line tracing significantly improved.
- Fixes to trace_crude_init, trace_fweight, and trace_gweight.
- Many other small bug fixes and modifications particularly in the
  fitting routines.
- Lots of development related to echelle functionality.
- Major enhancements to fitting routines (in utils)
- Make GMOS south works and update OH line lists, and also add LBT/MODS.
- Introduce calib groups
- Removes setup designation.  Largely replaced with master_key
- Refactor Calibrations class to handle new calib groups
- Refactor QA to handle new calib groups
- Refactor tests to handle new calib groups
- Pushed pieces of run_pypeit into the PypeIt class
- Removed future as a dependency
- Change point step size to 50 pixels in show_slits and show_trace for
  major speed up
- Implemented difference imaging for near-IR reductions for both
  Multislit and Echelle
- Fixed a bug in echelle object finding algorithm.
- Fixed bug in object finding associated with defining the background
  level for bright telluric standards and short slits.
- Implemented using standard stars as crutches for object tracing.
- Reworked the implementation of reuse_masters in the PypeIt class and
  in the Calibrations class.
- New behavior associated with the -o overwrite feature in run_pypeit.
  User prompting feature has been disabled. Existing science files will
  not be re-created unless the -o option is set.
- Fixed a bug where local sky subtraction was crashing when all the
  pixels get masked.
- Nearly resurrected simple_calib
- New method to build the fitstbl of meta data
- Refactor handling of meta data including a data model defining core
  and additional meta data
- Replaces metadata_keys with pypeit_file_keys for output to PypeIt file
- Updates new metadata approach for VLT, Keck, Lick, Gemini instruments
- Remove PypeItSetup call from within PypeIt
- Remove lacosmic specific method in Spectrograph;  replaced with
  config_specific_par
- setup block now required when running on a PypeIt file
- Introduced a new method of determining breakpoint locations for local
  sky subtraction which takes the sampling set by the wavelength tilts
  into account.
- Fixed a major bug in the near-IR difference imaging for the case of
  A-B, i.e. just two images.
- Introduced routines into core.procimg that will be used in 2-d
  co-adding.
- Tweaks to VLT X-SHOOTER spectrograph class to improve reductions.
- Moved methods for imaging processing from scienceimage class to
  processimages class.
- Introduce full_template() method for multi-slit wavelength
  calibrations; includes nsnippet parameter
- Generate full template files for LRIS, DEIMOS, Kastb
- Added a few new Arc lines for DEIMOS in the blue
- Introduce mask_frac_thresh and smash_range parameters for slit
  tracing; modified LRISb 300 defaults
- Updated slit tracing docs
- Introduced --show command in pypeit_chk_edges
- Added echelle specific local_skysub_extract driver.
- Refactored PypeIt and ScienceImage classes and introduced Reduce
  class. ScienceImage now only does proc-ing whereas reduction
  operations are done by Reduce. Reduce is now subclassed in an
  instrument specific way using instantiate_me instead of PypeIt. This
  was necessary to enable using the same reduction functionality for 2d
  coadds.
- Added and improved routines for upcoming coadd2d functionality.
- Fixed bug in weight determination for 1d spectral coadds.
- Major fixes and improvements to Telluric corrections and fluxing
  routines.
- Fluxing now implemented via a script.
- Turned flexure back on for several instruments
- Introduced VLT/FORS2 spectrograph
- Swapped binspec and binspat in parse binning methods
- Extended LRISr 1200_900 arc template
- Modified add/rm slit methods to be spec,spat
- Add an option in coadding to scale the coadded spectrum to a given
  magnitude in a given filter
- Extended DEIMOS 1200G template

0.9.0
-----

- Major refactor to rename most modules and incorporate the PYPIT ->
  PypeIt switch
- Add SlitMask, OpticalModel, and DetectorMap classes.  Implemented
  DEIMOSOpticalModel based on DEEP2 IDL code.
- Improved treatment of large offsets in
  pypeit.core.trace_slits.trace_gweight to be symmetric with
  trace_fweight. Large outlying pixels were breaking object tracing.
- Added thresholding in pypeit.core.tracewave to ensure that tilts are
  never crazy values due to extrapolation of fits which can break sky
  subtraction. 
- Turn off 2.7 Travis testing
- Integrated arclines into PypeIt
- Added KDTree algorithm to the wavelength calibration routines
- Modified debug/developer modes
- Update SpecObjs class; ndarray instead of list;  set() method
- Completely revamped object finding, global sky subtraction and local
  sky subtraction with new algorithms.
- Added -s option to run_pypeit for interactive outputs.
- Improved pypeit_show_spec2d script. 
- Fixed bug whereby -m --use_master was not being used by run_pypeit
  script.
- Overhaul of general algorithm for wavelength calibration
- Hot fix for bspline + requirements update
- Fixed issue with biases being written to disk as untrimmed. 
- Completely reworked flat fielding algorithm. 
- Fixed some parsing issues with the .pypeit file for cases where there
  is a whitepsace in the path.
- Implemented interactive plots with the -s option which allow the
  reduction to continue running.
- Modified global sky subtraction significantly to now do a polynomial
  fit. This greatly improves results for large slits.
- Updated loading of spectra and pypeit_show_1dspec script to work with
  new output data model.
- Implemeneted a new peak finding algorithm for arc lines which
  significantly improved wavelength fits.
- Added filtering of saturated arc lines which fixed issues with
  wavelength fits. 
- Added algorithms and data files for telluric correction of near-IR
  spectra.
- Revamped flat field roiutine to tweak slit boundaries based on slit
  illumination profile. Reworked calibrations class to accomodate the
  updated slit boundaries and tilts images as well as update the master
  files.
- Include BitMask class from MaNGA DAP.
- Change the way frame types are include in PypeItSetup.fitstbl
- Edited KeckLRISSpectrograph header keywords
- Edited how headers are read from the provided files
- Created metadata.PypeItMetaData class to handle what was previously
  `fitstbl`
- Fussed with date/time driven by GMOS;  date is no longer required in
  `fitstbl`
- Initial work on GMOS;  this is still work-in-progress
- Pushed several arcparam items into the Wavelengths parset
- Series of hacks for when binning is missing from the fitstbl
- CuAr line lists for GMOS
- New option to reduce only 1 det at a time
- Data provided in pypeit file overwrites anything read from the fits
  file headers.
- Filled in fits table reading data for GNIRS
- Demand frametype column in fits table is U8 format
- Further improvements to detect_lines arcline detection algorithm.
- Got rid of arcparam and added info and docs to wavelengths parset. 
- Improved and commented autoid.py arclines code. 
- Added utilities to wavecalib to compute shift,stretch of two spectra. 
- Completely revamped cross-correlation algorithm in wavecalib to give
  roburt results.

0.8.1
-----
- Figuring out how to tag releases

0.8.0
-----

- First major steps on ARMED echelle data reduction pipeline
- APF/Levy and Keck/HIRES implemented
- Updates to blaze function and slit profile fitting
- Initial support for multislit reduction
- Coadding; including docs; and tests
- Now requiring astropy >= v1.3
- raw_input handling for Python 3
- coadd handling of bad input
- coadd bug fix on obj name
- Init local (i.e. object dependent) parameters in coadding
- fix local background logic error in slit masking
- Refactor QA PDF to PNG+HTML
- Add nminima object finding
- Add new parameters for object finding, reduce specific detectors
- Add slit profile QA
- Begin writing header (e.g. RA/DEC) info to spec1d files
- Fix bug in applying BPM for finding slit edges
- Update Ginga hooks
- Enable archiving/loading sensitivity function
- Add new cosmic ray algorithms for coadding (especially pairs of
  spectra)
- Added support for TNG+Dolores long slit spectrograph
- Started removing cython code
- Update line detection algorithm
- Updated flexure and tilt tracing documentation
- Updated docs:added standards.rst, and make a small correction in using
  script pypit_setup in setup.rst
- Fixed travis
- Updated slit trace algorithm
- Improved arc line detection algorithm
- Added functionality for fully automated wavelength calibration with
  arclines
- Switched settings files to allow IRAF style data sections to be
  defined
- Allowed data sections to be extracted from header information
- Significant refactor of routines related to pypit_setup
- Various small improvements, primarly to handle Gemini/GMOS data [not
  yet fully supported in PYPIT]
- Removed majority of cython functionality
- Moved logging to be a package object using the main __init__.py file
- Begin to adhere to PEP8 (mostly)
- setup.py rewritten.  Modeled after
  https://github.com/sdss/marvin/blob/master/setup.py .  Added
  requirements.txt with the package versions required.
- Updates archeck
- Loads NIST arclines from arclines instead of PYPIT
- DEIMOS reduction!
- Bug fix for bspline with bkspace
- Enable loading a sensitivity function with YAML
- Allow for multiple detectors when using `reduce detnum`
- Moved all imports to the start of every file to catch and avoid
  circular imports, removed most `import ... as ...` constructs
- dummy_* removed from arutils as necessary and propagated changes to
  tests
- remove dependency of ararclines functions on slf
- change requirements for astropy to >=1.3.0 so that `overwrite` is
  valid
- include numba in requirements, but actually a requirement of arclines
- Improve cookbook and setup docs
- Faster algorithm for defining object and background regions
- Restore armsgs -d functionality
- Finished cython to python conversions, but more testing needed
- Introduce maskslits array
- Enable multi-slit reduction
- Bug fixes in trace_slits
- Fixes what appears to be a gross error in slit bg_subtraction
  (masking)
- Turns off PCA tilt QA for now [very slow for each slit]
- Several improvements for coadding
- Modify lacosmic to identify tiny CR's
- Enabled writing Arc_fit QA for each slit/order
- Refactored comb_frames
- Refactored load_frames
- Refactored save_master
- Refactored get_datasec_trimmed, get_datasec, pix_to_amp
- Refactored slit_pixels
- Refactored sub_overscan
- Refactored trace_slits (currently named driver_trace_slits) and many
  of its dependencies
- Added parameter trace_slits_medrep for optional smoothing of the trace
  slits image
- Updated a few settings for DEIMOS and LRIS related to tracing slits
- Added a replace_columns() method to arproc.py
- Fixed a bug in new_match_edges()
- Moved tracing docs -> slit_tracing and edited extensively
- Updated docs on DEIMOS, LRIS
- Added the pypit_chk_edges script
- Added BPM for DEIMOS
- Added the code for users to add slits [edgearr_from_users()] but have
  not documented nor made it accessible from the PYPIT file
- Generated tcrude_edgearr() method for using trace crude on the slit
  edges
- Added trace_crude() method that I ported previously for DESI
- Added multi_sync() method for ARMLSD slit synchronization
- Have somewhat deprecated the maxgap method
- Refactored the gen_pixloc() method
- Generate arpixels.py module for holding pixel level algorithms
- Move all methods related to TraceSlits to artraceslits.py
- Introduce the TraceSlits class
- Update armlsd accordingly
- Remove driver_trace_slits and refctor_trace_slits methods
- Making Ginga a true dependency of PYPIT
- Have TraceSlits write/load MasterFrames
- Introduce SetupClass object
- Replace armbase.setup_science() with SetupClass.run()
- Move setup acitivites to inside pypit.py
- doc updates in setup.rst
- Refactor fitsdict -> fitstbl  (variable name not updated everywhere)
- Removed slurped headers from fitsdict (and therefore fitstbl)
- Include SetupClass Notebook
- Move ftype_list from armeta.py to arsort.py
- Bug fix related to fluxing
- Substantial refactor of arsort.py
- Substantial refactor of arsetup.py
- Introduced base-level ProcessImages class
- Introduced abstract MasterFrame class
- Introduced BiasFrame, BPMImage, ArcImage, and TraceImage classes
- Started NormPixelFlat class but have not yet implemented it
- Substantial refactoring of armasters
- Moved arlris, ardeimos to core/
- Moved image processing methods to arprocimg in core/
- Introduced calib_dict to hold calibration frames in armlsd (instead of
  slf)
- Modified ardeimos to load only a single image (if desired)
- Turned off fluxing in this branch;  is 'fixed' in the one that follows
- Moved get_slitid() to artraceslits
- Deprecates ['trace']['combine']['match'] > 0.0 option
- Deprecates ['arc']['combine']['match'] > 0.0 option
- Refactoring of settings and slf out of core methods continues
- Removed _msbias, _msarc, _datasec, _bpix from slf
- New tests and Notebooks
- Introduced FluxSpec class
- Introduce pypit_flux_spec script (and docs)
- Added FluxSpec Notebook
- armlsd has reappeared (momentarily) but is not being used;  it goes
  away again in a future branch
- Added a dict (std_dict) in arms.py to hold standard star extractions
- Reducing standard stars in the main arms loop
- Modified save_1d_spectra to handle loaded SpecObj in addition to
  internally generated ones
- Moved arflux to core and stripped out slf, settings
- Really restricting to nobj when user requests it
- New tests
- Introduces WaveCalib class
- Push ararc.py to core/ after removing slf and settings dependencies
- Further refactor masters including MasterFrame; includes addressing
  previous comment from RC
- Removed armlsd.py again
- Strips wv_calib from ScienceExposure
- Push get_censpec() to ararc.py
- New tests; limited docs
- TraceSlits load method pushed outside the class
- Introduces WaveTilts class
- Significant modification to tilt recipe including deprecation of PCA
- Moved tilt tracing algorithms from artrace.py to artracewave.py in
  core/
- Added 2D Legendre fitting to polyfit2d_general
- New trace slits tilts  settings (for 2D fitting)
- New QA plot
- New pypit_chk_tilts script
- New docs
- New tests
- Introduces FlatField class
- Adds FlatField Notebook, tests
- Pushes flat field algorithms into core/arflat.py
- Main flatfield method broken into a few pieces
- Further refactoring of armasters
- Further refactoring related to settings and ScienceExposure
- WaveImage class
- Strip mswave from ScienceExposure
- New tests
- Push get_calib methods into the individual classes
- Significant refactoring in arms.py followed
- Rename slits_dict -> tslits_dict
- Use tslits_dict in wavetilts.py
- Introduce ScienceImage class
- Substantial refactoring in arms.py followed
- Notebook too
- Reversed exposure/det loops for the (last?) time
- Generated arskysub.py in core/
- Significant portions of arproc.py are now superfluous
- Moved flexure_qa to arwave.py
- Significant refactoring of arsave.py (also moved to core/)
- Removed settings and slf from arspecobj.py
- Refactored trace_objects_in_slit()
- Refactoring of flexure algorithms
- Adds build_crmask() and flat_field() methods to ProcessImages
- Completed the deprecation of arsciexp (RIP)
- Many test updates
- Doc strings improved but no new main docs
- Completed armasters refactor and moved to core/
- Adds bspline_profile() method;  Used here for skysub but will also
  show up in extraction
- Introduces new skysub method;  still a bspline but now the new one
- Adds several methods from the PYDL repository into a pydl.py module
  including bspline Class
- Adds method to generate ximg and edgemask frames
- Adds new trace_slits_trim settings
- Small install edits
- Fixes Travis failure that crept into the previous PR
- Fix bug in bspline
- Adds a demo Notebook for LRISr redux
- Other odds and ends including code flow doc
- Introduce pypit/par and pypit/config directories
- Introduce PypitPar as an initial step toward refactoring the front end
- Final nail in the coffin for cython
- Add API docs
- Add bumpversion
- Adds a demo Notebook for LRISr redux
- Other odds and ends including code flow doc
- Introduce pypit/par and pypit/config directories
- Introduce PypitPar as an initial step toward refactoring the front end
- Move spectrograph specific code into spectographs/ folder
- Introduces the Spectrographs class
- Introduces the Calibrations class with Notebook
- Bug fix in view_fits script
- Handle no-slits-found condition
- Added NIRES to spectrographs folder
- Fixed logic in ArcImage class related to settings and user settings
- Added user settings to some of the other classes.
- Enabled load_raw_frame to take a negative dispersion axis indicating
  flips.
- Major bug fixed in bspline_profile where it was producing gargabe
  results when breakpoints were being rejected.
- Edits to Spectrograph class
- Removed all use of settings in ARMS and its subsequent calls.  ARMS
  now uses PypitPar and its sub parameter sets
- propagated ParSet changes into run_pypit and pypit_setup
- settings/parameters for pypit now set in the pypit file using a
  configuration parameter set
- rewrote pypit file parser
- Included automatically generated documentation of PypitPar when
  running make html in doc/ directory
- Checked orientation of array correct for DATASEC and OSCANSEC in
  DetectorPar for each Spectrograph
- Add SpecObjs class
- Add from_dict and to_dict methods to pydl bspline and update docs
- Updated from_dict method in pydl bspline

0.7 (2017-02-07)
----------------

This file enters the scene.<|MERGE_RESOLUTION|>--- conflicted
+++ resolved
@@ -1,11 +1,7 @@
 
-<<<<<<< HEAD
-
-0.12.3dev
-=======
 0.12.4dev
->>>>>>> 2d1905fc
 ---------
+- Added PypeIt identify GUI script for manual wavelength calibration
 
 
 0.12.3 (13 Feb 2019)
@@ -14,14 +10,7 @@
 - Implemented DataContainer
 - Added fits I/O methods
 - Implemented SlitTraceSet
-- Refactored sensitivity function, fluxing, and coadding scripts and
-  algorithms.
-- Added support for additional near-IR spectrographs.
-- Setup of `pypeit.par.pypeitpar` parameter sets should now fault if the
-  key is not valid for the given parameter set.  NOTE: The check may
-  fail if there are identical keys for different parameter sets.
 - Modification to add_sobj() for numpy 18
-- Added PypeIt identify GUI script for manual wavelength calibration
 
 0.12.2 (14 Jan 2019)
 --------------------
