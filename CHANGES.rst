--- conflicted
+++ resolved
@@ -99,8 +99,6 @@
 - Remove driver_trace_slits and refctor_trace_slits methods
 - Making Ginga a true dependency of PYPIT
 - Have TraceSlits write/load MasterFrames
-<<<<<<< HEAD
-=======
 - Replace armbase.setup_science() with SetupClass and move timing to inside pypit.py
 - doc updates in setup.rst
 - Refactor fitsdict -> fitstbl  (variable name not updated everywhere)
@@ -111,7 +109,6 @@
 - Replaced ordering of loop on 'det' with loop on 'sciexp'
 - Substantial refactor of arsort.py
 - Substantial refactor of arsetup.py
->>>>>>> 67c219c3
 
 
 0.7 (2017-02-07)
