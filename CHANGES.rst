--- conflicted
+++ resolved
@@ -1,7 +1,9 @@
 
 1.0.7dev
 --------
-<<<<<<< HEAD
+ - Fixed a bug fixes a bug in full_template wavelength reidentification for situations where extreme
+   wavelength coverage slits results in reidentification with a purely zero-padded array.
+ - (Hotfix) Deal with chk_calibs test
  - Refactor WaveCalib into a DataContainer
  - Refactor fitting + PypeItFit DataContainer
  - Coadd2D bug fixes
@@ -12,11 +14,6 @@
  - Improve LBT/LUCI
  - Add MMT/MMIRS
  - QL script for Keck/MOSFIRE
-=======
- - Fixed a bug fixes a bug in full_template wavelength reidentification for situations where extreme
-   wavelength coverage slits results in reidentification with a purely zero-padded array.
- - (Hotfix) Deal with chk_calibs test
->>>>>>> ccf0145b
 
 1.0.6 (22 Jul 2020)
 -------------------
