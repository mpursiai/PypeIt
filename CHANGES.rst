--- conflicted
+++ resolved
@@ -100,13 +100,10 @@
 - Extended LRISr 1200_900 arc template
 - Modified add/rm slit methods to be spec,spat
 - Add an option in coadding to scale the coadded spectrum to a given magnitude in a given filter
-<<<<<<< HEAD
-- Extended DEIMOS 1200G template
-=======
 - Many doc string updates in top level routines (not core)
 - Updates to install and cookbook docs
 - Continued the process of requiring spectrograph and par in each base class
->>>>>>> f9c1eed3
+- Extended DEIMOS 1200G template
 
 0.9.0
 -----
