
1.12.3dev
---------

- Hotfix to docs to ensure pypeit_loaders api doc is generated

1.12.2 (29 Mar 2023)
--------------------

- Gemini/GMOS mask design slurping and usage
- New GMOS wavelength solution
- Added NIRES tutorial doc
- reid_arxiv templates for all MMTO Blue Channel gratings and for MMTO Binospec G600 and G1000
- Various bug fixes and enhancements to mmt_bluechannel and mmt_binospec support
- Include the S/N of extracted spectra in the SpecObj datamodel
- Added new specutils interface
<<<<<<< HEAD
- Calibration group numbers can now be anything, as long as there are no more
  than 63 unique integers.
- Removed use of the term "master", renamed to calibration frames/files.
- Calibration frame naming now done via ``calibframe.CalibFrame`` class.
- Start to deprecate use of ``os.path`` in favor of ``pathlib``
- Deprecated ``pypeit_parse_calib_id`` script, but improved the ``.calib`` file
  provided by ``pypeit_setup``.  The ``.calib`` file is now always written, and
  provides a direct association between input raw files and output calibration
  files.  Discussed in new docs.
- The ``'calib'`` column is now always added to the pypeit file, regardless of
  whether or not you also request the ``'comb_id'`` and ``'bkg_id'`` columns.
=======
- Fixed bugs when only performing calibrations and (1) calib groups are all set
  to 'all' or (2) anything other than '0'.
>>>>>>> bea95395

1.12.1 (21 Feb 2023)
--------------------

- (Hotfix) Specify sphinx versions to correctly work with
  sphinx_rtd_theme
- (Hotfix) Fixed bug that caused crash of sensfunc routines using
  telluric grids in offline processing
- (Hotfix) Fixed error when showing flats in Ginga when the fine correction is not performed
- Implemented the upgraded GTC/OSIRIS+
- (Hotfix) keymap error when displaying GUIs
- Added support for more NOT/ALFOSC grisms as well as NOT recommended standards
- Implemented the SOAR/Goodman blue 400 grating (setup M1)
- Added support for SOAR/Goodman red 600 grating (setup RED)
- Implemented the SOAR/Goodman (blue) M1 only
- New docs on OneSpec
- Modify install notes to allow python 3.10; python3.8 no longer explicitly supported
- Allow for bad orders during extraction  (without crashing)

1.12.0 (31 Jan 2023)
--------------------

- (Hotfix) Fixed bug that allowed science frames to be assigned to multiple
  instrument configurations
- (Hotfix) Fixed typo related to GitHub download for offline processing
- Started modifications and support for JWST.
- Limit LRISr header crashes
- Added spectral flexure and reference frame corrections for IFU data
- Allow separate sky frame to be used for sky subtraction with IFU data
- Limit the images written to the MasterEdges file to only the trace
  image, mask, and detector.
- Refactor quicklook scripts
- OpenMP link fix
- Enable boxcar_radius for manual extraction
- Prevent flexure crash
- Fixed error with deprecated numpy types
- Improved optimization of bspline c code
- Parse Keck/NIRES dither patterns, similar to MOSFIRE
- Introduce BitMaskArray class to ease use of bitmasks
- Fixed memory hogging by matplotlib when using version >= 3.6.1

1.11.0 (21 Oct 2022)
--------------------

- Add ability for users to specify custom arc line lists for
  wavelength calibration, saved in the user's PypeIt cache
- Added Keck/NIRES frame-typing development doc.
- Now more than one setup can be assigned to the same calibration frame,
  allowing to associate the same calibration frames to different science/standard
  frames, if desired.
- Correctly associate calibrations with science data for MOSFIRE longslit and long2pos masks.
- Automatically assign `comb_id` and `bkg_id` to MOSFIRE science data,
  using the information on the dither pattern.
- Allow verbosity specification for various post-processing command-line scripts.
- Allow for the specification of a specific UVIS extinction file for sensitivity
  function computation and flux calibration.
- Adding Keck/HIRES functionality.
- Restructred coadd2d in order to work with images that have different
sizes.
- Restructured extraction and find_objects classes to work
better with 2d coadds.
- Refactor and general update of documentation

1.10.0 (11 July 2022)
---------------------

- Modify tweak_standard for Mosfire/J2
- Apply find_min_max when clipping the image for object finding
- Mask bad detector regions for global sky flexure calculation
- Detector structure correction included in flatfield calibration
- Apply find_min_max when clipping the image for object finding
- Mask bad detector regions for global sky flexure calculation
- Fixed a bug associated with 2d interpolation of waveimg in extraction.
- Refactor PypeIt input files
- Added wavelength diagnostics to the spec2d output


1.9.1 (13 June 2022)
--------------------

- Hotfix for bug related to downloading from the `reid_arxiv` when using
  the `reidentify` wavelength calibration method.


1.9.0 (31 May 2022)
-------------------

- When using glob to get files in pypeit_setup, added automatic sorting
  so that the default `comb_id` ordering matches the sorted file name.
- Improve Keck/KCWI automatic frame typing.
- Implemented Keck/KCWI flux calibration
- Wavelength templates (OH lines and arc lamps) created for Keck/MOSFIRE
- Mosaic is now available for Keck/DEIMOS too.
- Various package data (e.g., reid_arxiv, sensfunc) are no longer
  distributed via PyPI to reduce package size; introduce mechanisms for
  downloading/caching needed data either at runtime or on demand.
- Save output wavelength calibration from `pypeit_identify` to the cache
  for direct reuse in data reduction.
- The `pypeit_identify` GUI can now toggle between linear and log
  scaling of the arc spectrum flux.
- Improved wavelength solution for Gemini-Nort E2V detector
- Keck/DEIMOS now uses gain/RN values measured periodically by WMKO
- Add bok_bc 300 grating template
- Added more flexible quicklook that can handle dithering.
- Expose exposure time scaling for dark frames as an image processing
  parameter, and set the default behavior to ignore any difference in
  exposure time.  Also fixes a bug in the variance calculation.
- Refactored object finding
- Bug fixes in local sky subtraction and extraction
- Fixed pypeit setup issues due to bad LRIS headers.
- Added support for VLT FORS2 600z grism.
- Added enhancements and fixes for Keck lris red Mark4.
- Fixed a bug in 2d coadding when objects were not being identified.
  Refactored 2d extraction.
- Added code to better parse Gemini/GNIRS dither sequences
- Add spectrograph child for VLT X-SHOOTER UVB arm
- Minor enhancements to `pypeit_identify` GUI
- Refactoring of `pypeit_show_wvcalib` GUI


1.8.1 (23 Feb 2022)
-------------------

- various hotfixes
- Include preliminary support for fluxing with archived SensFunc files
  for DEIMOS.


1.8.0 (12 Feb 2022)
-------------------

- Fixed a bug about how `maskdef_offset` is assigned to each detector
- Changed default behavior for how PypeIt computes `maskdef_offset` for
  DEIMOS.  It now uses by default the stars in the alignment boxes.
- Introduces pypeit_parse_calib_id script
- Refactor manual extraction
- Fixed 2Dcoadd spec bugs for central wavelength dithers.
- GMOS doc updates
- Add 2D wavelength calibration image to MasterFlat output; include
  wavelength calibration in pypeit_chk_flat ginga display.
- Introduce mosaicing
    - `det` arguments can now be tuples with a list of detectors to
      combine into a mosaic.  Mosaics can now be defined in the pypeit
      file using `detnum`; e.g., `detnum=(1,2)` creates a mosaic of
      detectors 1 and 2.
    - The tuples must be one among an allowed set defined by each
      spectrograph class; see `gemini_gmos.py`.
    - `DETECTOR` extensions in output files can now be either a
      `DetectorContainer` object or a `Mosaic` object.  Both are now
      written using `astropy.table.Table` instances.  `Mosaic` objects
      just have more columns.
    - The `otype` of `DataContainer` data-model components can now be a
      tuple of `DataContainer` subclasses indicating that the component
      has an optional type.
    - Added the `one_row_table` class attribute to `DataContainer`,
      which will try to force all the elements of a datamodel into a
      binary table extension with a single row.
    - Started propagation of name changes from, e.g., `DET01` to
      `MSC01`, where the latter indicates the reduction uses the first
      mosaic option for the spectrograph.  Keys for master calibration
      frames are now, e.g., `A_1_DET01` instead of `A_1_01`.
    - Currently only implemented for `gemini_gmos`.
    - During processing, bias and dark images are left as separate
      detector images, whereas all other images are mosaiced for further
      processing.  This means that `RawImage` is now *always* 3D, where
      `PypeItImage` can be either 2D or 3D.
    - Added a `det_img` to `PypeItImage` datamodel to keep track of the
      parent detector for each pixel in a mosaic.
    - Added a `amp_img` to `PypeItImage` datamodel to keep track of the
      parent amplifier for each pixel in a mosaic; this is the result of
      mosaicing the `datasec_img` objects for each detector.
- Improve performance of L.A.Cosmic algorithm:
    - Switch to using ndimage.binary_dilation for growing masked regions
    - Switch to astropy convolution for Laplace convolution
    - Added faster block replication algorithm
    - Fix iteration logic
- Intermediate update to BPM.  Preference given to pulling this from the
  relevant `PypeItImage` calibration image instead of always building it
  from scratch.  That latter complicated things for mosaics.
- First steps toward more robust treatment of saturation.
- Dark counts used for calculating the shot noise now includes measured
  dark images if provided
- `PypeIt` file parameters can now parse sets of tuples; e.g.,
  `detnum=(1,2),(3,4)` should get parsed as `par['detnum'] = [(1,2),
  (3,4)]`.
- `PypeIt.select_detectors` has been moved to `Spectrograph`.
- Update for `LDT/DeVeny` including support for binned data,
  `use_header` for reading arc lamps used from frames, and `reid_arxiv`
  templates for three additional gratings.
- Slurps in and uses slitmask design for Keck/LRIS (limited usage)
- Hotfix for `gemini_gmos` mosaic tracing parameters
- Include sky model in 2nd pass of global sky subtraction (not for IR
  redux).
- Skymask is now computed also for the maskdef_extract objects.
- Added dedicated fwhm and boxcar_radius for maskdef_extract objects.
- Added pypeit_version to the pypeit file header.
- Set DEIMOS `find_fwhm` default to 0.8" in binned pixels.
- Added row-dependent pattern-noise calculation
- Improvements in `pypeit_coadd_2dspec`:
    - `maskdef_id` assigned to each slit
    - Assigning object's name, ra and dec to detected objects is now
      available
    - Force extract of undetected objects is now available
    - `maskdef_offset` can be use as offsets in the coadd
    - Coadding only a specific sets of slits is now possible with the
      parset `--only_slits`
    - If the user inputs a list of offsets, the weights can still be
      computed if a bright object is found, otherwise uniform weigths
      will be used
    - Fixed manual extraction bug
    - Various improvements in the flow of the code
    - spec1d*.txt is now produced also for coadd2d
- Scripts to explore the noise residuals in PypeIt
- Added Coadd2D HOWTO docs
    - Fixes a  bug in echelle object finding
    - Attempt to make the threshold computation for object finding more robust.
    - Fixed a bug in extraction for echelle spectrographs for IR reductions.
    - Tuned up preivious refactor of object finding and extraction classes.
    - Fixed a bug that was introduced in skymask definition.
    - Fixed a bug where negative objects were not being found for IR reductions of standard stars.
- Add template wavelength solution for soar_goodman_red 400_SYZY

1.7.0 (19 Nov 2021)
-------------------

- Introduces pypeit_parse_calib_id script
- Throw a warning if the chosen spectrograph has a header which does not
  match expectation
- Pypeit can now read (currently for Keck DEIMOS only) the list of arc
  lamps from the header and use it for wavelength calibration.
- Allow one to restrict the wavelength range of the arxiv template
- Fixed a bug in HolyGrail that did not allow for sigdetect and rms_wavelength to be
  slit dependent lists.
- Set DEIMOS FWHM default to 10 pixels
- Fixed a bug in HolyGrail that did not allow for sigdetect and
  rms_wavelength to be slit dependent lists.
- Improvements for MOSFIRE:
    - uses slitmask info in the slit edge tracing
    - associates RA, Dec and Object name to each extracted object
    - extracts undetected objects using the predicted position from
      slitmask info
    - uses dither offeset recorded in the header as default
      slitmask_offset, but the user can provide the maskdef_id of a slit
      with a bright object that can trace the offset.
    - improvements in the frame typing
- Implements new Mark4 detector for Keck/LRISr  (aka keck_lris_red_mark4)
- QL script for Keck/DEIMOS
- Implemented flux calibration and grating correction for datacubes.


1.6.0 (1 Oct 2021)
------------------

- Modifications to reduce header crashes
- Added `image_proc.rst` doc, which includes a table with the primary parameters
  that affect the control flow of the image processing.
- Added exptime and units to the PypeItImage data model.
- Made bias subtraction available to the dark image processing (i.e., if people
  request bias subtraction for darks, the bias needs to be passed).  Similarly,
  added dark to the buildimage calls in get_arc and get_tiltimage.
- Streamlining of the operations in pypeit.core.flat.flatfield.
- Digitization noise no longer added to readnoise calculation by default.
- Include "processing error" in error budget.  Accounts for, e.g., readnoise in
  dark image, etc.
- Include error calculation in overscan subtraction.  The error estimate is the
  standard error in the median, which will be an overestimate for the savgol
  method.
- Allow for pinhole and sky frames in buildimage_fromlist.
- In pypeit.images.rawimage.RawImage:
    - Conversion from ADU to counts is now the first step for all processing.
    - Added an `empirical_rn` parameter that allows the users to use the
      overscan region to estimate the detector readnoise for each image
      processed, and this estimation of the readnoise is now in its own method.
    - Subtraction of the dark is now done after the conversion of the image to
      counts.
    - Dark subtraction is now always performed using the tabulated values for
      each detector.  A warning is thrown if the dark frames are provided and
      the measured dark-current from a dark image is more than 50% different
      from the tabulated value.
    - Whether or not you add the shot noise and a noise floor to the variance
      image are now optional and controlled by parameters in ProcessImagesPar.
    - Changes to default ProcessImagesPar parameters: use_specillum = False for
      all frame types; shot_noise = False and noise_floor = 0 for biases; and
      use_overscan=True, use_biasimage=True, noise_floor=0., and mask_cr=True
      for darks.  Adjustments propagated to individual spectrographs.
    - BPM is not recalculated after applying the flat-field correction because
      it is not longer changed by that function.
    - The code keeps track of the image scaling via the flat-field correction,
      and propagates this to the noise model.
    - Compute and save a "base-level variance" that includes readnoise, dark
      current, and processing error as part of the PypeItImage datamodel.
    - Added `base_var` and `img_scale` to the datamodel of PypeItImage, as well
      as the noise_floor and shot_noise booleans.  All of these are used by
      pypeit.core.procimg.variance_model to construct the error model.
    - Added BADSCALE bit to ImageBitMask to track when flat-field corrections
      are <=0.
- Added `update_mask` and `select_flag` methods to PypeItImage as convenience
  methods used to update and extract information from the fullmask bitmask
  attribute.
- CombineImage now re-calculates the variance model using the stacked estimate
  of the counts instead of propagating the estimates from the individual
  exposures.
- CombineImage performs a masked median when combine_method = 'median', and the
  error is the standard error in the median.
- Simplifies stacking of bits in CombineImage.
- Calculation of the variance in processed images separated into two functions,
  pypeit.core.procimg.base_variance and pypeit.core.procimg.variance_model.
  These replace variance_frame.
- Added a "detectors" doc, and an automatically generated table with relevant
  detector parameters (including the dark current) used for instrument.
- Improved fidelity of bspline timing tests using timeit.
- Added inverse variance images to MasterBias and MasterDark frames so that they
  are available for re-use.

1.5.0 (11 Aug 2021)
-------------------

- Doc updates, including reorganization of the installation doc, fluxing and
  telluric docs, and automatic construction of the package dependencies.
- Add new pixelflat_min_wave parameter below which the mspixelflat is set to 1.
- Add `pypeit_install_telluric` and `pypeit_install_ql_masters` scripts.  The
  latter creates a symlink to the directory with the QL masters that will be
  used if the QL_MASTERS environmental variable does not exist.
- Improved `edgetrace.maskdesign_matching` to always return syncronized traces.
- Pypeit can now deal with dithered observations (only for DEIMOS for now), by
  finding the offset of the observed slitmask from the expected position in the design file.
- There are three options the user can use to find the slitmask offset: bright objects,
  selected slit, or alignment boxes.
- Pypeit run object finding for the alignment boxes but it does not extract them.
- `reduce.run` is now split in two methods: `run_objfind` and `run_extraction`.
- There are now 2 loops over the detectors in `pypeit.reduce_exposure`: the first
  one runs calibrations and object finding for all the detectors and the second one
  runs the extraction. In between the two loops, the slitmask offset is computed.
- A script (`get_telescope_offset`) to determine the telescope pointing offsets is
  added to `pypeit/spectrographs/keck_deimos.py`
- Improve SOAR Goodman fluxing


1.4.2 (06 Jul 2021)
-------------------

- Added a common base class for all scripts
- Script methods now included in Sphinx documentation
- Updated `pypeit.scripts.scriptbase.SmartFormatter` to enable wrapping
  long lines and specify lines with a fixed format using `F|`.
- Made `pypeit.core.telluric.Telluric` subclass from
  `pypeit.datamodel.DataContainer`, and added some basic unit tests.
  This led to some changes in the existing datamodel.
- Made `pypeit.sensfunc.SensFunc` subclass from
  `pypeit.datamodel.DataContainer`, and added some basic unit tests.
  This led to some changes in the existing datamodel.
- Allowed `pypeit.datamodel.DataContainer` parsing methods to used
  pseudonyms for HDU extension names and base classes to read the
  datamodels of subclasses.  Both added new keywords that default to
  previous behavior.
- Moved some functions to avoid circular imports
    - `pypeit.coadd1d.OneSpec` -> `pypeit.onespec.OneSpec`
    - `pypeit.core.coadd.get_wave_grid` ->
      `pypeit.core.wavecal.wvutils.get_wave_grid`
    - `pypeit.core.coadd.sensfunc_weights` ->
      `pypeit.sensfunc.sensfunc_weights`
- Add LDT/DeVeny spectrograph
- Add 6440.25A CdI line (LDT/DeVeny)
- Modify SOAR to read their (truly) raw files
- GMOS doc updates


1.4.1 (11 Jun 2021)
-------------------

- Adds SOAR/Goodman red camera
- Update to Gemini-S telescope info
- Make PypeIt ISO 8160 (more) compliant
- Address an Identify bug
- Add blocking filter to DEIMOS config
- NOT/Alfosc updates
- A pair of fixes for shane_kast_red
- Add NTT EFOSC2 spectrograph
- Add standard stars CD-34241 and CD-329927 to esofil
- Add wavelength solution for keck_lris_red 600/10000
- `pypeit_show_2dspec` shows traces of forced extraction and manual
  extraction with different colors
- Updated docs about extraction and DEIMOS
- Implement multi-detector flexure estimates
- Fix error in variance for numpy fitting routines
- Introduce HOWTO for DEIMOS
- Method for slupring in a standard observed and reduced by WMKO


1.4.0 (23 Apr 2021)
-------------------

- Include a fix for when no edges are detected in `EdgeTraceSet` by
  adding the `bound_detector` parameter.  Most instruments have a
  default of `bound_detector = False` meaning that the code will skip
  processing any detector where no slit edges are found.  Some
  instuments set the default to be `bound_detector = True` because the
  slit edges always or often fall off the edge of the detector (i.e.,
  the detector is fully illuminated).  These instruments are currently
  `mmt_mmirs`, `mmt_bluechannel`, `not_alfosc`, and `shane_kast`; note
  that some `gemini_gmos` data in the DevSuite require
  `bound_detector=True`, as well.
- Improved wavelength template for DEIMOS gratings: 600ZD, 830G.
- Added new ArI, KrI, NeI, XeI arc lines.
- PypeIt can now compute arc line FWHM from the lines themselves. This
  is controlled by a new parset, ``fwhm_fromlines``, which is set to
  False by default, except for DEIMOS.
- Added a development document about the DEIMOS wavelength calibration.
- Limit reduction to detectors 3 and 7 when DEIMOS LVM mask is used
  (other detectors are empty)
- Add `pypeit_obslog` script that simple compiles and prints metadata
  from a set of fits files needed by pypeit to run.
- Change `PypeItSetup.from_file_root` to *require* the output path to
  write the vanilla pypeit file.  If no path is provided, the object is
  instatiated without creating any output.
- Fixed bug in sensitivity function code adressing issue #747. Revamped
  sensitivity function completely to compute zeropoints and throughput.
  Enhanced sensfunc.py QA.
- Added MOSFIRE QL script.
- Added support for VLT/SINFONI K 25mas (0.8x0.8 arcsec FOV) platescale
- Updated docs for differencing imaging sky subtraction.
- Added "sky" frametype for difference imaging sky subtraction
  addressing issue # 1068
- Improved and sped up sensitivity function telluric codes.
- Fixed bugs in ArchiveReid automatic wavelength identification.
- Removed numba dependency.
- Improved pypeit_view_fits script.
- Fixed ginga bugs in display.py and added automatic cuts to show_2dspec
- Added latin hypercube sampler to pypeit.utils which is required for
  differential evolution optimizations.
- Improved GMOS R400 wavelength solution
- Turned off GMOS-S binning restriction
- Add GTC OSIRIS spectrograph
- Updates for docs on adding new spectrographs.  And a bok test
- Added a new ``pypeit_collate_1d`` tool to automatically group 1D
  Spectra from multiple files by group and coadd them.
- PypeIt will now add HISTORY keyword entries to FITS files.
- `use_maskdesign` is turned off for DEIMOS LVM masks
- a new parameter `use_user_fwhm` is added in `ExtractionPar` to allow
  the user to set their preferred fwhm
- Improved `slittrace.assign_maskinfo`
- PypeIt can now force extractions of DEIMOS non detected objects at the
  location expected from slitmask design.
- SpecObj and SlitTrace datamodel versions updated

1.3.3 (24 Feb 2021)
-------------------

- (Hotfix) Command-line argument bug in `pypeit_coadd_1dspec` script.
- (Hotfix) Bug fix in `pypeit_obslog` script.
- (Hotfix) X-Shooter bits


1.3.2 (08 Feb 2021)
-------------------

- (Hotfix) Bug in content type of README file that prevented upload to
  PyPI

1.3.1 (01 Feb 2021)
-------------------

- pypeit_chk_wavecalib script
- Option to limit channels shown for pypeit_show_2dspec
- sigdetect on in full_template
- Added new ArI, ArII lines
- Improved 1Dfit QA
- Final wavelength template for DEIMOS 900ZD
- Fix a bug in `pypeit/core/arc.py` and `pypeit/core/wavecal/autoid.py` due
  to the padding to the arc frames
- Added a new XeI line
- Turn off sigma clipping for DEIMOS arc frames.
- Refactor setup.py to use setup.cfg to define package configuration
- Refactor version handling to use setuptools_scm to grab version info from git tags
- Add support for testing within isolated environments via tox
- Refactor CI to use tox to run tests
- Add cron-scheduled tests to CI
- Add tests to CI to cover macos, windows, and conda installations
- Refactor wrapper scripts in bin/ to be entry_points defined in setup.cfg
- Deprecate check_requirements now that dependencies are handled by the installation



1.3.0 (13 Dec 2020)
-------------------

- DATE-OBS, UTC, AMPMODE, and MOSMODE added to metadata for DEIMOS, and
  the first three are now included in the auto-generated pypeit files.
- DEIMOS AMPMODE is now included in the list of metadata used to
  determine the DEIMOS configuration (setup).
- Frames ignored by
  `pypeit.metadata.PypeItMetaData.unique_configurations` used to
  establish the unique configurations are now set by
  `pypeit.spectrographs.spectrograph.Spectrograph.config_independent_frames`.
  These default to 'bias' and 'dark' frames.
- `pypeit.spectrographs.spectrograph.Spectrograph.config_independent_frames`
  can also return a *single* keyword selecting the metadata column used
  to match these frames to a given configuration.  For DEIMOS, this is
  used to match bias and dark frames to a configuration observed on the
  same date.  Currently these frames can only be set to a single
  configuration.
- Added `pypeit.metadata.PypeItMetaData.clean_configurations` that
  ignores frames that cannot be reduced by pypeit, as set by
  `pypeit.spectrographs.spectrograph.Spectrograph.valid_configuration_values`.
  For DEIMOS, this is used to ignore frames that are taken in
  direct-imaging mode or using anything except the B amplifier to read
  the data.  The ignored frames are removed from the metadata table
  (`fitstbl`).
- `update_docs` script now builds the html as well as the api rst files.
  It also prints a pass/fail comment.
- Added tests to `pypeit/tests/test_setups.py` to test that PypeIt
  correctly and automatically identifies frames from multiple DEIMOS
  configurations and that `pypeit.pypeitsetup.PypeItSetup` correctly
  produces separate pypeit files for each configuration.
- Added a development document reporting that PypeIt now satisfies the
  `PD-3` requirement Keck outlined for the DEIMOS PypeIt pipeline.
- Building the docs now dynamically generates an example pypeit and
  sorted file for inclusion in the PypeIt documentation.
- The setup block is now a simple listing of the keywords and values
  used to identify the instrument configuration.
- Refactor identify GUI and improve its docs
- Modest refactoring of templates.py
- Construction of wavelength arxiv files for DEIMOS 1200B and blue 1200G
- Pypeit now adds DEIMOS slits that are expected from the slitmask design
  but not found in the tracing process.
- PypeIt now flags as “BOXSLT” DEIMOS slits that are expected to be
  alignment boxes from slitmask design.
- Added a table with DEIMOS slitmask design and objects info to the
  SlitTraceSet datamodel
- Add support for MMTO Blue Channel Spectrograph
- Add GitHub Actions CI workflow
- Incorporates a procedure to enable GMOS Nod and Shuffle observations
- New GMOS wavelength solutions
- Remove Travis CI config
- General housecleaning of spectrographs
    - Documentation improvements
    - Dynamically builds table of available spectrographs; see
      `pypeit.spectrographs.available_spectrographs`
    - `pypeit.defs` is now deprecated
    - Removed usage from `pypeit.pypmsgs` and moved it to `run_pypeit.py`
    - Many Spectrograph instance attributes are now class attributes; in
      particular, previous instance attribute `spectrograph` is now `name`.
    - Added class attributes that set if the spectrograph is supported and any
      comments for the summary table.
    - `default_pypeit_par` is now a class method, which allows the name of the
      spectrograph to be defined in a single place
    - Valid spectrographs are no longer checked by
      `pypeit.par.pypeitpar.ReduxPar`.  This caused a circular import in the
      new strucuture.  The parameter `par['rdx']['spectrograph']` is virtually
      always checked by `load_spectrograph`, so I don't think this is a
      problem.
- Kastr 300 grating solutions
- Hotfix to include the solutions!
- Improved DEIMOS slitmask design matching
- Assign RA/DEC to DEIMOS extractions
- DEIMOS object RA, Dec, and name returned when running `pypeit_show_1d --list` and saved in
  the .txt file with the list of 1d spectra.
- DEIMOS object name and `maskdef_id` visible in ginga when running `pypeit_show_2d`
- Fix sigma clipping bug!

1.2.0 (15 Oct 2020)
-------------------

- Frame-typing tweaks for DEIMOS
    - Exposure-time ranges removed
    - All frame types now key off OBSTYPE
- Added more detail on citation policy to main page on readthedocs
- Added docs for BitMasks
- Altered scripts interface to allow for dynamically making the help doc
  files
- full spatial/spectral flexure and heliocentric corrections implemented
  for IFU reductions
- optimal weights in datacube generation
- Docs for skysub, extraction, flat fielding
- New skysub options for masking and suppressing local
- Added `pypeit/core/convert_DEIMOSsavfiles.py` to convert .sav files
  into fits files
- Added "amap" and "bmap" fits files in
  `pypeit/data/static_calibs/keck_deimos/` for DEIMOS optical model
- Added `pypeit/core/slitdesign_matching.py` and `maskdesign_matching`
  to `EdgeTraceSet`
- Added ParSet for switching ON the slit-mask design matching. Default
  is ON for `keck_deimos`
- Pypeit registers `maskdef_id` in SlitTraceSet if instrument is
  `keck_deimos`
- Fix assignment bug in fitting bspline

1.1.1 (10 Sep 2020)
-------------------

- (Hotfix) Fluxing doc edits
- (Hotfix) Fix sdist pip installation

1.1.0 (8 Sep 2020)
------------------

- Fixed a bug for IR reductions for cases where only negative object
  traces are identified.  These were accidentally being written to the
  spec1d file.
- Fixed a bug fixes a bug in full_template wavelength reidentification
  for situations where extreme wavelength coverage slits results in
  reidentification with a purely zero-padded array.
- Fixed a bug fixes a bug in full_template wavelength reidentification
  for situations where extreme wavelength coverage slits results in
  reidentification with a purely zero-padded array.
- Fixed another such bug arising from these zero-padded arrays.
- (Hotfix) Deal with chk_calibs test
- Script to generate combined datacubes for IFU data.
- Changed numpy (> 1.18.0) and scipy (> 1.4.0) version requirements
- Allow show2d_spec, chk_edges, chk_flats to load older Spec2DObj
  datamodel versions
- Implemented a plugin kindly provided by the ginga developers to
  display images with a secondary wavelength image WCS.
    - Removes dependency on @profxj's ginga fork, and avoids a bug when
      using WCS image registration in that fork.
    - `pypeit/ginga.py` moved to `pypeit/display/display.py` and ginga
      plugin added to `pypeit/diplay` directory.
    - ginga plugin registered as an entry point in `setup.py`
    - Added a script to check that the plugins are all available.
    - Installation docs updated.  Both `ginga` and `linetools` are now
      installed via pip.
- Deprecated `pypeit/debugger.py` and `pypeit/data/settings`
- Removed h5py as a dependency
- `linetools` is now listed in `pypeit/requirements.txt` until I can
  check if it still causes readthedocs to fail...
- Modify Spec2DObj 2D model for float32 images
- `pypeit.tracepca.TracePCA` and `pypeit.edgetrace.EdgeTraceSet` now
  subclass from `pypeit.datamodel.DataContainer`
- Refactor WaveCalib into a DataContainer
- Refactor fitting + PypeItFit DataContainer
- Coadd2D bug fixes
- Coadd2D without spec1d files
- Coadd2D offsets
- Some Coadd2D docs
- Manual extraction
- Improve LBT/LUCI
- Add MMT/MMIRS
- QL script for Keck/MOSFIRE (beta version)
- Correct det bug in keck_lris
- Modifications to allow for flailing LRISr detector
- Modifications for parse LRIS LAMPS prior to 2010 upgrade
- Added support for P200/DBSP and P200/TripleSpec

1.0.6 (22 Jul 2020)
-------------------

- (Hotfix) Deal with wavecalib crash
- Fix class and version check for DataContainer objects.
- Script to check for calibration files
- No longer require bias frames as default for DEIMOS
- Implement grism19 for NOT/ALFOSC
- Introduced another parameter used to identify box slits, as opposed to
  erroneous "slits" found by the edge tracing algorithms.  Any slit that
  has `minimum_slit_length < length < minimum_slit_length_sci` is
  considered a `BOXSLIT`, any slit with `length < minimum_slit_length`
  is considered a `SHORTSLIT`; the latter are always ignored.
- Introduced order matching code into EdgeTraceSet.
    - This helps fix an issue for GNIRS_10L caused by the orders
      shifting.
    - Introduces two paramters in `EdgeTraceSetPar` to assist the
      matching: `order_match` and `order_offset`
    - Echelle spectrographs should now always have `ech_order` defined
      in the SlitTraceSet object.
    - Removes the need for `Spectrograph.slit2order` and
      `Spectrograph.order_vec`.  Changes propagated, primarily in
      `wavecalib.py`, `autoid.py`, and `reduce.py`.
- Adds in Keck/LRISr with the original detector
- Adds in Keck/LRISb with the FITS format

1.0.5 (23 Jun 2020)
-------------------

- Add median combining code
- Make biasframes median combine by default
- Implemented IFU reduction hooks
- KCWI reduction complete up to spec2D frames
- Implemented new flatfield DataContainer to separate pixelflat and
  illumflat

1.0.4 (27 May 2020)
-------------------

- Add a script (pypeit_flux_setup) for creating fluxing, coadd1d and
  tellfit pypeit files
- Add telluric fitting script, pypeit_tellfit

1.0.3 (04 May 2020)
-------------------

- Add illumflat frametype
- Enable dark image subtraction
- Refactor of Calibrations (remove cache, add get_dark)
- Enable calibration-only run
- Clean up flat, bias handling
- Make re-use masters the default mode of run_pypeit
- Require Python 3.7
- Fixed a bug in NIRES order finding.
- Add NOT/ALFOSC
- Fluxing docs
- Fix flexure and heliocentric bugs
- Identify GUI updates

1.0.2 (30 Apr 2020)
-------------------

- Various doc hotfixes
- wavelength algorithm hotfix, such that they must now generate an entry
  for every slit, bad or good.

1.0.1 (13 Apr 2020)
-------------------

- Various hot fixes

1.0.0 (07 Apr 2020)
-------------------

- Replaces usage of the `tslits_dict` dictionary with
  `pypeit.slittrace.SlitTraceSet` everywhere.  This `SlitTraceSet`
  object is now the main master file used for passing around the slit
  edges once the edges are determined by `EdgeTraceSet`.
- Removes usage of `pypeit.pixels.tslits2mask` and replaces it with
  `pypeit.slittrace.SlitTraceSet.slit_img`.
- Significant changes to flat-fielding control flow.
    - Added `rej_sticky`, `slit_trim`, `slit_pad`, `illum_iter`,
      `illum_rej`, `twod_fit_npoly` parameters to FlatFieldPar.
    - Illumination flat no longer removed if the user doesn't want to
      apply it to the data.  The flat was always created, but all that
      work was lost if the illumination correction wasn't requested.
    - Replaced tweak edges method with a more direct algorithm.
    - `pypeit.core.flat.fit_flat` moved to
      `pypeit.flatfield.FlatField.fit`.
- Reoriented trace images in the `EdgeTraceSet` QA plots.  Added the
  sobel image to the ginga display.
- Added `bspline_profile_qa` for generic QA of a bspline fit.
- Eliminate MasterFrame class
- Masks handled by a DataContainer
- Move DetectorPar into a DataContainer (named DetectorContainer) which
  enables frame-level construction
- Advances to DataContainer (array type checking; nested DataContainers;
  to_master_file)
- Dynamic docs for calibration images
- Every calibration output to disk is help within a DataContainer,
  separate from previous classes.  Exception is WaveCalib (this needsd a
  fit DataContainer first)
- Substantial refactoring of Calibrations
- Add MDM OSMOS spectrograph
- Moved pypeit.core.pydl.bspline into its own module, `pypeit.bspline`
- Introduced C backend functions to speed up bspline fitting
    - now require `extension_helpers` package to build pypeit and
      necessary files/code in `setup.py` to build the C code
    - C functions will be used by default, but code will revert to pure
      python, if there's some problem importing the C module
    - Added tests and pre-cooked data to ensure identical behavior
      between the pure python and C functions.
- Moved some basis function builders to pypeit.core.basis
- Release 1.0 doc
- Lots of new docs
- pypeit_chk_2dslits script
- DataContainer's for specobj, bspline
- Introduction of Spec2DObj, AllSpec2DObj, and OneSpec (for Coadd1D)
- Added bitmask to SlitTraceSet
- Introduced SlitTraceSet.spat_id and its usage throughout the code
- Spatial flexure corrections
    - Significant refactor of flatfield.BuildFlatField.fit()
    - Spatial flexure measuring code
    - PypeItPar control
    - Modifications to SlitTraceSet methods
    - Illumflat generated dynamically with different PypeIt control
    - waveimage generated dynamicall and WaveImage deprecated
- Moved RawImage into ProcessRawImage and renamed the latter to the
  former
- Continued refactoring of Calibrations
- Initial code for syncing SpecObjs across exposures
- Option to ignore profile masking during extraction
- Additional code in DataContainer related to MasterFrames
- Eliminated WaveImage
- Updates to QL scripts
- Lots of new tests



0.13.2 (17 Mar 2020)
--------------------

- Added PypeIt identify GUI script for manual wavelength calibration
- Add bitmask tests and print bitmask names that are invalid when
  exception raised.
- Parameter set keywords now sorted when exported to an rst table.
- Enable user to scale flux of coadded 1D spectrum to a filter magnitude
- Hold RA/DEC as float (decimal degrees) in PypeIt and knock-on effects
- Add more cards to spec1d header output
- Fixes a few sensfunc bugs
- Added template for LRIS 600/7500
- Deal with non-extracted Standard
- docs docs and more docs
- A QA fix too

0.13.1 (07 Mar 2020)
--------------------

- Missed a required merge with master before tagging 0.13.0.

0.13.0 (07 Mar 2020)
--------------------

- Refactored sensitivity function, fluxing, and coadding scripts and
  algorithms.
- Added support for additional near-IR spectrographs.
- Restrict extrapolation in tilt fitting
- Implemented interactive sky region selection

0.12.3 (13 Feb 2020)
--------------------

- Implemented DataContainer
- Added fits I/O methods
- Implemented SlitTraceSet
- Setup of `pypeit.par.pypeitpar` parameter sets should now fault if the
  key is not valid for the given parameter set.  NOTE: The check may
  fail if there are identical keys for different parameter sets.
- Modification to add_sobj() for numpy 18

0.12.2 (14 Jan 2020)
--------------------

- Introduces quick look scripts for MOS and NIRES
- Bumps dependencies including Python 3.7
- Modest refactoring of reduce/extraction/skysub codes
- Refactor of ScienceImage Par into pieces
- Finally dealt with 'random' windowing of Shane_kast_red
- Dynamic namp setting for LRISr when instantiating Spectrograph

0.12.1 (07 Jan 2020)
--------------------

- Hotfixes: np.histogram error in core/coadd1d.py, np.linspace using
  float number of steps in core/wave.py, and sets numpy version to 1.16

0.12.0 (23 Dec 2019)
--------------------

- Implemented MOSFIRE and further implemented NIRSPEC for Y-band
  spectroscopy.
- Fixed bug in coadd2d.
- Add VLT/FORS filters to our database
- Improved DEIMOS frame typing
- Brings Gemini/GMOS into the suite (R400)
- Also an important change for autoid.full_template()
- Fixed trace extrapolation, to fix bugs in object finding. Tweaks to
  object finding algorithm.
- Major improvements to echelle object finding.
- Improved outlier rejection and coefficient fitting in pca_trace
- Major improvements to coadd routines in coadd1d
- Introduced telluric module and telluric correction routines
- Implemented tilt image type which is now a required frame type
- Streamlined and abstracted echelle properties and echelle routine in
  spectrograph classes.
- Revamped 2-d coadding routines and introduced 2-d coadding of
  MultiSlit data
- Improved ginga plotting routines.
- Fixed bug associated with astropy.stats.sigma_clipped_stats when
  astropy.stats.mad_std is used.
- Refactor BPM generation
- Merge raw_image loading with datasec_img and oscansec_img generation
- Sync datasec_img to image in ProcessRawImage
- Started (barely) on a path to having calibration images in counts and
  not ADU
- Refactors GMOS for get_rawimage method
- Enables GMOS overscan subtraction
- Adds R400 wavelength solution for old E2V chip
- Revises simple_calib() method for quick and dirty wavelength
  calibration
- Adds a related show_wvcalib script
- Changes to ech_combspec to better treat filenames
- Fixed bug when bias was set to 'force' which was not bias subtracting
- Implemented changes to vlt_xshooter_nir to now require darks taken
  between flats
- Made flat fielding code a bit more robust against hot pixels at edge
  of orders
- Added pypeit_chk_flat script to view flat images
- Refactored image objects into RawImage, ProcessRawImage, PypeItImage,
  BuildImage
- Moved load() and save() methods from MasterFrame to the individual
  calibration objects
- Converted ArcImage and FlatImages into counts
- Added code to allow for IVAR and RN2 image generation for calibs
- Added several from_master_file() instantiation methods
- Use coadd2d.weighted_combine() to stack calibration images
- Major refactor of slit edge tracing
- Added 'Identify' tool to allow manual identification and calibration
  of an arc spectrum
- Added support for WHT/ISIS
- Added 'Object Tracing' tool to allow interactive object tracing
- Added code of conduct
- Deprecated previous tracing code: `pypeit.traceslits` and
  `pypeit.core.trace_slits`, as well as some functions in
  `pypeit.core.extract` that were replaced by
  `pypeit.core.moment.moment1d` and functions in `pypeit.core.trace`.
- PCA now saved to MasterEdges file; added I/O methods
- Improved CuAr linelists and archives for Gemini wavelength solutions
- New data model for specobj and specobsj objects (spec1d)
- Started some improvements to Coadd2D, TBC
- Allow for the continuum of the arc image to be modeled and subtracted
  when tracing the line-centroid tilts
- Include a mask in the line detection in extracted central arc spectrum
  of each slit/order.  For VLT XShooter NIR, this was needed to ensure
  the sigma calculation didn't include the off-order spectral positions.
- Added a staticmethed to :class:`pypeit.edgetrace.EdgeTraceSet` that
  constructs a ``tslits_dict`` object directly from the Master file.

0.11.0.1
---------

- Add DOI

0.11.0 (22 Jun 2019)
--------------------

- Add magellan_mage, including a new ThAr linelist and an archived
  solution
- Polish several key echelle methods
- Modify create_linelist to default to vacuum
- Update Xshooter, NIRES, and GNIRS
- Refactor ProcessImages into ProcessRawImage, PypeItImage,
  CalibrationImage, ScienceImage, and ImageMask
- Refactor ScienceImage into SciImgStack
- Fix arc tilts bug
- Started an X-Shooter doc and introduced a [process][bias] parameter
- Modified processing steps for bias + overscan subtraction
- Started notes on how to generate a new spectrograph in PypeIt
- Refactoring of reduce to take a ScienceImage object for the images and
  the mask
- Updates to many spectrograph files to put datasec, oscansec in the raw
  frame
- Add find_trim_edge and std_prof_nsigma parameters
- A bit of tuning for MagE
- Fixes for Echelle in fluxspec
- Writes a chosen set of header cards to the spec1D and coadd files
- Updates for FORS2
- Introduced new coadd1d module and some new coadd functinality.
- modified interface to robust_polyfit_djs, robust_optimize, and
  djs_reject.
- Added utility routine cap_ivar for capping the noise level.
- Fixed a bug in optimal extraction which was causing hot pixels when a
  large fraction of the pixels on the object profile were masked.
- Major bug fixes and improvements to echelle object finding. Orders
  which did not cover the entire detector were not being treated
  properly.

0.10.1 (22 May 2019)
--------------------

- Minor bug fix to allow for `None` exposure times when typing frames.

0.10.0 (21 May 2019)
--------------------

- Enable PyPI
- Streamline some of the instantiation at the beginning of
  PypeIt.__init__.
    - Moves the call to default_pypeit_par into config_specific_par.
    - Adds a finalize_usr_build() function to PypeItMetaData to
      consolidate the few opaque steps when finishing the meta data
      build.
- Hack for Kastr
- Turn on Shane Kastb grism wavelength solutions (not tested)
- Started splitting Arc Line Templates Notebook into pieces
- Allows for slice like syntax when defining calibration groups.
- Introduce 'tilt' frame type.  Not used yet.  Everything that's typed
  as an 'arc' is now also typed as a 'tilt'.
- Use matplotlib 'agg' backend to the top-level `__init__.py` to allow
  for running the code under a screen; may need a better approach.
- Numerous doc and style fixes
- Add `master_type` to `MasterFrame` (and derived classes), which is
  used to set the name of the master frame output file.
- Significant edits to `MasterFrame` to streamline IO for derived
  classes.  Lead to significant changes to `Calibrations`.
- Main paths now set in `PypeIt`.
- Allow `connect_to_ginga` to start up the ginga viewer.
- Add a pytest `skipif` that checks if the Cooked directory exists in
  the dev-suite.  Use this to run the tests that only need the raw image
  data or don't need the dev-suite at all.
- Move wavelength calibration save/load out of `pypeit.wavecalib` into
  `pypeit.core.wavecal.waveio.py`
- Rename default directory for calibration masters to `Masters` and
  removed inclusion of spectrograph name.
- Fix oscan sec in read_lris()
- Fix bad return in tracewave.tilts_find_lines()
- Several doc edits
- Fix handling of maskslits
- Fix flexure crashing
- Change `pypeit.spectrographs.spectrograph.get_image_section` to
  *always* return the sections ordered spectral then spatial to match
  the PypeIt convention to match how binning is returned.  Propagated to
  get_datasec_img.
- Changed all functions related to binning to ensure that binning is
  always ordered spectral vs. spatial with the PypeIt convention that
  images have shape (nspec,nspat).  Includes associated documentation.
- Allow `pypeit.bitmask.BitMask` and `pypeit.par.parset.ParSet` to save
  and load from fits file headers.
- Force BitMask definitions in framematch.py and processimages.py to use
  and OrderedDict.  They need to be an OrderedDicts for now to ensure
  that the bits assigned to each key is always the same. As of python
  3.7, normal dict types are guaranteed to preserve insertion order as
  part of its data model. When/if we require python 3.7, we can remove
  this (and other) OrderedDict usage in favor of just a normal dict.
- Changed default for add and rm slits parameters.
- Doc improvements and removal of old, commented methods.
- Edited function that replaces bad columns in images and added tests.
- Added `pypeit.io` with routines to:
    - manipulate `numpy.recarray` objects and converting them into
      `astropy.fits.BinTableHDU` objects.
    - gzip compress a file
    - general parser to pull lists of items from fits headers
- Added metadata to `MasterFrame` objects written to fits files.
- Added `'observed'` option for wavelength reference frame that skips
  any relative motion corrections.

0.9.3 (28 Feb 2019)
-------------------
- Fixed a bug that was introduced when the binning was switched to the
  PypeIt convention.
- Fixed a bug whereby 2d images were not being saved if no objects were
  detected.
- Revamped the naming convention of output files to have the original
  filename in it.

0.9.2 (25 Feb 2019)
-------------------

- Many doc string updates in top level routines (not core)
- Updates to install and cookbook docs
- Continued the process of requiring spectrograph and par in each base
  class
- More doc + cleaning at top level, e.g. base classes
- Eliminates BPM base class
- Hot fix for flatfield;  illumflat was getting divided into the
  pixelflatnrm image
- Implementation of 2d coadds including a script to perform them.
- Fixed bug in extract.fit_profile that was introduced when implementing
  2d coadds
- Polynomial order for object finding is now part of parset.
- Improved X-shooter object tracing by increasing order.
- Improved determination of threshold determination regions for object
  finding.
- Added S/N floor to ivar determination for image procing.
- Reworked master output for traceslits
- Fixed a bug associated with binned images being proc'd incorrectly.
- Fixed master_key outputs in headers to deal with different detectors.
- Modify -c in pypeit_setup to require a setup (or all) be specified
  when writing, e.g. 'all' or 'A,C'
- Generated a new spectrograph child for LRISr in long-slit read-out
  mode (only 2 amps, 1 per detector)
- Require astropy >=3.1  [required for coadding at the least]
- Fixed a circular import which required move qa from wavecal into
  autoid.
- Fixed a bug in LRIS-R that spectrograph which was not using binning
  for wavelength fwhm.
- Updated docs on add/rm slits.
- Fixed and tuned up fluxing script and fluxing routines.
- Introduce sky_sigrej parameter
- Better handling of ManualExtraction
- Add template for LRISr 600/5000 wavelengths
- PYDL LICENSE and licenses folder
- Updates for new Cooked (v1.0)

0.9.1 (4 Feb 2019)
------------------

- Move write method for sensitivity function
- Modify I/O for detnum parameter
- Modify idx code in SpecObj
- Fixed a bug on datatype formatting
- Reworked masteframe and all base classes to be more homogenous so that
  one only ever overloads the save_master and load_master methods.
- Many changes fixes wavecal/autoid.py to make the lines being used
  explicitly clear. This fixed many bugs in the the wavelength fitting
  that were recently introduced.
- Introduced reidentification algorithm for wavelengths and many
  associated algorithms. Reidentification is now the default for
  x-shooter and NIRES. Other changes to the wavelength interface and
  routines to make them more compatible with echelle.
- Tweaked LA cosmics defaults. Add instrument specific parameters in
  spectrograh classes along with routines that check binning and decide
  on best params for LRIS-RED
- Now updating cosmic ray masking after each global sky subtraction
- Major developments for echelle functionality, including object
  wavelengths, and reduction control flow.
- Introduced wavemodel.py to simulate/extract/ID sky and ThAr spectral
  emission lines.
- Significant refactor of tracing slit/edge orders and new docs+tests
- Changed back BPM image to be aligned with datasec *not* the raw image
  shape (without trimming)
- Renabled ability to add user supplied slits
- Miscellaneious echelle-related advances
- PNGs of X-Shooter fits
- Sped up trace plotting in ginga
- Fussed again with how time is handled in PypeIt.  Hopefully the last
  time..
- dispaxis renamed specaxis and dispflip to specflip
- Lots of VLT/X-Shooter development
- Removed a number of files that had been mistakingly added into the
  repo
- Now running on cooked v=0.92
- Allow for multiple paths to be defined in the pypeit file
- Changed the procedure used to identify instrument configurations and
  identify which frames to use when calibrating science exposures.
- Added configurations, calibration groups, and background index to
- Total revamp of Tilts. Arc line tracing significantly improved.
- Fixes to trace_crude_init, trace_fweight, and trace_gweight.
- Many other small bug fixes and modifications particularly in the
  fitting routines.
- Lots of development related to echelle functionality.
- Major enhancements to fitting routines (in utils)
- Make GMOS south works and update OH line lists, and also add LBT/MODS.
- Introduce calib groups
- Removes setup designation.  Largely replaced with master_key
- Refactor Calibrations class to handle new calib groups
- Refactor QA to handle new calib groups
- Refactor tests to handle new calib groups
- Pushed pieces of run_pypeit into the PypeIt class
- Removed future as a dependency
- Change point step size to 50 pixels in show_slits and show_trace for
  major speed up
- Implemented difference imaging for near-IR reductions for both
  Multislit and Echelle
- Fixed a bug in echelle object finding algorithm.
- Fixed bug in object finding associated with defining the background
  level for bright telluric standards and short slits.
- Implemented using standard stars as crutches for object tracing.
- Reworked the implementation of reuse_masters in the PypeIt class and
  in the Calibrations class.
- New behavior associated with the -o overwrite feature in run_pypeit.
  User prompting feature has been disabled. Existing science files will
  not be re-created unless the -o option is set.
- Fixed a bug where local sky subtraction was crashing when all the
  pixels get masked.
- Nearly resurrected simple_calib
- New method to build the fitstbl of meta data
- Refactor handling of meta data including a data model defining core
  and additional meta data
- Replaces metadata_keys with pypeit_file_keys for output to PypeIt file
- Updates new metadata approach for VLT, Keck, Lick, Gemini instruments
- Remove PypeItSetup call from within PypeIt
- Remove lacosmic specific method in Spectrograph;  replaced with
  config_specific_par
- setup block now required when running on a PypeIt file
- Introduced a new method of determining breakpoint locations for local
  sky subtraction which takes the sampling set by the wavelength tilts
  into account.
- Fixed a major bug in the near-IR difference imaging for the case of
  A-B, i.e. just two images.
- Introduced routines into core.procimg that will be used in 2-d
  co-adding.
- Tweaks to VLT X-SHOOTER spectrograph class to improve reductions.
- Moved methods for imaging processing from scienceimage class to
  processimages class.
- Introduce full_template() method for multi-slit wavelength
  calibrations; includes nsnippet parameter
- Generate full template files for LRIS, DEIMOS, Kastb
- Added a few new Arc lines for DEIMOS in the blue
- Introduce mask_frac_thresh and smash_range parameters for slit
  tracing; modified LRISb 300 defaults
- Updated slit tracing docs
- Introduced --show command in pypeit_chk_edges
- Added echelle specific local_skysub_extract driver.
- Refactored PypeIt and ScienceImage classes and introduced Reduce
  class. ScienceImage now only does proc-ing whereas reduction
  operations are done by Reduce. Reduce is now subclassed in an
  instrument specific way using instantiate_me instead of PypeIt. This
  was necessary to enable using the same reduction functionality for 2d
  coadds.
- Added and improved routines for upcoming coadd2d functionality.
- Fixed bug in weight determination for 1d spectral coadds.
- Major fixes and improvements to Telluric corrections and fluxing
  routines.
- Fluxing now implemented via a script.
- Turned flexure back on for several instruments
- Introduced VLT/FORS2 spectrograph
- Swapped binspec and binspat in parse binning methods
- Extended LRISr 1200_900 arc template
- Modified add/rm slit methods to be spec,spat
- Add an option in coadding to scale the coadded spectrum to a given
  magnitude in a given filter
- Extended DEIMOS 1200G template

0.9.0
-----

- Major refactor to rename most modules and incorporate the PYPIT ->
  PypeIt switch
- Add SlitMask, OpticalModel, and DetectorMap classes.  Implemented
  DEIMOSOpticalModel based on DEEP2 IDL code.
- Improved treatment of large offsets in
  pypeit.core.trace_slits.trace_gweight to be symmetric with
  trace_fweight. Large outlying pixels were breaking object tracing.
- Added thresholding in pypeit.core.tracewave to ensure that tilts are
  never crazy values due to extrapolation of fits which can break sky
  subtraction.
- Turn off 2.7 Travis testing
- Integrated arclines into PypeIt
- Added KDTree algorithm to the wavelength calibration routines
- Modified debug/developer modes
- Update SpecObjs class; ndarray instead of list;  set() method
- Completely revamped object finding, global sky subtraction and local
  sky subtraction with new algorithms.
- Added -s option to run_pypeit for interactive outputs.
- Improved pypeit_show_spec2d script.
- Fixed bug whereby -m --use_master was not being used by run_pypeit
  script.
- Overhaul of general algorithm for wavelength calibration
- Hot fix for bspline + requirements update
- Fixed issue with biases being written to disk as untrimmed.
- Completely reworked flat fielding algorithm.
- Fixed some parsing issues with the .pypeit file for cases where there
  is a whitepsace in the path.
- Implemented interactive plots with the -s option which allow the
  reduction to continue running.
- Modified global sky subtraction significantly to now do a polynomial
  fit. This greatly improves results for large slits.
- Updated loading of spectra and pypeit_show_1dspec script to work with
  new output data model.
- Implemeneted a new peak finding algorithm for arc lines which
  significantly improved wavelength fits.
- Added filtering of saturated arc lines which fixed issues with
  wavelength fits.
- Added algorithms and data files for telluric correction of near-IR
  spectra.
- Revamped flat field roiutine to tweak slit boundaries based on slit
  illumination profile. Reworked calibrations class to accomodate the
  updated slit boundaries and tilts images as well as update the master
  files.
- Include BitMask class from MaNGA DAP.
- Change the way frame types are include in PypeItSetup.fitstbl
- Edited KeckLRISSpectrograph header keywords
- Edited how headers are read from the provided files
- Created metadata.PypeItMetaData class to handle what was previously
  `fitstbl`
- Fussed with date/time driven by GMOS;  date is no longer required in
  `fitstbl`
- Initial work on GMOS;  this is still work-in-progress
- Pushed several arcparam items into the Wavelengths parset
- Series of hacks for when binning is missing from the fitstbl
- CuAr line lists for GMOS
- New option to reduce only 1 det at a time
- Data provided in pypeit file overwrites anything read from the fits
  file headers.
- Filled in fits table reading data for GNIRS
- Demand frametype column in fits table is U8 format
- Further improvements to detect_lines arcline detection algorithm.
- Got rid of arcparam and added info and docs to wavelengths parset.
- Improved and commented autoid.py arclines code.
- Added utilities to wavecalib to compute shift,stretch of two spectra.
- Completely revamped cross-correlation algorithm in wavecalib to give
  roburt results.

0.8.1
-----
- Figuring out how to tag releases

0.8.0
-----

- First major steps on ARMED echelle data reduction pipeline
- APF/Levy and Keck/HIRES implemented
- Updates to blaze function and slit profile fitting
- Initial support for multislit reduction
- Coadding; including docs; and tests
- Now requiring astropy >= v1.3
- raw_input handling for Python 3
- coadd handling of bad input
- coadd bug fix on obj name
- Init local (i.e. object dependent) parameters in coadding
- fix local background logic error in slit masking
- Refactor QA PDF to PNG+HTML
- Add nminima object finding
- Add new parameters for object finding, reduce specific detectors
- Add slit profile QA
- Begin writing header (e.g. RA/DEC) info to spec1d files
- Fix bug in applying BPM for finding slit edges
- Update Ginga hooks
- Enable archiving/loading sensitivity function
- Add new cosmic ray algorithms for coadding (especially pairs of
  spectra)
- Added support for TNG+Dolores long slit spectrograph
- Started removing cython code
- Update line detection algorithm
- Updated flexure and tilt tracing documentation
- Updated docs:added standards.rst, and make a small correction in using
  script pypit_setup in setup.rst
- Fixed travis
- Updated slit trace algorithm
- Improved arc line detection algorithm
- Added functionality for fully automated wavelength calibration with
  arclines
- Switched settings files to allow IRAF style data sections to be
  defined
- Allowed data sections to be extracted from header information
- Significant refactor of routines related to pypit_setup
- Various small improvements, primarly to handle Gemini/GMOS data [not
  yet fully supported in PYPIT]
- Removed majority of cython functionality
- Moved logging to be a package object using the main __init__.py file
- Begin to adhere to PEP8 (mostly)
- setup.py rewritten.  Modeled after
  https://github.com/sdss/marvin/blob/master/setup.py .  Added
  requirements.txt with the package versions required.
- Updates archeck
- Loads NIST arclines from arclines instead of PYPIT
- DEIMOS reduction!
- Bug fix for bspline with bkspace
- Enable loading a sensitivity function with YAML
- Allow for multiple detectors when using `reduce detnum`
- Moved all imports to the start of every file to catch and avoid
  circular imports, removed most `import ... as ...` constructs
- dummy_* removed from arutils as necessary and propagated changes to
  tests
- remove dependency of ararclines functions on slf
- change requirements for astropy to >=1.3.0 so that `overwrite` is
  valid
- include numba in requirements, but actually a requirement of arclines
- Improve cookbook and setup docs
- Faster algorithm for defining object and background regions
- Restore armsgs -d functionality
- Finished cython to python conversions, but more testing needed
- Introduce maskslits array
- Enable multi-slit reduction
- Bug fixes in trace_slits
- Fixes what appears to be a gross error in slit bg_subtraction
  (masking)
- Turns off PCA tilt QA for now [very slow for each slit]
- Several improvements for coadding
- Modify lacosmic to identify tiny CR's
- Enabled writing Arc_fit QA for each slit/order
- Refactored comb_frames
- Refactored load_frames
- Refactored save_master
- Refactored get_datasec_trimmed, get_datasec, pix_to_amp
- Refactored slit_pixels
- Refactored sub_overscan
- Refactored trace_slits (currently named driver_trace_slits) and many
  of its dependencies
- Added parameter trace_slits_medrep for optional smoothing of the trace
  slits image
- Updated a few settings for DEIMOS and LRIS related to tracing slits
- Added a replace_columns() method to arproc.py
- Fixed a bug in new_match_edges()
- Moved tracing docs -> slit_tracing and edited extensively
- Updated docs on DEIMOS, LRIS
- Added the pypit_chk_edges script
- Added BPM for DEIMOS
- Added the code for users to add slits [edgearr_from_users()] but have
  not documented nor made it accessible from the PYPIT file
- Generated tcrude_edgearr() method for using trace crude on the slit
  edges
- Added trace_crude() method that I ported previously for DESI
- Added multi_sync() method for ARMLSD slit synchronization
- Have somewhat deprecated the maxgap method
- Refactored the gen_pixloc() method
- Generate arpixels.py module for holding pixel level algorithms
- Move all methods related to TraceSlits to artraceslits.py
- Introduce the TraceSlits class
- Update armlsd accordingly
- Remove driver_trace_slits and refctor_trace_slits methods
- Making Ginga a true dependency of PYPIT
- Have TraceSlits write/load MasterFrames
- Introduce SetupClass object
- Replace armbase.setup_science() with SetupClass.run()
- Move setup acitivites to inside pypit.py
- doc updates in setup.rst
- Refactor fitsdict -> fitstbl  (variable name not updated everywhere)
- Removed slurped headers from fitsdict (and therefore fitstbl)
- Include SetupClass Notebook
- Move ftype_list from armeta.py to arsort.py
- Bug fix related to fluxing
- Substantial refactor of arsort.py
- Substantial refactor of arsetup.py
- Introduced base-level ProcessImages class
- Introduced abstract MasterFrame class
- Introduced BiasFrame, BPMImage, ArcImage, and TraceImage classes
- Started NormPixelFlat class but have not yet implemented it
- Substantial refactoring of armasters
- Moved arlris, ardeimos to core/
- Moved image processing methods to arprocimg in core/
- Introduced calib_dict to hold calibration frames in armlsd (instead of
  slf)
- Modified ardeimos to load only a single image (if desired)
- Turned off fluxing in this branch;  is 'fixed' in the one that follows
- Moved get_slitid() to artraceslits
- Deprecates ['trace']['combine']['match'] > 0.0 option
- Deprecates ['arc']['combine']['match'] > 0.0 option
- Refactoring of settings and slf out of core methods continues
- Removed _msbias, _msarc, _datasec, _bpix from slf
- New tests and Notebooks
- Introduced FluxSpec class
- Introduce pypit_flux_spec script (and docs)
- Added FluxSpec Notebook
- armlsd has reappeared (momentarily) but is not being used;  it goes
  away again in a future branch
- Added a dict (std_dict) in arms.py to hold standard star extractions
- Reducing standard stars in the main arms loop
- Modified save_1d_spectra to handle loaded SpecObj in addition to
  internally generated ones
- Moved arflux to core and stripped out slf, settings
- Really restricting to nobj when user requests it
- New tests
- Introduces WaveCalib class
- Push ararc.py to core/ after removing slf and settings dependencies
- Further refactor masters including MasterFrame; includes addressing
  previous comment from RC
- Removed armlsd.py again
- Strips wv_calib from ScienceExposure
- Push get_censpec() to ararc.py
- New tests; limited docs
- TraceSlits load method pushed outside the class
- Introduces WaveTilts class
- Significant modification to tilt recipe including deprecation of PCA
- Moved tilt tracing algorithms from artrace.py to artracewave.py in
  core/
- Added 2D Legendre fitting to polyfit2d_general
- New trace slits tilts  settings (for 2D fitting)
- New QA plot
- New pypit_chk_tilts script
- New docs
- New tests
- Introduces FlatField class
- Adds FlatField Notebook, tests
- Pushes flat field algorithms into core/arflat.py
- Main flatfield method broken into a few pieces
- Further refactoring of armasters
- Further refactoring related to settings and ScienceExposure
- WaveImage class
- Strip mswave from ScienceExposure
- New tests
- Push get_calib methods into the individual classes
- Significant refactoring in arms.py followed
- Rename slits_dict -> tslits_dict
- Use tslits_dict in wavetilts.py
- Introduce ScienceImage class
- Substantial refactoring in arms.py followed
- Notebook too
- Reversed exposure/det loops for the (last?) time
- Generated arskysub.py in core/
- Significant portions of arproc.py are now superfluous
- Moved flexure_qa to arwave.py
- Significant refactoring of arsave.py (also moved to core/)
- Removed settings and slf from arspecobj.py
- Refactored trace_objects_in_slit()
- Refactoring of flexure algorithms
- Adds build_crmask() and flat_field() methods to ProcessImages
- Completed the deprecation of arsciexp (RIP)
- Many test updates
- Doc strings improved but no new main docs
- Completed armasters refactor and moved to core/
- Adds bspline_profile() method;  Used here for skysub but will also
  show up in extraction
- Introduces new skysub method;  still a bspline but now the new one
- Adds several methods from the PYDL repository into a pydl.py module
  including bspline Class
- Adds method to generate ximg and edgemask frames
- Adds new trace_slits_trim settings
- Small install edits
- Fixes Travis failure that crept into the previous PR
- Fix bug in bspline
- Adds a demo Notebook for LRISr redux
- Other odds and ends including code flow doc
- Introduce pypit/par and pypit/config directories
- Introduce PypitPar as an initial step toward refactoring the front end
- Final nail in the coffin for cython
- Add API docs
- Add bumpversion
- Adds a demo Notebook for LRISr redux
- Other odds and ends including code flow doc
- Introduce pypit/par and pypit/config directories
- Introduce PypitPar as an initial step toward refactoring the front end
- Move spectrograph specific code into spectographs/ folder
- Introduces the Spectrographs class
- Introduces the Calibrations class with Notebook
- Bug fix in view_fits script
- Handle no-slits-found condition
- Added NIRES to spectrographs folder
- Fixed logic in ArcImage class related to settings and user settings
- Added user settings to some of the other classes.
- Enabled load_raw_frame to take a negative dispersion axis indicating
  flips.
- Major bug fixed in bspline_profile where it was producing gargabe
  results when breakpoints were being rejected.
- Edits to Spectrograph class
- Removed all use of settings in ARMS and its subsequent calls.  ARMS
  now uses PypitPar and its sub parameter sets
- propagated ParSet changes into run_pypit and pypit_setup
- settings/parameters for pypit now set in the pypit file using a
  configuration parameter set
- rewrote pypit file parser
- Included automatically generated documentation of PypitPar when
  running make html in doc/ directory
- Checked orientation of array correct for DATASEC and OSCANSEC in
  DetectorPar for each Spectrograph
- Add SpecObjs class
- Add from_dict and to_dict methods to pydl bspline and update docs
- Updated from_dict method in pydl bspline

0.7 (2017-02-07)
----------------

This file enters the scene.<|MERGE_RESOLUTION|>--- conflicted
+++ resolved
@@ -3,18 +3,6 @@
 ---------
 
 - Hotfix to docs to ensure pypeit_loaders api doc is generated
-
-1.12.2 (29 Mar 2023)
---------------------
-
-- Gemini/GMOS mask design slurping and usage
-- New GMOS wavelength solution
-- Added NIRES tutorial doc
-- reid_arxiv templates for all MMTO Blue Channel gratings and for MMTO Binospec G600 and G1000
-- Various bug fixes and enhancements to mmt_bluechannel and mmt_binospec support
-- Include the S/N of extracted spectra in the SpecObj datamodel
-- Added new specutils interface
-<<<<<<< HEAD
 - Calibration group numbers can now be anything, as long as there are no more
   than 63 unique integers.
 - Removed use of the term "master", renamed to calibration frames/files.
@@ -26,10 +14,19 @@
   files.  Discussed in new docs.
 - The ``'calib'`` column is now always added to the pypeit file, regardless of
   whether or not you also request the ``'comb_id'`` and ``'bkg_id'`` columns.
-=======
+
+1.12.2 (29 Mar 2023)
+--------------------
+
+- Gemini/GMOS mask design slurping and usage
+- New GMOS wavelength solution
+- Added NIRES tutorial doc
+- reid_arxiv templates for all MMTO Blue Channel gratings and for MMTO Binospec G600 and G1000
+- Various bug fixes and enhancements to mmt_bluechannel and mmt_binospec support
+- Include the S/N of extracted spectra in the SpecObj datamodel
+- Added new specutils interface
 - Fixed bugs when only performing calibrations and (1) calib groups are all set
   to 'all' or (2) anything other than '0'.
->>>>>>> bea95395
 
 1.12.1 (21 Feb 2023)
 --------------------
