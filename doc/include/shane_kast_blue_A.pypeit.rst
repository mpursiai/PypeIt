.. code-block:: console

<<<<<<< HEAD
    # Auto-generated PypeIt input file using PypeIt version: 1.8.2.dev482+gf1da42021.d20220523
    # UTC 2022-08-08T16:00:02.179
=======
    # Auto-generated PypeIt input file using PypeIt version: 1.10.1.dev3+g52d10eddd.d20220914
    # UTC 2022-09-23T17:23:13.115
>>>>>>> 6817353a
    
    # User-defined execution parameters
    [rdx]
        spectrograph = shane_kast_blue
    
    # Setup
    setup read
    Setup A:
      dichroic: d55
      dispname: 600/4310
    setup end
    
    # Data block 
    data read
     path /Users/westfall/Work/packages/PypeIt-development-suite/RAW_DATA/shane_kast_blue/600_4310_d55
       filename |                 frametype |                 ra |                dec |     target | dispname |     decker | binning |                mjd |        airmass | exptime | dichroic
     b1.fits.gz |                  arc,tilt | 140.44166666666663 |  37.43222222222222 |       Arcs | 600/4310 | 0.5 arcsec |     1,1 |  57162.06664467593 |            1.0 |    30.0 |      d55
    b14.fits.gz |                      bias | 172.34291666666664 |  36.86833333333333 |       Bias | 600/4310 | 2.0 arcsec |     1,1 |  57162.15420034722 |            1.0 |     0.0 |      d55
    b15.fits.gz |                      bias | 172.41833333333332 |  36.94444444444444 |       Bias | 600/4310 | 2.0 arcsec |     1,1 |  57162.15440162037 |            1.0 |     0.0 |      d55
    b16.fits.gz |                      bias | 172.49124999999995 |  36.97833333333333 |       Bias | 600/4310 | 2.0 arcsec |     1,1 |    57162.154603125 |            1.0 |     0.0 |      d55
    b17.fits.gz |                      bias |  172.5645833333333 |  37.04694444444444 |       Bias | 600/4310 | 2.0 arcsec |     1,1 |  57162.15480474537 |            1.0 |     0.0 |      d55
    b18.fits.gz |                      bias | 172.63708333333332 |  37.11555555555556 |       Bias | 600/4310 | 2.0 arcsec |     1,1 |  57162.15500949074 |            1.0 |     0.0 |      d55
    b19.fits.gz |                      bias | 172.71166666666664 |  37.18611111111111 |       Bias | 600/4310 | 2.0 arcsec |     1,1 |  57162.15521145833 |            1.0 |     0.0 |      d55
    b20.fits.gz |                      bias | 172.78416666666666 | 37.254444444444445 |       Bias | 600/4310 | 2.0 arcsec |     1,1 |  57162.15541377315 |            1.0 |     0.0 |      d55
    b21.fits.gz |                      bias | 172.85708333333332 |  37.32361111111111 |       Bias | 600/4310 | 2.0 arcsec |     1,1 |  57162.15561504629 |            1.0 |     0.0 |      d55
    b22.fits.gz |                      bias |             172.93 |            37.3925 |       Bias | 600/4310 | 2.0 arcsec |     1,1 |  57162.15581597222 |            1.0 |     0.0 |      d55
    b23.fits.gz |                      bias | 173.00166666666667 |            37.4225 |       Bias | 600/4310 | 2.0 arcsec |     1,1 | 57162.156018981485 |            1.0 |     0.0 |      d55
    b10.fits.gz | pixelflat,illumflat,trace | 144.82041666666666 |  37.43222222222222 |  Dome Flat | 600/4310 | 2.0 arcsec |     1,1 |  57162.07859895833 |            1.0 |    15.0 |      d55
    b11.fits.gz | pixelflat,illumflat,trace |            144.955 |  37.43222222222222 |  Dome Flat | 600/4310 | 2.0 arcsec |     1,1 |  57162.07897476852 |            1.0 |    15.0 |      d55
    b12.fits.gz | pixelflat,illumflat,trace |  145.0908333333333 |  37.43222222222222 |  Dome Flat | 600/4310 | 2.0 arcsec |     1,1 | 57162.079351388886 |            1.0 |    15.0 |      d55
    b13.fits.gz | pixelflat,illumflat,trace | 145.22791666666666 |  37.43222222222222 |  Dome Flat | 600/4310 | 2.0 arcsec |     1,1 | 57162.079728240744 |            1.0 |    15.0 |      d55
     b2.fits.gz | pixelflat,illumflat,trace | 143.36208333333335 |  37.43222222222222 |  Dome Flat | 600/4310 | 2.0 arcsec |     1,1 |  57162.07473645834 |            1.0 |    30.0 |      d55
     b3.fits.gz | pixelflat,illumflat,trace | 143.86791666666667 |  37.43222222222222 |  Dome Flat | 600/4310 | 2.0 arcsec |     1,1 |  57162.07596400463 |            1.0 |    15.0 |      d55
     b4.fits.gz | pixelflat,illumflat,trace | 144.00458333333333 |  37.43222222222222 |  Dome Flat | 600/4310 | 2.0 arcsec |     1,1 | 57162.076341782406 |            1.0 |    15.0 |      d55
     b5.fits.gz | pixelflat,illumflat,trace | 144.14041666666665 |  37.43222222222222 |  Dome Flat | 600/4310 | 2.0 arcsec |     1,1 |  57162.07671956019 |            1.0 |    15.0 |      d55
     b6.fits.gz | pixelflat,illumflat,trace | 144.27708333333334 |  37.43222222222222 |  Dome Flat | 600/4310 | 2.0 arcsec |     1,1 | 57162.077096064815 |            1.0 |    15.0 |      d55
     b7.fits.gz | pixelflat,illumflat,trace | 144.41291666666666 |  37.43222222222222 |  Dome Flat | 600/4310 | 2.0 arcsec |     1,1 |  57162.07747175926 |            1.0 |    15.0 |      d55
     b8.fits.gz | pixelflat,illumflat,trace | 144.54874999999996 |  37.43222222222222 |  Dome Flat | 600/4310 | 2.0 arcsec |     1,1 | 57162.077847569446 |            1.0 |    15.0 |      d55
     b9.fits.gz | pixelflat,illumflat,trace |  144.6845833333333 |  37.43222222222222 |  Dome Flat | 600/4310 | 2.0 arcsec |     1,1 | 57162.078222916665 |            1.0 |    15.0 |      d55
    b27.fits.gz |                   science | 184.40291666666664 |  39.01111111111111 | J1217p3905 | 600/4310 | 2.0 arcsec |     1,1 |  57162.20663842592 |            1.0 |  1200.0 |      d55
    b28.fits.gz |                   science | 184.40416666666664 |  39.01111111111111 | J1217p3905 | 600/4310 | 2.0 arcsec |     1,1 |  57162.22085034722 |            1.0 |  1200.0 |      d55
    b24.fits.gz |                  standard | 189.47833333333332 |  24.99638888888889 |   Feige 66 | 600/4310 | 2.0 arcsec |     1,1 |  57162.17554351852 | 1.039999961853 |    30.0 |      d55
    data end
    

<|MERGE_RESOLUTION|>--- conflicted
+++ resolved
@@ -1,12 +1,7 @@
 .. code-block:: console
 
-<<<<<<< HEAD
-    # Auto-generated PypeIt input file using PypeIt version: 1.8.2.dev482+gf1da42021.d20220523
-    # UTC 2022-08-08T16:00:02.179
-=======
     # Auto-generated PypeIt input file using PypeIt version: 1.10.1.dev3+g52d10eddd.d20220914
     # UTC 2022-09-23T17:23:13.115
->>>>>>> 6817353a
     
     # User-defined execution parameters
     [rdx]
