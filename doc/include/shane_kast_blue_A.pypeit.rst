.. code-block:: console

    # Auto-generated PypeIt input file using PypeIt version: 1.10.1.dev260+g32de3d6d4
<<<<<<< HEAD
    # UTC 2022-10-26T18:32:05.418
=======
    # UTC 2022-11-08T20:41:37.922
>>>>>>> ad7ca686
    
    # User-defined execution parameters
    [rdx]
        spectrograph = shane_kast_blue
    
    # Setup
    setup read
    Setup A:
      dichroic: d55
      dispname: 600/4310
    setup end
    
    # Data block 
    data read
     path /Users/westfall/Work/packages/PypeIt-development-suite/RAW_DATA/shane_kast_blue/600_4310_d55
       filename |                 frametype |                 ra |                dec |     target | dispname |     decker | binning |                mjd |        airmass | exptime | dichroic
     b1.fits.gz |                  arc,tilt | 140.44166666666663 |  37.43222222222222 |       Arcs | 600/4310 | 0.5 arcsec |     1,1 |  57162.06664467593 |            1.0 |    30.0 |      d55
    b14.fits.gz |                      bias | 172.34291666666664 |  36.86833333333333 |       Bias | 600/4310 | 2.0 arcsec |     1,1 |  57162.15420034722 |            1.0 |     0.0 |      d55
    b15.fits.gz |                      bias | 172.41833333333332 |  36.94444444444444 |       Bias | 600/4310 | 2.0 arcsec |     1,1 |  57162.15440162037 |            1.0 |     0.0 |      d55
    b16.fits.gz |                      bias | 172.49124999999995 |  36.97833333333333 |       Bias | 600/4310 | 2.0 arcsec |     1,1 |    57162.154603125 |            1.0 |     0.0 |      d55
    b17.fits.gz |                      bias |  172.5645833333333 |  37.04694444444444 |       Bias | 600/4310 | 2.0 arcsec |     1,1 |  57162.15480474537 |            1.0 |     0.0 |      d55
    b18.fits.gz |                      bias | 172.63708333333332 |  37.11555555555556 |       Bias | 600/4310 | 2.0 arcsec |     1,1 |  57162.15500949074 |            1.0 |     0.0 |      d55
    b19.fits.gz |                      bias | 172.71166666666664 |  37.18611111111111 |       Bias | 600/4310 | 2.0 arcsec |     1,1 |  57162.15521145833 |            1.0 |     0.0 |      d55
    b20.fits.gz |                      bias | 172.78416666666666 | 37.254444444444445 |       Bias | 600/4310 | 2.0 arcsec |     1,1 |  57162.15541377315 |            1.0 |     0.0 |      d55
    b21.fits.gz |                      bias | 172.85708333333332 |  37.32361111111111 |       Bias | 600/4310 | 2.0 arcsec |     1,1 |  57162.15561504629 |            1.0 |     0.0 |      d55
    b22.fits.gz |                      bias |             172.93 |            37.3925 |       Bias | 600/4310 | 2.0 arcsec |     1,1 |  57162.15581597222 |            1.0 |     0.0 |      d55
    b23.fits.gz |                      bias | 173.00166666666667 |            37.4225 |       Bias | 600/4310 | 2.0 arcsec |     1,1 | 57162.156018981485 |            1.0 |     0.0 |      d55
    b10.fits.gz | pixelflat,illumflat,trace | 144.82041666666666 |  37.43222222222222 |  Dome Flat | 600/4310 | 2.0 arcsec |     1,1 |  57162.07859895833 |            1.0 |    15.0 |      d55
    b11.fits.gz | pixelflat,illumflat,trace |            144.955 |  37.43222222222222 |  Dome Flat | 600/4310 | 2.0 arcsec |     1,1 |  57162.07897476852 |            1.0 |    15.0 |      d55
    b12.fits.gz | pixelflat,illumflat,trace |  145.0908333333333 |  37.43222222222222 |  Dome Flat | 600/4310 | 2.0 arcsec |     1,1 | 57162.079351388886 |            1.0 |    15.0 |      d55
    b13.fits.gz | pixelflat,illumflat,trace | 145.22791666666666 |  37.43222222222222 |  Dome Flat | 600/4310 | 2.0 arcsec |     1,1 | 57162.079728240744 |            1.0 |    15.0 |      d55
     b2.fits.gz | pixelflat,illumflat,trace | 143.36208333333335 |  37.43222222222222 |  Dome Flat | 600/4310 | 2.0 arcsec |     1,1 |  57162.07473645834 |            1.0 |    30.0 |      d55
     b3.fits.gz | pixelflat,illumflat,trace | 143.86791666666667 |  37.43222222222222 |  Dome Flat | 600/4310 | 2.0 arcsec |     1,1 |  57162.07596400463 |            1.0 |    15.0 |      d55
     b4.fits.gz | pixelflat,illumflat,trace | 144.00458333333333 |  37.43222222222222 |  Dome Flat | 600/4310 | 2.0 arcsec |     1,1 | 57162.076341782406 |            1.0 |    15.0 |      d55
     b5.fits.gz | pixelflat,illumflat,trace | 144.14041666666665 |  37.43222222222222 |  Dome Flat | 600/4310 | 2.0 arcsec |     1,1 |  57162.07671956019 |            1.0 |    15.0 |      d55
     b6.fits.gz | pixelflat,illumflat,trace | 144.27708333333334 |  37.43222222222222 |  Dome Flat | 600/4310 | 2.0 arcsec |     1,1 | 57162.077096064815 |            1.0 |    15.0 |      d55
     b7.fits.gz | pixelflat,illumflat,trace | 144.41291666666666 |  37.43222222222222 |  Dome Flat | 600/4310 | 2.0 arcsec |     1,1 |  57162.07747175926 |            1.0 |    15.0 |      d55
     b8.fits.gz | pixelflat,illumflat,trace | 144.54874999999996 |  37.43222222222222 |  Dome Flat | 600/4310 | 2.0 arcsec |     1,1 | 57162.077847569446 |            1.0 |    15.0 |      d55
     b9.fits.gz | pixelflat,illumflat,trace |  144.6845833333333 |  37.43222222222222 |  Dome Flat | 600/4310 | 2.0 arcsec |     1,1 | 57162.078222916665 |            1.0 |    15.0 |      d55
    b27.fits.gz |                   science | 184.40291666666664 |  39.01111111111111 | J1217p3905 | 600/4310 | 2.0 arcsec |     1,1 |  57162.20663842592 |            1.0 |  1200.0 |      d55
    b28.fits.gz |                   science | 184.40416666666664 |  39.01111111111111 | J1217p3905 | 600/4310 | 2.0 arcsec |     1,1 |  57162.22085034722 |            1.0 |  1200.0 |      d55
    b24.fits.gz |                  standard | 189.47833333333332 |  24.99638888888889 |   Feige 66 | 600/4310 | 2.0 arcsec |     1,1 |  57162.17554351852 | 1.039999961853 |    30.0 |      d55
    data end
    

<|MERGE_RESOLUTION|>--- conflicted
+++ resolved
@@ -1,11 +1,7 @@
 .. code-block:: console
 
     # Auto-generated PypeIt input file using PypeIt version: 1.10.1.dev260+g32de3d6d4
-<<<<<<< HEAD
-    # UTC 2022-10-26T18:32:05.418
-=======
     # UTC 2022-11-08T20:41:37.922
->>>>>>> ad7ca686
     
     # User-defined execution parameters
     [rdx]
