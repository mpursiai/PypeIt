--- conflicted
+++ resolved
@@ -27,20 +27,12 @@
                             tng_dolores, vlt_fors2, vlt_sinfoni, vlt_xshooter_nir,
                             vlt_xshooter_uvb, vlt_xshooter_vis, wht_isis_blue,
                             wht_isis_red (default: None)
-<<<<<<< HEAD
-      -r ROOT, --root ROOT  Root to search for data files. You can provide the top-
-                            level directory (e.g., /data/Kast) or the search string
-                            up through the wildcard (.e.g, /data/Kast/b). Use the
-                            --extension option to set the types of files to search
-                            for. Default is the current working directory. (default:
-=======
       -r ROOT, --root ROOT  Root to search for data files. You can provide the
                             top-level directory (e.g., /data/Kast) or the search
                             string up through the wildcard (.e.g, /data/Kast/b).
                             Use the --extension option to set the types of files
                             to search for. Default is the current working
                             directory. (default:
->>>>>>> be81c037
                             /Users/westfall/Work/packages/pypeit/doc)
       -e EXTENSION, --extension EXTENSION
                             File extension; compression indicators (e.g. .gz) not
