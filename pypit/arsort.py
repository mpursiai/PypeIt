--- conflicted
+++ resolved
@@ -9,21 +9,14 @@
 import numpy as np
 import yaml
 
-<<<<<<< HEAD
-#from pypit import armsgs
-from pypit import msgs
-from pypit import arparse as settings
-from pypit import arutils
-from pypit.arflux import find_standard_file
-=======
->>>>>>> d02dd1fc
 from astropy.io.votable.tree import VOTableFile, Resource, Table, Field
 from astropy.table import Table as tTable, Column
 from astropy import units as u
 
 from linetools import utils as ltu
 
-from pypit import armsgs
+#from pypit import armsgs
+from pypit import msgs
 from pypit import arparse as settings
 from pypit import arutils
 from pypit.arflux import find_standard_file
