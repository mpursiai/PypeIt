""" Primary module for guiding the reduction of long/multi-slit data
"""
from __future__ import (print_function, absolute_import, division, unicode_literals)

import yaml
import numpy as np

from astropy import units

from pypit import msgs
from pypit import arparse as settings
from pypit.core import arflux
from pypit import arload
from pypit import armasters
from pypit import armbase
from pypit import arproc
from pypit.core import arprocimg
from pypit import arsave
from pypit import arsciexp
from pypit.core import arsetup
from pypit import arpixels
from pypit.core import arsort
from pypit import wavetilts
from pypit import artrace
from pypit import arcimage
from pypit import bpmimage
from pypit import biasframe
from pypit import traceslits
from pypit import traceimage

from pypit import ardebug as debugger


def ARMS(fitstbl, setup_dict, reuseMaster=False, reloadMaster=True, sciexp=None):
    """
    Automatic Reduction of Multislit Data

    Parameters
    ----------
    fitsdict : dict
      Contains relevant information from fits header files
    reuseMaster : bool
      If True, a master frame that will be used for another science frame
      will not be regenerated after it is first made.
      This setting comes with a price, and if a large number of science frames are
      being generated, it may be more efficient to simply regenerate the master
      calibrations on the fly.

    Returns
    -------
    status : int
      Status of the reduction procedure
      0 = Successful full execution
      1 = Successful processing of setup or calcheck
    """
    status = 0

    # Generate sciexp list, if need be (it will be soon)
    sv_std_idx = []
    std_dict = {}
    if sciexp is None:
        sciexp = []
        all_sci_ID = fitstbl['sci_ID'].data[fitstbl['science']]  # Binary system: 1,2,4,8, etc.
        for sci_ID in all_sci_ID:
            sciexp.append(arsciexp.ScienceExposure(sci_ID, fitstbl, settings.argflag,
                                                   settings.spect, do_qa=True))
            std_idx = arsort.ftype_indices(fitstbl, 'standard', sci_ID)
            if (len(std_idx) > 0):
                if len(std_idx) > 1:
                    msgs.warn("Will only reduce the first, unique standard for each standard frame!")
                if std_idx[0] not in sv_std_idx:  # Only take the first one
                    sv_std_idx.append(std_idx[0])
                    # Standard stars
                    std_dict[std_idx[0]] = arsciexp.ScienceExposure(sci_ID, fitstbl, settings.argflag,
                                                                    settings.spect, do_qa=False, idx_sci=std_idx[0])
    numsci = len(sciexp)

    # Init calib dict
    calib_dict = {}

    # Loop on science exposure
    for sc in range(numsci):

        slf = sciexp[sc]
        sci_ID = slf.sci_ID
        scidx = slf._idx_sci[0]
        msgs.info("Reducing file {0:s}, target {1:s}".format(fitstbl['filename'][scidx], slf._target_name))
        msgs.sciexp = slf  # For QA writing on exit, if nothing else.  Could write Masters too

        #if reloadMaster and (sc > 0):
        #    settings.argflag['reduce']['masters']['reuse'] = True

        # Loop on Detectors
        for kk in range(settings.spect['mosaic']['ndet']):
            det = kk + 1  # Detectors indexed from 1
            if settings.argflag['reduce']['detnum'] is not None:
                if det not in map(int, settings.argflag['reduce']['detnum']):
                    msgs.warn("Skipping detector {:d}".format(det))
                    continue
                else:
                    msgs.warn("Restricting the reduction to detector {:d}".format(det))

            slf.det = det
            dnum = settings.get_dnum(det)
            msgs.info("Working on detector {:s}".format(dnum))

            # Setup
            namp = settings.spect[dnum]["numamplifiers"]
            setup = arsetup.instr_setup(sci_ID, det, fitstbl, setup_dict, namp, must_exist=True)
            settings.argflag['reduce']['masters']['setup'] = setup
            slf.setup = setup

            ###############
            # Get data sections (Could avoid doing this for every sciexp, but it is quick)
            datasec_img = arprocimg.get_datasec_trimmed(fitstbl, det, scidx, settings.argflag, settings.spect)
            #slf._datasec[det-1] = pix_to_amp(naxis0, naxis1, datasec, numamplifiers)

            # Calib dict
            if setup not in calib_dict.keys():
                calib_dict[setup] = {}

            # TODO -- Update/avoid the following with new settings
            tsettings = settings.argflag.copy()
            tsettings['detector'] = settings.spect[settings.get_dnum(det)]
            try:
                tsettings['detector']['dataext'] = tsettings['detector']['dataext01']  # Kludge; goofy named key
            except KeyError: # LRIS, DEIMOS
                tsettings['detector']['dataext'] = None
            tsettings['detector']['dispaxis'] = settings.argflag['trace']['dispersion']['direction']

            ###############
            # Prepare for Bias subtraction
            #   bias will either be an image (ndarray) or a command (str, e.g. 'overscan') or none
            if 'bias' in calib_dict[setup].keys():
                msbias = calib_dict[setup]['bias']
            else:
                # Init
                bias = biasframe.BiasFrame(settings=tsettings, setup=setup, det=det, fitstbl=fitstbl, sci_ID=sci_ID)
                # Grab/build the MasterFrame (ndarray or str)
                #   If an image is generated, it will be saved to disk a a MasterFrame
                msbias = bias.master()
                # Save
                calib_dict[setup]['bias'] = msbias

            ###############
            # Generate a master arc frame
            if 'arc' in calib_dict[setup].keys():
                msarc = calib_dict[setup]['arc']
            else:
                AImage = arcimage.ArcImage([], spectrograph=settings.argflag['run']['spectrograph'],
                                           settings=tsettings, det=det, setup=setup, sci_ID=sci_ID,
                                           msbias=msbias, fitstbl=fitstbl)
                msarc = AImage.master()
                # Save
                calib_dict[setup]['arc'] = msarc

            ###############
            # Generate a bad pixel mask (should not repeat)
            if 'bpm' in calib_dict[setup].keys():
                msbpm = calib_dict[setup]['bpm']
            else:
                bpmImage = bpmimage.BPMImage(spectrograph=settings.argflag['run']['spectrograph'],
                                             settings=tsettings, det=det,
                                             shape=msarc.shape,
                                             binning=fitstbl['binning'][scidx],
                                             reduce_badpix=settings.argflag['reduce']['badpix'],
                                             msbias=msbias)
                msbpm = bpmImage.build()
                # Save
                calib_dict[setup]['bpm'] = msbpm

            ###############
            # Generate an array that provides the physical pixel locations on the detector
            pixlocn = arpixels.gen_pixloc(msarc.shape, det, settings.argflag)
            # TODO -- Deprecate using slf for this
            slf.SetFrame(slf._pixlocn, pixlocn, det)

            ###############
            # Slit Tracing
            if 'trace' in calib_dict[setup].keys():  # Internal
                Tslits = calib_dict[setup]['trace']
            else:
                # Load master frame?
                if (settings.argflag['reduce']['masters']['reuse']) or (settings.argflag['reduce']['masters']['force']):
                    mstrace_name = armasters.master_name('trace', setup)
                    Tslits = traceslits.TraceSlits.from_master_files(mstrace_name, load_pix_obj=True)  # Returns None if none exists
                else:
                    Tslits = None

                # Build it?  Beginning with the trace image
                if Tslits is None:
                    # Build the trace image first
                    trace_image_files = arsort.list_of_files(fitstbl, 'trace', sci_ID)
                    Timage = traceimage.TraceImage(trace_image_files,
                                                        spectrograph=settings.argflag['run']['spectrograph'],
                                                        settings=tsettings, det=det)
                    mstrace = Timage.process(bias_subtract=msbias, trim=settings.argflag['reduce']['trim'])

                    # Setup up the settings (will be Refactored with settings)
                    tmp = dict(trace=settings.argflag['trace'], masters=settings.argflag['reduce']['masters'])
                    tmp['masters']['directory'] = settings.argflag['run']['directory']['master']+'_'+ settings.argflag['run']['spectrograph']

                    # Now trace me some slits
                    Tslits = traceslits.TraceSlits(mstrace, slf._pixlocn[det-1], det=det, settings=tmp,
                                                   binbpx=msbpm, setup=setup)
                    _ = Tslits.run(armlsd=True)
                    # QA
                    Tslits._qa()
                    # Save to disk
                    Tslits.save_master()
                # Save in calib
                calib_dict[setup]['trace'] = Tslits

            # Save in slf
            # TODO -- Deprecate this means of holding the info (e.g. just pass around Tslits)
            slf.SetFrame(slf._lordloc, Tslits.lcen, det)
            slf.SetFrame(slf._rordloc, Tslits.rcen, det)
            slf.SetFrame(slf._pixcen, Tslits.pixcen, det)
            slf.SetFrame(slf._pixwid, Tslits.pixwid, det)
            slf.SetFrame(slf._lordpix, Tslits.lordpix, det)
            slf.SetFrame(slf._rordpix, Tslits.rordpix, det)
            slf.SetFrame(slf._slitpix, Tslits.slitpix, det)

            # Initialize maskslit
            slf._maskslits[det-1] = np.zeros(slf._lordloc[det-1].shape[1], dtype=bool)

            ###############
            # Generate the 1D wavelength solution
            update = slf.MasterWaveCalib(fitstbl, det, msarc)
            if update and reuseMaster:
                armbase.UpdateMasters(sciexp, sc, det, ftype="arc", chktype="trace")

            ###############
            # Derive the spectral tilt
            if 'tilts' in calib_dict[setup].keys():
                mstilts = calib_dict[setup]['tilts']
                wt_maskslits = calib_dict[setup]['wtmask']
            else:
                # Settings kludges
                tilt_settings = dict(tilts=settings.argflag['trace']['slits']['tilts'].copy())
                tilt_settings['tilts']['function'] = settings.argflag['trace']['slits']['function']
                tilt_settings['masters'] = settings.argflag['reduce']['masters']
                tilt_settings['masters']['directory'] = settings.argflag['run']['directory']['master']+'_'+ settings.argflag['run']['spectrograph']
                settings_det = {}
                settings_det[dnum] = settings.spect[dnum].copy()
                # Instantiate
                wTilt = wavetilts.WaveTilts(msarc, settings=tilt_settings, det=det, setup=setup,
                                            lordloc=Tslits.lcen, rordloc=Tslits.rcen,
                                            pixlocn=Tslits.pixlocn, pixcen=Tslits.pixcen,
                                            slitpix=Tslits.slitpix, settings_det=settings_det)
                # Master
                mstilts = wTilt.master()
                if mstilts is None:
                    mstilts, wt_maskslits = wTilt.run(maskslits=slf._maskslits[det-1])
                    wTilt.save_master()
                else:
                    wt_maskslits = np.zeros(len(slf._maskslits[det-1]), dtype=bool)
                # Save
                calib_dict[setup]['tilts'] = mstilts
                calib_dict[setup]['wtmask'] = wt_maskslits
            slf._maskslits[det-1] += wt_maskslits

            ###############
            # Prepare the pixel flat field frame
            if settings.argflag['reduce']['flatfield']['perform']:  # Only do it if the user wants to flat field


            update = slf.MasterFlatField(fitstbl, det, msbias, datasec_img, mstilts)
            if update and reuseMaster: armbase.UpdateMasters(sciexp, sc, det, ftype="flat", chktype="pixelflat")

            ###############
            # Generate/load a master wave frame
            update = slf.MasterWave(det, wv_calib, mstilts)
            if update and reuseMaster:
                armbase.UpdateMasters(sciexp, sc, det, ftype="arc", chktype="wave")

            ###############
            # Check if the user only wants to prepare the calibrations only
            #msgs.info("All calibration frames have been prepared")
            #if settings.argflag['run']['preponly']:
            #    msgs.info("If you would like to continue with the reduction, disable the command:" + msgs.newline() +
            #              "run preponly False")
            #    continue

            ###############
            # Write setup
            #setup = arsort.calib_setup(sc, det, fitsdict, setup_dict, write=True)
            # Write MasterFrames (currently per detector)
            #armasters.save_masters(slf, det, setup)

            ###############
            # Load the science frame and from this generate a Poisson error frame
            msgs.info("Loading science frame")
            sciframe = arload.load_frames(fitstbl, [scidx], det,
                                          frametype='science',
                                          msbias=msbias) # slf._msbias[det-1])
            sciframe = sciframe[:, :, 0]
            # Extract
            msgs.info("Processing science frame")
            arproc.reduce_multislit(slf, mstilts, sciframe, msbpm, datasec_img, scidx, fitstbl, det)

            ######################################################
            # Reduce standard here; only legit todo if the mask is the same
            std_idx = arsort.ftype_indices(fitstbl, 'standard', sci_ID)
            if len(std_idx) > 0:
                std_idx = std_idx[0]
            else:
                continue
            stdslf = std_dict[std_idx]
            if stdslf.extracted is False:
                # Fill up the necessary pieces
                for iattr in ['pixlocn', 'lordloc', 'rordloc', 'pixcen', 'pixwid', 'lordpix', 'rordpix',
<<<<<<< HEAD
                              'slitpix', 'satmask', 'maskslits', 'slitprof',
=======
                              'slitpix', 'tilts', 'satmask', 'maskslits', 'slitprof',
>>>>>>> 91ab86c3
                              'mspixelflatnrm', 'mswave']:
                    setattr(stdslf, '_'+iattr, getattr(slf, '_'+iattr))  # Brings along all the detectors, but that is ok
                # Load
                stdframe = arload.load_frames(fitstbl, [std_idx], det, frametype='standard', msbias=msbias)
                stdframe = stdframe[:, :, 0]
                # Reduce
                msgs.info("Processing standard frame")
<<<<<<< HEAD
                arproc.reduce_multislit(stdslf, mstilts, stdframe, msbpm, datasec_img, std_idx, fitstbl, det, standard=True)
                # Finish
                stdslf.extracted = True
=======
                arproc.reduce_multislit(stdslf, stdframe, msbpm, datasec_img, std_idx, fitstbl, det, standard=True)
                # Finish
                stdslf.extracted = True

    # Write standard stars
    for key in std_dict.keys():
        outfile = settings.argflag['run']['directory']['science']+'/spec1d_{:s}.fits'.format(std_dict[key]._basename)
        arsave.new_save_1d_spectra_fits(std_dict[key]._specobjs, fitstbl[std_idx], outfile,
                                        obs_dict=settings.spect['mosaic'])
>>>>>>> 91ab86c3

    #########################
    # Flux towards the very end..
    #########################
    if (settings.argflag['reduce']['calibrate']['flux'] == True) and (len(std_dict) > 0):
        # Standard star (is this a calibration, e.g. goes above?)
        msgs.info("Processing standard star")
        msgs.info("Taking one star per detector mosaic")
        msgs.info("Waited until very end to work on it")
        msgs.warn("You should probably consider using the pypit_flux_spec script anyhow...")

        # Kludge settings
        fsettings = settings.spect.copy()
        fsettings['run'] = settings.argflag['run']
        fsettings['reduce'] = settings.argflag['reduce']
        # Generate?
        if (settings.argflag['reduce']['calibrate']['sensfunc']['archival'] == 'None'):
            std_keys = list(std_dict.keys())
            std_key = std_keys[0] # Take the first extraction
            FxSpec = fluxspec.FluxSpec(settings=fsettings, std_specobjs=std_dict[std_key]._specobjs,
                                       setup=setup)  # This takes the last setup run, which is as sensible as any..
            sensfunc = FxSpec.master(fitstbl[std_key])
        else:  # Input by user
            FxSpec = fluxspec.FluxSpec(settings=fsettings,
                                       sens_file=settings.argflag['reduce']['calibrate']['sensfunc']['archival'])
            sensfunc = FxSpec.sensfunc
        # Flux
        msgs.info("Fluxing with {:s}".format(sensfunc['std']['name']))
        for slf in sciexp:
            scidx = slf._idx_sci[0]
            FxSpec._flux_specobjs(slf._specobjs, fitstbl['airmass'][scidx], fitstbl['exptime'][scidx])


    # Write science
    for sc in range(numsci):
        slf = sciexp[sc]

        # TODO -- When we refactor ScienceExposure, something will need to carry all the individual images until we write them out..
        # Write 1D spectra
        save_format = 'fits'
        if save_format == 'fits':
            outfile = settings.argflag['run']['directory']['science']+'/spec1d_{:s}.fits'.format(slf._basename)
            helio_dict = dict(refframe=settings.argflag['reduce']['calibrate']['refframe'],
                              vel_correction=slf.vel_correction)
            arsave.new_save_1d_spectra_fits(slf._specobjs, fitstbl[slf._idx_sci[0]], outfile,
                                            helio_dict=helio_dict, obs_dict=settings.spect['mosaic'])
            #arsave.save_1d_spectra_fits(slf, fitstbl)
        elif save_format == 'hdf5':
            arsave.save_1d_spectra_hdf5(slf)
        else:
            msgs.error(save_format + ' is not a recognized output format!')
        arsave.save_obj_info(slf, fitstbl)
        # Write 2D images for the Science Frame
        arsave.save_2d_images(slf, fitstbl)
        # Free up some memory by replacing the reduced ScienceExposure class
        #sciexp[sc] = None

    return status<|MERGE_RESOLUTION|>--- conflicted
+++ resolved
@@ -310,11 +310,7 @@
             if stdslf.extracted is False:
                 # Fill up the necessary pieces
                 for iattr in ['pixlocn', 'lordloc', 'rordloc', 'pixcen', 'pixwid', 'lordpix', 'rordpix',
-<<<<<<< HEAD
                               'slitpix', 'satmask', 'maskslits', 'slitprof',
-=======
-                              'slitpix', 'tilts', 'satmask', 'maskslits', 'slitprof',
->>>>>>> 91ab86c3
                               'mspixelflatnrm', 'mswave']:
                     setattr(stdslf, '_'+iattr, getattr(slf, '_'+iattr))  # Brings along all the detectors, but that is ok
                 # Load
@@ -322,12 +318,7 @@
                 stdframe = stdframe[:, :, 0]
                 # Reduce
                 msgs.info("Processing standard frame")
-<<<<<<< HEAD
                 arproc.reduce_multislit(stdslf, mstilts, stdframe, msbpm, datasec_img, std_idx, fitstbl, det, standard=True)
-                # Finish
-                stdslf.extracted = True
-=======
-                arproc.reduce_multislit(stdslf, stdframe, msbpm, datasec_img, std_idx, fitstbl, det, standard=True)
                 # Finish
                 stdslf.extracted = True
 
@@ -336,7 +327,6 @@
         outfile = settings.argflag['run']['directory']['science']+'/spec1d_{:s}.fits'.format(std_dict[key]._basename)
         arsave.new_save_1d_spectra_fits(std_dict[key]._specobjs, fitstbl[std_idx], outfile,
                                         obs_dict=settings.spect['mosaic'])
->>>>>>> 91ab86c3
 
     #########################
     # Flux towards the very end..
