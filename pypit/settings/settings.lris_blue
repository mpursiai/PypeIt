--- conflicted
+++ resolved
@@ -172,19 +172,6 @@
 pixelflat match dispname ''             # Check the same decker as the science frame was used
 pixelflat match decker ''               # Check the same decker as the science frame was used
 
-<<<<<<< HEAD
-### Blaze Flat frames
-slitflat idname None                   # Header key value of trace frame for header keyword keyword+idname
-slitflat number 1                      # Number of trace frames to use
-slitflat canbe None                    # If there are frames that will be trace ***in addition to other frame types***, include the other frame types here.
-slitflat check condition1 hatch=open   # Required for blaze flats
-slitflat check condition2 exptime<30   # Avoid stars
-#slitflat check condition3 lampstat09=on|lampstat10=on|lampstat11=on|lampstat12=on
-slitflat match binning ''             		# Match the shape of slitflat and science frames
-slitflat match dichroic ''             # Check the same decker as the science frame was used
-slitflat match dispname ''             # Check the same decker as the science frame was used
-slitflat match decker ''               # Check the same decker as the science frame was used
-=======
 ### Pinhole frames
 pinhole idname None                   # Header key value of trace frame for header keyword keyword+idname
 pinhole number 0                      # Number of trace frames to use
@@ -195,7 +182,6 @@
 pinhole match binning ''             		# Match the shape of pinhole and science frames
 pinhole match dichroic ''             # Check the same decker as the science frame was used
 pinhole match dispname ''             # Check the same decker as the science frame was used
->>>>>>> ff4aaa0b
 
 ### Trace frames
 trace idname OBJECT               # Header key value of flat frame for header keyword keyword+idname
