--- conflicted
+++ resolved
@@ -158,7 +158,6 @@
 
             ###############
             # Generate an array that provides the physical pixel locations on the detector
-<<<<<<< HEAD
             pixlocn = arpixels.gen_pixloc(msarc.shape, det, settings.argflag)
             # TODO -- Deprecate using slf for this
             slf.SetFrame(slf._pixlocn, pixlocn, det)
@@ -211,49 +210,6 @@
 
             # Initialize maskslit
             slf._maskslits[det-1] = np.zeros(slf._lordloc[det-1].shape[1], dtype=bool)
-=======
-            slf.GetPixelLocations(det)
-            # Determine the edges of the spectra (spatial)
-            if ('trace'+settings.argflag['reduce']['masters']['setup'] not in settings.argflag['reduce']['masters']['loaded']):
-                ###############
-                # Determine the edges of the spectrum (spatial)
-                #lordloc, rordloc, extord = artrace.driver_trace_slits(slf._mstrace[det-1],
-                #                                                      slf._pixlocn[det-1],
-                #                                                      det=det,
-                #                                                      settings=settings.argflag,
-                #                                                      binbpx=slf._bpix[det-1],
-                #                                                      armlsd=True)
-                Tslits = traceslits.TraceSlits(slf._mstrace[det-1], slf._pixlocn[det-1],
-                                               det=det, settings=settings.argflag, binbpx=slf._bpix[det-1])
-                _ = Tslits.run(armlsd=True)
-
-                # Save in slf
-                slf.SetFrame(slf._lordloc, Tslits.lcen, det)
-                slf.SetFrame(slf._rordloc, Tslits.rcen, det)
-                slf.SetFrame(slf._pixcen, Tslits.pixcen, det)
-                slf.SetFrame(slf._pixwid, Tslits.pixwid, det)
-                slf.SetFrame(slf._lordpix, Tslits.lordpix, det)
-                slf.SetFrame(slf._rordpix, Tslits.rordpix, det)
-                slf.SetFrame(slf._slitpix, Tslits.slitpix, det)
-
-                # Save to disk
-                msname = armasters.master_name('trace', setup)
-                Tslits.save_master(msname)
-
-                # Initialize maskslit
-                slf._maskslits[det-1] = np.zeros(slf._lordloc[det-1].shape[1], dtype=bool)
-
-                # Save QA for slit traces
-#                arqa.slit_trace_qa(slf, slf._mstrace[det-1], slf._lordpix[det-1],
-#                                       slf._rordpix[det-1], extord,
-#                                       desc="Trace of the slit edges D{:02d}".format(det), use_slitid=det)
-                # TODO -- Put this QA call into the TraceSlits class
-                artraceslits.slit_trace_qa(slf, slf._mstrace[det-1], slf._lordpix[det-1],
-                                      slf._rordpix[det-1], Tslits.extrapord,
-                                      desc="Trace of the slit edges D{:02d}".format(det),
-                                      use_slitid=det)
-                armbase.UpdateMasters(sciexp, sc, det, ftype="flat", chktype="trace")
->>>>>>> 1dd50a72
 
             ###############
             # Generate the 1D wavelength solution
