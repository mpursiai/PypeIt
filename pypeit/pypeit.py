"""
Main driver class for PypeIt run
"""
from __future__ import absolute_import
from __future__ import division
from __future__ import print_function
from __future__ import unicode_literals

import time
#from abc import ABCMeta
import os
import datetime
import numpy as np
from collections import OrderedDict

from astropy.io import fits
from pypeit import msgs
from pypeit import calibrations
from pypeit import scienceimage
from pypeit import specobjs
from pypeit import ginga
from pypeit import reduce
from pypeit.core import paths
from pypeit.core import qa
from pypeit.core import wave
from pypeit.core import save
from pypeit.core import load
from pypeit.spectrographs.util import load_spectrograph
from linetools import utils as ltu



from configobj import ConfigObj
from pypeit.par.util import parse_pypeit_file
from pypeit.par import PypeItPar
from pypeit.par import ManualExtractionPar
from pypeit.metadata import PypeItMetaData

from pypeit import debugger

class PypeIt(object):
    """
    This class runs the primary calibration and extraction in PypeIt

    .. todo::
        Improve docstring...

    Args:
        pypeit_file (:obj:`str`):  PypeIt filename
        verbosity (:obj:`int`, optional):
            Verbosity level of system output.  Can be::
                - 0: No output
                - 1: Minimal output (default)
                - 2: All output
        overwrite (:obj:`bool`, optional):
            Flag to overwrite any existing files/directories.
        reuse_masters (bool, optional): Reuse any pre-existing calibration files
        logname (:obj:`str`, optional):
            The name of an ascii log file with the details of the
            reduction.
        redux_path (:obj:`str`, optional):
            Over-ride reduction path in PypeIt file (e.g. Notebook usage)
        show: (:obj:`bool`, optional):
            Show reduction steps via plots (which will block further
            execution until clicked on) and outputs to ginga. Requires
            remote control ginga session via "ginga --modules=RC &"

    Attributes:
        pypeit_file (:obj:`str`):
            Name of the pypeit file to read.  PypeIt files have a specific
            set of valid formats. A description can be found `here`_
            (include doc link).
    """
#    __metaclass__ = ABCMeta

    def __init__(self, pypeit_file, verbosity=2, overwrite=True, reuse_masters=False, logname=None,
                 show=False, redux_path=None):

        # Load
        cfg_lines, data_files, frametype, usrdata, setups = parse_pypeit_file(pypeit_file, runtime=True)
        self.pypeit_file = pypeit_file

        # Spectrograph
        cfg = ConfigObj(cfg_lines)
        spectrograph_name = cfg['rdx']['spectrograph']
        self.spectrograph = load_spectrograph(spectrograph_name)

        # Par
        # Defaults
        spectrograph_def_par = self.spectrograph.default_pypeit_par()
        # Grab a science file for configuration specific parameters
        for idx, row in enumerate(usrdata):
            if 'science' in row['frametype']:
                sci_file = data_files[idx]
                break
        # Set
        spectrograph_cfg_lines = self.spectrograph.config_specific_par(spectrograph_def_par, sci_file).to_config()
        self.par = PypeItPar.from_cfg_lines(cfg_lines=spectrograph_cfg_lines, merge_with=cfg_lines)

        # Fitstbl
        self.fitstbl = PypeItMetaData(self.spectrograph, self.par, file_list=data_files,
                                      usrdata=usrdata, strict=True)
        # Deal with manual_extract -- THIS SHOULD BE DONE ELSEWHERE
        if 'manual_extract' in self.fitstbl.keys():
            mframes = np.where(self.fitstbl['manual_extract'] != 'None')[0]
            # Loop
            mext_list = []
            for mframe in mframes:
                # Parse the input
                items = self.fitstbl['manual_extract'][mframe].split(';')
                dets, spats, specs, fwhms = [], [], [], []
                for item in items:
                    numbers = item.split(',')
                    dets.append(int(numbers[0]))
                    specs.append(float(numbers[1]))
                    spats.append(float(numbers[2]))
                    fwhms.append(float(numbers[3]))
                # Instantiate
                mextpar = ManualExtractionPar(frame=self.fitstbl['filename'][mframe],
                                              det=dets, spat=spats, spec=specs, fwhm=fwhms)
                mext_list.append(mextpar)
            #
            self.par['scienceimage']['manual'] = mext_list

        # The following could be put in a prepare_to_run() method in PypeItMetaData
        if 'setup' not in self.fitstbl.keys():
            self.fitstbl['setup'] = setups[0]
        self.fitstbl.get_frame_types(user=frametype)  # This sets them using the user inputs
        self.fitstbl.set_defaults()  # Only does something if values not set in PypeIt file
        self.fitstbl._set_calib_group_bits()
        self.fitstbl._check_calib_groups()
        # Write .calib file (For QA naming amongst other things)
        calib_file = pypeit_file.replace('.pypeit', '.calib')
        self.fitstbl.write_calib(calib_file)


        # Other Internals
        self.logname = logname
        self.overwrite = overwrite
        # Currently the runtime argument determines the behavior for reuse_masters. There is also a reuse_masters
        # parameter in the parset but it is currently ignored.
        self.reuse_masters=reuse_masters
        self.show = show

        # Make the output directories
        self.par['rdx']['redux_path'] = os.getcwd() if redux_path is None else redux_path
        msgs.info("Setting reduction path to {:s}".format(self.par['rdx']['redux_path']))
        paths.make_dirs(self.spectrograph.spectrograph, self.par['calibrations']['caldir'],
                        self.par['rdx']['scidir'], self.par['rdx']['qadir'],
                        overwrite=self.overwrite, redux_path=self.par['rdx']['redux_path'])

        # Instantiate Calibrations class
        self.caliBrate \
            = calibrations.MultiSlitCalibrations(self.fitstbl, self.par['calibrations'], self.spectrograph,
                                                 redux_path=self.par['rdx']['redux_path'],
                                                 reuse_masters=self.reuse_masters,
                                                 save_masters=True, write_qa=True,
                                                 show=self.show)
        # Init
        self.verbosity = verbosity
        # TODO: I don't think this ever used

        self.frame = None
        self.det = None

        self.tstart = None
        self.basename = None
        self.sciI = None
        self.obstime = None

    def build_qa(self):
        """
        Generate QA wrappers
        """
        qa.gen_mf_html(self.pypeit_file)
        qa.gen_exp_html()

    def outfile_exists(self, frame):
        """
        Check whether the 2D outfile of a given frame already exists
<<<<<<< HEAD

        Args:
            frame (int): Frame index from fitstbl

=======

        Args:
            frame (int): Frame index from fitstbl

>>>>>>> 309ab71f
        Returns:
            bool: True if the 2d file exists
                 False if it does not exist
        """
        # Check if the 2d output file exists
        scidir = os.path.join(self.par['rdx']['redux_path'], self.par['rdx']['scidir'])
        basename = self.fitstbl.construct_basename(frame)
        outfile = scidir + '/spec2d_{:s}.fits'.format(basename)
        return os.path.isfile(outfile)

    def get_std_outfile(self, standard_frames):
        """
        Grab the output filename from an input list of standard_frame indices

        If more than one index is provided, the first is taken

        Args:
            standard_frames (list): List of indices corresponding to standard stars

        Returns:
            str: Full path to the standard spec1d output file

        """
        # TODO: Need to decide how to associate standards with
        # science frames in the case where there is more than one
        # standard associated with a given science frame.  Below, I
        # just use the first standard

        std_outfile = None
        std_frame = None if len(standard_frames) == 0 else standard_frames[0]
        # Prepare to load up standard?
        if std_frame is not None:
            std_outfile = os.path.join(self.par['rdx']['redux_path'], self.par['rdx']['scidir'],
            'spec1d_{:s}.fits'.format(self.fitstbl.construct_basename(std_frame))) \
            if isinstance(std_frame, (int,np.integer)) else None

        if std_outfile is not None and not os.path.isfile(std_outfile):
            msgs.error('Could not find standard file: {0}'.format(std_outfile))

        return std_outfile

    def reduce_all(self):
        """
        Main driver of the entire reduction

        Calibration and extraction via a series of calls to reduce_exposure()

        """
        # Validate the parameter set
        required = ['rdx', 'calibrations', 'scienceframe', 'scienceimage', 'flexure', 'fluxcalib']
        can_be_None = ['flexure', 'fluxcalib']
        self.par.validate_keys(required=required, can_be_None=can_be_None)

        self.tstart = time.time()

        # Find the standard frames
        is_standard = self.fitstbl.find_frames('standard')

        # Find the science frames
        is_science = self.fitstbl.find_frames('science')

        # Frame indices
        frame_indx = np.arange(len(self.fitstbl))

        # Iterate over each calibration group and reduce the standards
        for i in range(self.fitstbl.n_calib_groups):

            # Find all the frames in this calibration group
            in_grp = self.fitstbl.find_calib_group(i)

            # Find the indices of the standard frames in this calibration group:
            grp_standards = frame_indx[is_standard & in_grp]

            # Reduce all the standard frames, loop on unique comb_id
            u_combid_std= np.unique(self.fitstbl['comb_id'][grp_standards])
            for j, comb_id in enumerate(u_combid_std):
                frames = np.where(self.fitstbl['comb_id'] == comb_id)[0]
                bg_frames = np.where(self.fitstbl['bkg_id'] == comb_id)[0]
                if not self.outfile_exists(frames[0]) or self.overwrite:
                    std_dict = self.reduce_exposure(frames, bg_frames=bg_frames)
                    # TODO come up with sensible naming convention for save_exposure for combined files
                    self.save_exposure(frames[0], std_dict, self.basename)
                else:
                    msgs.info('Output file: {:s} already exists'.format(self.fitstbl.construct_basename(frames[0])) +
                              '. Set overwrite=True to recreate and overwrite.')

        # Iterate over each calibration group again and reduce the science frames
        for i in range(self.fitstbl.n_calib_groups):

            # Find all the frames in this calibration group
            in_grp = self.fitstbl.find_calib_group(i)

            # Find the indices of the science frames in this calibration group:
            grp_science = frame_indx[is_science & in_grp]
            # Associate standards (previously reduced above) for this setup
            std_outfile = self.get_std_outfile(frame_indx[is_standard])
            # Reduce all the science frames; keep the basenames of the science frames for use in flux calibration
            science_basename = [None]*len(grp_science)
            # Loop on unique comb_id
            u_combid = np.unique(self.fitstbl['comb_id'][grp_science])
            for j, comb_id in enumerate(u_combid):
                frames = np.where(self.fitstbl['comb_id'] == comb_id)[0]
                bg_frames = np.where(self.fitstbl['bkg_id'] == comb_id)[0]
                if not self.outfile_exists(frames[0]) or self.overwrite:
                    sci_dict = self.reduce_exposure(frames, bg_frames=bg_frames, std_outfile=std_outfile)
                    science_basename[j] = self.basename
                    # TODO come up with sensible naming convention for save_exposure for combined files
                    self.save_exposure(frames[0], sci_dict, self.basename)
                else:
                    msgs.info('Output file: {:s} already exists'.format(self.fitstbl.construct_basename(frames[0])) +
                              '. Set overwrite=True to recreate and overwrite.')

            msgs.info('Finished calibration group {0}'.format(i))

        # Finish
        self.print_end_time()


    def select_detectors(self):
        """
        Return the 1-indexed list of detectors to reduce.

        Returns:
            list:  List of detectors to be reduced

        """
        if self.par['rdx']['detnum'] is None:
            return np.arange(self.spectrograph.ndet)+1
        return [self.par['rdx']['detnum']] if isinstance(self.par['rdx']['detnum'], int) \
                    else self.par['rdx']['detnum']

    def reduce_exposure(self, frames, bg_frames=[], std_outfile=None):
        """
        Reduce a single exposure

        Args:
            frame (:obj:`int`):
                0-indexed row in :attr:`fitstbl` with the frame to
                reduce
            bgframes (:obj:`list`, optional):
                List of frame indices for the background
            std_outfile (:obj:`str`, optional):
                the name of a file with a previously PypeIt-reduced standard spectrum.

        Returns:
            dict: The dictionary containing the primary outputs of
            extraction
        """
        # if show is set, clear the ginga channels at the start of each new sci_ID
        if self.show:
            ginga.clear_all()

        # Save the frame
        self.frames = frames
        self.bg_frames = bg_frames
        # Is this an IR reduction?
        self.ir_redux = True if len(bg_frames) > 0 else False

        # JFH Why does this need to be ordered?
        sci_dict = OrderedDict()  # This needs to be ordered
        sci_dict['meta'] = {}
        sci_dict['meta']['vel_corr'] = 0.
        sci_dict['meta']['ir_redux'] = self.ir_redux

        # Print status message
        msgs_string = 'Reducing target {:s}'.format(self.fitstbl['target'][self.frames[0]]) + msgs.newline()
        msgs_string += 'Combining frames:' + msgs.newline()
        for iframe in self.frames:
            msgs_string += '{0:s}'.format(self.fitstbl['filename'][iframe]) + msgs.newline()
        msgs.info(msgs_string)
        if len(bg_frames) > 0:
            bg_msgs_string = ''
            for iframe in self.bg_frames:
                bg_msgs_string += '{0:s}'.format(self.fitstbl['filename'][iframe]) + msgs.newline()
            bg_msgs_string = msgs.newline() + 'Using background from frames:' + msgs.newline() + bg_msgs_string
            msgs.info(bg_msgs_string)

        # Find the detectors to reduce
        detectors = self.select_detectors()
        if len(detectors) != self.spectrograph.ndet:
            msgs.warn('Not reducing detectors: {0}'.format(' '.join([ str(d) for d in 
                                set(np.arange(self.spectrograph.ndet))-set(detectors)])))

        # Loop on Detectors
        for self.det in detectors:
            msgs.info("Working on detector {0}".format(self.det))
            sci_dict[self.det] = {}
            # Calibrate
            #TODO Is the right behavior to just use the first frame?
            self.caliBrate.set_config(self.frames[0], self.det, self.par['calibrations'])
            self.caliBrate.run_the_steps()
            # Extract
            # TODO: pass back the background frame, pass in background
            # files as an argument. extract one takes a file list as an
            # argument and instantiates science within
            sci_dict[self.det]['sciimg'], sci_dict[self.det]['sciivar'], sci_dict[self.det]['skymodel'], \
                sci_dict[self.det]['objmodel'], sci_dict[self.det]['ivarmodel'], sci_dict[self.det]['outmask'], \
                sci_dict[self.det]['specobjs'], vel_corr \
                    = self.extract_one(self.frames, self.det, bg_frames = self.bg_frames, std_outfile = std_outfile)
            if vel_corr is not None:
                sci_dict['meta']['vel_corr'] = vel_corr

            # JFH TODO write out the background frame?

        # Return
        return sci_dict

    def flexure_correct(self,sobjs,maskslits):
        """
        Correct for flexure

        Spectra are modified in place (wavelengths are shifted)

        Args:
            sobjs (SpecObjs):
            maskslits (ndarray): Mask of SpecObjs

        """

        if self.par['flexure']['method'] != 'skip':
            flex_list = wave.flexure_obj(sobjs, maskslits, self.par['flexure']['method'],
                                         self.par['flexure']['spectrum'],
                                         mxshft=self.par['flexure']['maxshift'])
            # QA
            wave.flexure_qa(sobjs, maskslits, self.basename, self.det, flex_list,
                            out_dir=self.par['rdx']['redux_path'])
        else:
            msgs.info('Skipping flexure correction.')


    def helio_correct(self, sobjs, maskslits, frame, obstime):
        """
        Perform a heliocentric correction on a set of spectra

        Args:
            sobjs (pypeit.specobjs.SpecObjs): Spectra
            maskslits (ndarray): Slits that are masked
            frame (int): Frame to use for meta info
            obstime (astropy.time.Time):

        Returns:
            astropy.units.Quantity: Velocity correction in km/s

        """
        # Helio, correct Earth's motion
        if (self.caliBrate.par['wavelengths']['frame'] in ['heliocentric', 'barycentric']) \
                and (self.caliBrate.par['wavelengths']['reference'] != 'pixel'):
            # TODO change this keyword to refframe instead of frame
            msgs.info("Performing a {0} correction".format(self.caliBrate.par['wavelengths']['frame']))
            vel, vel_corr = wave.geomotion_correct(sobjs, maskslits, self.fitstbl, frame, obstime,
                                                   self.spectrograph.telescope['longitude'],
                                                   self.spectrograph.telescope['latitude'],
                                                   self.spectrograph.telescope['elevation'],
                                                   self.caliBrate.par['wavelengths']['frame'])
        else:
            msgs.info('A wavelength reference-frame correction will not be performed.')
            vel_corr = None

        return vel_corr

    def get_sci_metadata(self, frame, det):
        """
        Grab the meta data for a given science frame and specific detector

        Args:
            frame (int): Frame index
            det (int): Detector index

        Returns:
<<<<<<< HEAD
            5 objects are returned::
                - str: Object type;  science or standard
                - str: Setup string from master_key()
                - astropy.time.Time: Time of observation
                - str: Basename of the frame
                - str: Binning of the detector
=======
            str: Object type;  science or standard
            str: Setup string from master_key()
            astropy.time.Time: Time of observation
            str: Basename of the frame
            str: Binning of the detector
>>>>>>> 309ab71f

        """

        # Set binning, obstime, basename, and objtype
        binning = self.fitstbl['binning'][frame]
        obstime  = self.fitstbl.construct_obstime(frame)
        basename = self.fitstbl.construct_basename(frame, obstime=obstime)
        objtype  = self.fitstbl['frametype'][frame]
        if 'science' in objtype:
            objtype_out = 'science'
        elif 'standard' in objtype:
            objtype_out = 'standard'
        else:
            msgs.error('Unrecognized objtype')
        setup = self.fitstbl.master_key(frame, det=det)
        return objtype_out, setup, obstime, basename, binning

    def get_std_trace(self, std_redux, det, std_outfile):
        """
        Returns the trace of the standard if it is applicable to the current reduction

        Args:
            std_redux (bool): If False, proceed
            det (int): Detector index
            std_outfile (str): Filename for the standard star spec1d file

        Returns:
            ndarray: Trace of the standard star on input detector

        """
        if std_redux is False and std_outfile is not None:
            sobjs, hdr_std = load.load_specobjs(std_outfile)
            # Does the detector match?
            # TODO Instrument specific logic here could be implemented with the parset. For example LRIS-B or LRIS-R we
            # we would use the standard from another detector
            this_det = sobjs.det == det
            if np.any(this_det):
                sobjs_det = sobjs[this_det]
                sobjs_std = sobjs_det.get_std()
                std_trace = sobjs_std.trace_spat
                # flatten the array if this multislit
                if 'MultiSlit' in self.spectrograph.pypeline:
                    std_trace = std_trace.flatten()
                elif 'Echelle' in self.spectrograph.pypeline:
                    std_trace = std_trace.T
                else:
                    msgs.error('Unrecognized pypeline')
            else:
                std_trace = None
        else:
            std_trace = None

        return std_trace

    def extract_one(self, frames, det, bg_frames=[], std_outfile=None):
        """
        Extract a single exposure/detector pair

        sci_ID and det need to have been set internally prior to calling this method

        Args:
            frames (list):  List of frames to extract;  stacked if more than one is provided
            det (int):
            bg_frames (list, optional): List of frames to use as the background
            std_outfile (str, optional):

        Returns:
<<<<<<< HEAD
            five objects are returned::
                - ndarray: Science image
                - ndarray: Science inverse variance image
                - ndarray: Model of the sky
                - ndarray: Model of the object
                - ndarray: Model of inverse variance
                - ndarray: Mask
                - :obj:`pypeit.specobjs.SpecObjs`: spectra
                - astropy.units.Quantity: velocity correction
=======
            ndarray, ndarray, ndarray, ndarray, ndarray, ndarray, SpecObjs, astropy.units.Quantity:
            sciimg
            sciivar
            skymodel
            objmodel
            ivarmodel
            outmask
            sobjs
            vel_corr
>>>>>>> 309ab71f

        """
        # Grab some meta-data needed for the reduction from the fitstbl
        self.objtype, self.setup, self.obstime, self.basename, self.binning = self.get_sci_metadata(frames[0], det)
        # Is this a standard star?
        self.std_redux = 'standard' in self.objtype
        # Get the standard trace if need be
        std_trace = self.get_std_trace(self.std_redux, det, std_outfile)
        # Instantiate ScienceImage for the files we will reduce
        sci_files = self.fitstbl.frame_paths(frames)
        self.sciI = scienceimage.ScienceImage(self.spectrograph, sci_files,
                                              bg_file_list=self.fitstbl.frame_paths(bg_frames),
                                              ir_redux = self.ir_redux,
                                              par=self.par['scienceframe'],
                                              det=det,
                                              binning=self.binning)
        # For QA on crash.
        msgs.sciexp = self.sciI

        # Process images (includes inverse variance image, rn2 image, and CR mask)
        self.sciimg, self.sciivar, self.rn2img, self.mask, self.crmask = \
            self.sciI.proc(self.caliBrate.msbias, self.caliBrate.mspixflatnrm,
                           self.caliBrate.msbpm, illum_flat=self.caliBrate.msillumflat,
                           show=self.show)
        # Object finding, first pass on frame without sky subtraction
        self.maskslits = self.caliBrate.maskslits.copy()

        self.redux = reduce.instantiate_me(self.spectrograph, self.caliBrate.tslits_dict, self.mask,
<<<<<<< HEAD
                                           ir_redux = self.ir_redux, par=self.par,
                                           objtype=self.objtype, setup=self.setup,
                                           det=det, binning=self.binning)
=======
                                           ir_redux = self.ir_redux,par=self.par,
                                           objtype=self.objtype, det=det, binning=self.binning)
>>>>>>> 309ab71f

        # Do one iteration of object finding, and sky subtract to get initial sky model
        self.sobjs_obj, self.nobj, skymask_init = \
            self.redux.find_objects(self.sciimg, self.sciivar, std=self.std_redux, ir_redux=self.ir_redux,
                                    std_trace=std_trace,maskslits=self.maskslits,
                                    show=self.show & (not self.std_redux), sci_files=sci_files)

        # Global sky subtraction, first pass. Uses skymask from object finding step above
        self.initial_sky = \
            self.redux.global_skysub(self.sciimg, self.sciivar, self.caliBrate.tilts_dict['tilts'], skymask=skymask_init,
                                    std=self.std_redux, maskslits=self.maskslits, show=self.show)

        if not self.std_redux:
            # Object finding, second pass on frame *with* sky subtraction. Show here if requested
            self.sobjs_obj, self.nobj, self.skymask = \
                self.redux.find_objects(self.sciimg - self.initial_sky, self.sciivar, std=self.std_redux, ir_redux=self.ir_redux,
                                  std_trace=std_trace,maskslits=self.maskslits,show=self.show, sci_files=sci_files)

        # If there are objects, do 2nd round of global_skysub, local_skysub_extract, flexure, geo_motion
        if self.nobj > 0:
            # Global sky subtraction second pass. Uses skymask from object finding
            self.global_sky = self.initial_sky if self.std_redux else \
                self.redux.global_skysub(self.sciimg, self.sciivar, self.caliBrate.tilts_dict['tilts'],
                skymask=self.skymask, maskslits=self.maskslits, show=self.show)

            self.skymodel, self.objmodel, self.ivarmodel, self.outmask, self.sobjs = \
            self.redux.local_skysub_extract(self.sciimg, self.sciivar, self.caliBrate.tilts_dict['tilts'], self.caliBrate.mswave,
                                            self.global_sky, self.rn2img, self.sobjs_obj,
                                            model_noise=(not self.ir_redux),std = self.std_redux,
                                            maskslits=self.maskslits, show_profile=self.show,show=self.show)

            # Purge out the negative objects if this was a near-IR reduction.
            # TODO should we move this purge call to local_skysub_extract??
            if self.ir_redux:
                self.sobjs.purge_neg()

            # Flexure correction if this is not a standard star
            if not self.std_redux:
                self.redux.flexure_correct(self.sobjs, self.basename)

            # Grab coord
            radec = ltu.radec_to_coord((self.fitstbl["ra"][frames[0]], self.fitstbl["dec"][frames[0]]))
            self.vel_corr = self.redux.helio_correct(self.sobjs, radec, self.obstime)

        else:
            # Print status message
            msgs_string = 'No objects to extract for target {:s}'.format(self.fitstbl['target'][frames[0]]) + msgs.newline()
            msgs_string += 'On frames:' + msgs.newline()
            for iframe in frames:
                msgs_string += '{0:s}'.format(self.fitstbl['filename'][iframe]) + msgs.newline()
            msgs.warn(msgs_string)
            # set to first pass global sky
            self.skymodel = self.initial_sky
            self.objmodel = np.zeros_like(self.sciimg)
            # Set to sciivar. Could create a model but what is the point?
            self.ivarmodel = np.copy(self.sciivar)
            # Set to inmask in case on objects were found
            self.outmask = self.mask
            # empty specobjs object from object finding
            if self.ir_redux:
                self.sobjs_obj.purge_neg()
            self.sobjs = self.sobjs_obj
            self.vel_corr = None

        return self.sciimg, self.sciivar, self.skymodel, self.objmodel, self.ivarmodel, self.outmask, self.sobjs, self.vel_corr

    # TODO: Why not use self.frame?
    def save_exposure(self, frame, sci_dict, basename, only_1d=False):
        """
        Save the outputs from extraction for a given exposure

        Args:
            frame (:obj:`int`):
              0-indexed row in the metadata table with the frame that
              has been reduced.
            sci_dict (:obj:`dict`):
              Dictionary containing the primary outputs of extraction
            basename (:obj:`str`):
                The root name for the output file.
            only_1d (:obj:`bool`, optional):
              Save only the 1D spectra?

        Returns:
            None or SpecObjs:  All of the objects saved to disk

        """
        # TODO: Need some checks here that the exposure has been reduced

        # Determine the headers
        head1d = self.fitstbl[frame]
        # Need raw file header information
        rawfile = self.fitstbl.frame_paths(frame)
        head2d = fits.getheader(rawfile, ext=self.spectrograph.primary_hdrext,)
        refframe = 'pixel' if self.caliBrate.par['wavelengths']['reference'] == 'pixel' else \
            self.caliBrate.par['wavelengths']['frame']

        # Determine the paths/filenames
        scipath = os.path.join(self.par['rdx']['redux_path'], self.par['rdx']['scidir'])

        save.save_all(sci_dict, self.caliBrate.master_key_dict, self.caliBrate.master_dir, self.spectrograph,
                      head1d, head2d, scipath, basename, only_1d=only_1d, refframe=refframe,
                      update_det=self.par['rdx']['detnum'], binning=self.fitstbl['binning'][frame])

        return



    def msgs_reset(self):
        """
        Reset the msgs object
        """

        # Reset the global logger
        msgs.reset(log=self.logname, verbosity=self.verbosity)
        msgs.pypeit_file = self.pypeit_file

    def print_end_time(self):
        """
        Print the elapsed time
        """
        # Capture the end time and print it to user
        tend = time.time()
        codetime = tend-self.tstart
        if codetime < 60.0:
            msgs.info('Execution time: {0:.2f}s'.format(codetime))
        elif codetime/60.0 < 60.0:
            mns = int(codetime/60.0)
            scs = codetime - 60.0*mns
            msgs.info('Execution time: {0:d}m {1:.2f}s'.format(mns, scs))
        else:
            hrs = int(codetime/3600.0)
            mns = int(60.0*(codetime/3600.0 - hrs))
            scs = codetime - 60.0*mns - 3600.0*hrs
            msgs.info('Execution time: {0:d}h {1:d}m {2:.2f}s'.format(hrs, mns, scs))

    # TODO: Move this to fitstbl?
    def show_science(self):
        """
        Simple print of science frames
        """
        indx = self.fitstbl.find_frames('science')
        print(self.fitstbl[['target','ra','dec','exptime','dispname']][indx])

    def __repr__(self):
        # Generate sets string
        return '<{:s}: pypeit_file={}>'.format(self.__class__.__name__, self.pypeit_file)

<|MERGE_RESOLUTION|>--- conflicted
+++ resolved
@@ -178,17 +178,10 @@
     def outfile_exists(self, frame):
         """
         Check whether the 2D outfile of a given frame already exists
-<<<<<<< HEAD
 
         Args:
             frame (int): Frame index from fitstbl
 
-=======
-
-        Args:
-            frame (int): Frame index from fitstbl
-
->>>>>>> 309ab71f
         Returns:
             bool: True if the 2d file exists
                  False if it does not exist
@@ -458,20 +451,12 @@
             det (int): Detector index
 
         Returns:
-<<<<<<< HEAD
             5 objects are returned::
                 - str: Object type;  science or standard
                 - str: Setup string from master_key()
                 - astropy.time.Time: Time of observation
                 - str: Basename of the frame
                 - str: Binning of the detector
-=======
-            str: Object type;  science or standard
-            str: Setup string from master_key()
-            astropy.time.Time: Time of observation
-            str: Basename of the frame
-            str: Binning of the detector
->>>>>>> 309ab71f
 
         """
 
@@ -539,7 +524,6 @@
             std_outfile (str, optional):
 
         Returns:
-<<<<<<< HEAD
             five objects are returned::
                 - ndarray: Science image
                 - ndarray: Science inverse variance image
@@ -549,17 +533,6 @@
                 - ndarray: Mask
                 - :obj:`pypeit.specobjs.SpecObjs`: spectra
                 - astropy.units.Quantity: velocity correction
-=======
-            ndarray, ndarray, ndarray, ndarray, ndarray, ndarray, SpecObjs, astropy.units.Quantity:
-            sciimg
-            sciivar
-            skymodel
-            objmodel
-            ivarmodel
-            outmask
-            sobjs
-            vel_corr
->>>>>>> 309ab71f
 
         """
         # Grab some meta-data needed for the reduction from the fitstbl
@@ -588,14 +561,9 @@
         self.maskslits = self.caliBrate.maskslits.copy()
 
         self.redux = reduce.instantiate_me(self.spectrograph, self.caliBrate.tslits_dict, self.mask,
-<<<<<<< HEAD
                                            ir_redux = self.ir_redux, par=self.par,
                                            objtype=self.objtype, setup=self.setup,
                                            det=det, binning=self.binning)
-=======
-                                           ir_redux = self.ir_redux,par=self.par,
-                                           objtype=self.objtype, det=det, binning=self.binning)
->>>>>>> 309ab71f
 
         # Do one iteration of object finding, and sky subtract to get initial sky model
         self.sobjs_obj, self.nobj, skymask_init = \
