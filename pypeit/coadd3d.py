--- conflicted
+++ resolved
@@ -405,7 +405,7 @@
         self.numfiles = len(spec2dfiles)
         self.par = par
         self.overwrite = overwrite
-<<<<<<< HEAD
+        self.chk_version = self.par['rdx']['chk_version']
         # Extract some parsets for simplicity
         self.cubepar = self.par['reduce']['cube']
         self.flatpar = self.par['calibrations']['flatfield']
@@ -414,9 +414,6 @@
         self.method = self.cubepar['method']
         self.combine = self.cubepar['combine']
         self.align = self.cubepar['align']
-=======
-        self.chk_version = self.par['rdx']['chk_version']
->>>>>>> 57134cac
         # Do some quick checks on the input options
         if skysub_frame is not None and len(skysub_frame) != self.numfiles:
             msgs.error("The skysub_frame list should be identical length to the spec2dfiles list")
