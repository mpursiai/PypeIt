"""
Main driver class for skysubtraction and extraction

.. include common links, assuming primary doc root is up one directory
.. include:: ../links.rst
"""

import inspect
import numpy as np
import os

from astropy import stats
from abc import ABCMeta

from linetools import utils as ltu
from scipy import interpolate
from scipy.optimize import least_squares

from pypeit import specobjs
from pypeit import ginga, msgs, utils
from pypeit import masterframe, flatfield
from pypeit.core import skysub, extract, pixels, wave, flexure, flat
from pypeit.images import buildimage
from pypeit import wavecalib

from IPython import embed


class Reduce(object):
    """
    This class will organize and run actions related to
    finding objects, sky subtraction, and extraction for
    a Science or Standard star exposure

    Args:
        sciImg (pypeit.images.scienceimage.ScienceImage):
        spectrograph (pypeit.spectrograph.Spectrograph):
        par (:class:`pypeit.par.pyepeitpar.PypeItPar`):
        caliBrate (:class:`pypeit.calibrations.Calibrations`):
        objtype (str):
           Specifies object being reduced 'science' 'standard' 'science_coadd2d'
        det (int, optional):
           Detector indice
        setup (str, optional):
           Used for naming
        maskslits (ndarray, optional):
          Specifies masked out slits
          True = Masked
        show (bool, optional):
           Show plots along the way?
        std_outfile (str):
           Filename of the standard star output

    Attributes:
        ivarmodel (`numpy.ndarray`_):
            Model of inverse variance
        objimage (`numpy.ndarray`_):
            Model of object
        skyimage (`numpy.ndarray`_):
            Final model of sky
        initial_sky (`numpy.ndarray`_):
            Initial sky model after first pass with global_skysub()
        global_sky (`numpy.ndarray`_):
            Fit to global sky
        skymask (`numpy.ndarray`_):
            Mask of the sky fit
        outmask (`numpy.ndarray`_):
            Final output mask
        extractmask (`numpy.ndarray`_):
            Extraction mask
        sobjs_obj (:class:`pypeit.specobjs.SpecObjs`):
            Only object finding but no extraction
        sobjs (SpecObsj):
            Final extracted object list with trace corrections applied
        spat_flexure_shift (float):
        tilts (`numpy.ndarray`_):
            WaveTilts images generated on-the-spot
        waveimg (`numpy.ndarray`_):
            WaveImage image generated on-the-spot

    """

    __metaclass__ = ABCMeta



    # Superclass factory method generates the subclass instance
    @classmethod
    def get_instance(cls, sciImg, spectrograph, par, caliBrate,
                 objtype, ir_redux=False, det=1, std_redux=False, show=False,
                 binning=None, setup=None, std_outfile=None):
        """
        Instantiate the Reduce subclass appropriate for the provided
        spectrograph.

        The class must be subclassed from Reduce.  See :class:`Reduce` for
        the description of the valid keyword arguments.

        Args:
            sciImg (pypeit.images.scienceimage.ScienceImage):
            spectrograph (:class:`pypeit.spectrographs.spectrograph.Spectrograph`):
            par (pypeit.par.pyepeitpar.PypeItPar):
            caliBrate (:class:`pypeit.calibrations.Calibrations`):

            **kwargs
                Passed to Parent init

        Returns:
            :class:`pypeit.reduce.Reduce`:
        """
        return next(c for c in cls.__subclasses__()
                    if c.__name__ == (spectrograph.pypeline + 'Reduce'))(
            sciImg, spectrograph, par, caliBrate, objtype, ir_redux=ir_redux, det=det,
            std_redux=std_redux, show=show,binning=binning, setup=setup)


    def __init__(self, sciImg, spectrograph, par, caliBrate,
                 objtype, ir_redux=False, det=1, std_redux=False, show=False,
                 binning=None, setup=None, std_outfile=None):

        # Setup the parameters sets for this object. NOTE: This uses objtype, not frametype!

        # Instantiation attributes for this object
        self.sciImg = sciImg
        self.spectrograph = spectrograph
        self.objtype = objtype
        self.par = par
        self.caliBrate = caliBrate
        self.std_outfile = std_outfile
        self.scaleimg = np.array([1.0], dtype=np.float)  # np.array([1]) applies no scale
        # Parse
        # Slit pieces
        #   WARNING -- It is best to unpack here then pass around self.slits
        #      Otherwise you have to keep in mind flexure, tweaking, etc.

        # Flexure
        self.spat_flexure_shift = None
        if objtype == 'science':
            if self.par['scienceframe']['process']['spat_flexure_correct']:
                self.spat_flexure_shift = self.sciImg.spat_flexure
        elif objtype == 'standard':
            if self.par['calibrations']['standardframe']['process']['spat_flexure_correct']:
                self.spat_flexure_shift = self.sciImg.spat_flexure
        elif objtype == 'science_coadd2d':
            self.spat_flexure_shift = None
        else:
            msgs.error("Not ready for this objtype in Reduce")

        # Initialise the slits
        msgs.info("Initialising slits")
        self.initialise_slits()

        # Internal bpm mask
        self.reduce_bpm = (self.slits.mask > 0) & (np.invert(self.slits.bitmask.flagged(
                        self.slits.mask, flag=self.slits.bitmask.exclude_for_reducing)))
        self.reduce_bpm_init = self.reduce_bpm.copy()

        # These may be None (i.e. COADD2D)
        self.waveTilts = caliBrate.wavetilts
        self.wv_calib = caliBrate.wv_calib

        # Load up other input items
        self.ir_redux = ir_redux
        self.std_redux = std_redux
        self.det = det
        self.binning = binning
        self.setup = setup
        self.pypeline = spectrograph.pypeline
        self.reduce_show = show

        self.steps = []

        # Key outputs images for extraction
        self.ivarmodel = None
        self.objimage = None
        self.skyimage = None
        self.initial_sky = None
        self.global_sky = None
        self.skymask = None
        self.outmask = None
        self.extractmask = None
        # SpecObjs object
        self.sobjs_obj = None  # Only object finding but no extraction
        self.sobjs = None  # Final extracted object list with trace corrections applied

    def initialise_slits(self, initial=False):
        """
        Initialise the slits

        Args:
            initial (:obj:`bool`, optional):
                Use the initial definition of the slits. If False,
                tweaked slits are used.
        """
        # Slits
        self.slits = self.caliBrate.slits
        # Select the edges to use
        self.slits_left, self.slits_right, _ \
                = self.slits.select_edges(initial=initial, flexure=self.spat_flexure_shift)

        # Slitmask
        self.slitmask = self.slits.slit_img(initial=initial, flexure=self.spat_flexure_shift,
                                            exclude_flag=self.slits.bitmask.exclude_for_reducing)
        # Now add the slitmask to the mask (i.e. post CR rejection in proc)
        # NOTE: this uses the par defined by EdgeTraceSet; this will
        # use the tweaked traces if they exist
        self.sciImg.update_mask_slitmask(self.slitmask)
#        # For echelle
#        self.spatial_coo = self.slits.spatial_coordinates(initial=initial, flexure=self.spat_flexure_shift)

    def parse_manual_dict(self, manual_dict, neg=False):
        """
        Parse the manual dict
        This method is here mainly to deal with negative images

        Args:
            manual_dict (dict or None):
            neg (bool, optional):
                Negative image

        Returns:
            None or dict:  None if no matches; dict if there are for manual extraction

        """
        if manual_dict is None:
            return None
        #
        dets = np.atleast_1d(manual_dict['hand_extract_det'])
        # Grab the ones we want
        gd_det = dets > 0
        if neg is False:
            gd_det = np.invert(gd_det)
        # Any?
        if not np.any(gd_det):
            return manual_dict
        # Fill
        manual_extract_dict = {}
        for key in manual_dict.keys():
            sgn = 1
            if key == 'hand_extract_det':
                sgn = -1
            manual_extract_dict[key] = sgn*np.atleast_1d(manual_dict[key])[gd_det]
        # Return
        return manual_extract_dict

    def extract(self, global_sky, sobjs_obj):
        """
        Main method to extract spectra from the ScienceImage

        Args:
            global_sky (`numpy.ndarray`_):
                Sky estimate
            sobjs_obj (:class:`pypeit.specobjs.SpecObjs`):
                List of SpecObj that have been found and traced
        """
        # This holds the objects, pre-extraction
        self.sobjs_obj = sobjs_obj

        if self.par['reduce']['extraction']['skip_optimal']:  # Boxcar only with global sky subtraction
            msgs.info("Skipping optimal extraction")

            # This will hold the extracted objects
            self.sobjs = self.sobjs_obj.copy()
            # Purge out the negative objects if this was a near-IR reduction unless negative objects are requested

            # Quick loop over the objects
            for iobj in range(self.sobjs.nobj):
                sobj = self.sobjs[iobj]
                plate_scale = self.get_platescale(sobj)
                # True  = Good, False = Bad for inmask
                thismask = self.slitmask == sobj.SLITID  # pixels for this slit
                inmask = (self.sciImg.fullmask == 0) & thismask
                # Do it
                extract.extract_boxcar(self.sciImg.image, self.sciImg.ivar,
                                               inmask, self.waveimg,
                                               global_sky, self.sciImg.rn2img,
                                               self.par['reduce']['extraction']['boxcar_radius']/plate_scale,
                                               sobj)

            # Fill up extra bits and pieces
            self.objmodel = np.zeros_like(self.sciImg.image)
            self.ivarmodel = np.copy(self.sciImg.ivar)
            self.outmask = self.sciImg.fullmask
            self.skymodel = global_sky.copy()
        else:  # Local sky subtraction and optimal extraction.
            self.skymodel, self.objmodel, self.ivarmodel, self.outmask, self.sobjs = \
                self.local_skysub_extract(global_sky, self.sobjs_obj,
                                          model_noise=(not self.ir_redux),
                                          show_profile=self.reduce_show,
                                          show=self.reduce_show)


        # Return
        return self.skymodel, self.objmodel, self.ivarmodel, self.outmask, self.sobjs

    def get_platescale(self, sobj):
        """
        Return the platescale for the current detector/echelle order

        Over-loaded by the children

        Args:
            sobj (:class:`pypeit.specobj.SpecObj`):

        Returns:
            float:

        """
        pass

    def run(self, basename=None, ra=None, dec=None, obstime=None,
            std_trace=None, manual_extract_dict=None, show_peaks=False, return_negative=False):
        """
        Primary code flow for PypeIt reductions

        *NOT* used by COADD2D

        Args:
            basename (str, optional):
                Required if flexure correction is to be applied
            ra (str, optional):
                Required if helio-centric correction is to be applied
            dec (str, optional):
                Required if helio-centric correction is to be applied
            obstime (:obj:`astropy.time.Time`, optional):
                Required if helio-centric correction is to be applied
            std_trace (np.ndarray, optional):
                Trace of the standard star
            manual_extract_dict (dict, optional):
            show_peaks (bool, optional):
                Show peaks in find_objects methods

        Returns:
            tuple: skymodel (ndarray), objmodel (ndarray), ivarmodel (ndarray),
               outmask (ndarray), sobjs (SpecObjs), waveimg (`numpy.ndarray`_),
               tilts (`numpy.ndarray`_).
               See main doc string for description

        """

        # Deal with dynamic calibrations
        # Tilts
        self.waveTilts.is_synced(self.slits)
        #   Deal with Flexure
        if self.par['calibrations']['tiltframe']['process']['spat_flexure_correct']:
            _spat_flexure = 0. if self.spat_flexure_shift is None else self.spat_flexure_shift
            # If they both shifted the same, there will be no reason to shift the tilts
            tilt_flexure_shift = _spat_flexure - self.waveTilts.spat_flexure
        else:
            tilt_flexure_shift = self.spat_flexure_shift
        msgs.info("Generating tilts image")
        self.tilts = self.waveTilts.fit2tiltimg(self.slitmask, flexure=tilt_flexure_shift)

        # Wavelengths (on unmasked slits)
        msgs.info("Generating wavelength image")
        self.waveimg = self.wv_calib.build_waveimg(self.spectrograph, self.tilts, self.slits,
                                               spat_flexure=self.spat_flexure_shift)

        # First pass object finding
        self.sobjs_obj, self.nobj, skymask_init = \
            self.find_objects(self.sciImg.image, std_trace=std_trace,
                              show_peaks=show_peaks,
                              show=self.reduce_show & (not self.std_redux),
                              manual_extract_dict=manual_extract_dict)

        # Check if the user wants to overwrite the skymask with a pre-defined sky regions file
        skymask_init, usersky = self.load_skyregions(skymask_init)

        # Global sky subtract
        self.initial_sky = self.global_skysub(skymask=skymask_init).copy()

        # Second pass object finding on sky-subtracted image
        if (not self.std_redux) and (not self.par['reduce']['findobj']['skip_second_find']):
            self.sobjs_obj, self.nobj, self.skymask = \
                self.find_objects(self.sciImg.image - self.initial_sky,
                                  std_trace=std_trace,
                                  show=self.reduce_show,
                                  show_peaks=show_peaks,
                                  manual_extract_dict=manual_extract_dict)
        else:
            msgs.info("Skipping 2nd run of finding objects")

        # Do we have any positive objects to proceed with?
        if self.nobj > 0:
            # Global sky subtraction second pass. Uses skymask from object finding
            if (self.std_redux or self.par['reduce']['extraction']['skip_optimal'] or
                    self.par['reduce']['findobj']['skip_second_find'] or usersky):
                self.global_sky = self.initial_sky.copy()
            else:
                self.global_sky = self.global_skysub(skymask=self.skymask, show=self.reduce_show)
            # Extract + Return
            self.skymodel, self.objmodel, self.ivarmodel, self.outmask, self.sobjs \
                = self.extract(self.global_sky, self.sobjs_obj)
            if self.ir_redux:
                self.sobjs.make_neg_pos() if return_negative else self.sobjs.purge_neg()

        else:  # No objects, pass back what we have
            self.skymodel = self.initial_sky
            self.objmodel = np.zeros_like(self.sciImg.image)
            # Set to sciivar. Could create a model but what is the point?
            self.ivarmodel = np.copy(self.sciImg.ivar)
            # Set to the initial mask in case no objects were found
            self.outmask = self.sciImg.fullmask
            # empty specobjs object from object finding
            self.sobjs = self.sobjs_obj

        # Finish up
        if self.sobjs.nobj == 0:
            msgs.warn('No objects to extract!')
        else:
            # TODO -- Should we move these to redux.run()?
            # Flexure correction if this is not a standard star
            if not self.std_redux:
                self.spec_flexure_correct(self.sobjs, basename)
            # Heliocentric
            self.helio_correct(self.sobjs, ra, dec, obstime)

        # Update the mask
        reduce_masked = np.where(np.invert(self.reduce_bpm_init) & self.reduce_bpm)[0]
        if len(reduce_masked) > 0:
            self.slits.mask[reduce_masked] = self.slits.bitmask.turn_on(
                self.slits.mask[reduce_masked], 'BADREDUCE')

        # Return
        return self.skymodel, self.objmodel, self.ivarmodel, self.outmask, self.sobjs, \
               self.scaleimg, self.waveimg, self.tilts

    def find_objects(self, image, std_trace=None,
                     show_peaks=False, show_fits=False,
                     show_trace=False, show=False, manual_extract_dict=None,
                     debug=False):
        """
        Single pass at finding objects in the input image

        If self.ir_redux is True, do a search for negative objects too

        Args:
            image (np.ndarray):
                Input image
            std_trace (ndarray, optional):
            show_peaks (bool, optional):
            show_fits (bool, optional):
            show_trace (bool, optional):
            show (bool, optional):
            manual_extract_dict (dict, optional):
            debug (bool, optional):

        Returns:
            specobjs (:class:`pypeit.specobjs.SpecObjs`), int, np.ndarray:
               Objects found,  number of objects found, skymask

        """

        # Positive image
        parse_manual = self.parse_manual_dict(manual_extract_dict, neg=False)
        sobjs_obj_single, nobj_single, skymask_pos = \
            self.find_objects_pypeline(image,
                                       std_trace=std_trace,
                                       show_peaks=show_peaks, show_fits=show_fits,
                                       show_trace=show_trace,
                                       manual_extract_dict=parse_manual, debug=debug)

        # For nobj we take only the positive objects
        if self.ir_redux:
            msgs.info("Finding objects in the negative image")
            # Parses
            parse_manual = self.parse_manual_dict(manual_extract_dict, neg=True)
            sobjs_obj_single_neg, nobj_single_neg, skymask_neg = \
                self.find_objects_pypeline(-image, std_trace=std_trace,
                                           show_peaks=show_peaks, show_fits=show_fits,
                                           show_trace=show_trace,
                                           manual_extract_dict=parse_manual,
                                           debug=debug)
            # Mask
            skymask = skymask_pos & skymask_neg
            # Add (if there are any)
            sobjs_obj_single.append_neg(sobjs_obj_single_neg)
        else:
            skymask = skymask_pos

        if show:
            self.show('image', image=image*(self.sciImg.fullmask == 0), chname='objfind',sobjs=sobjs_obj_single, slits=True)

        # For nobj we take only the positive objects
        return sobjs_obj_single, nobj_single, skymask

    def find_objects_pypeline(self, image, std_trace=None,
                              show_peaks=False, show_fits=False, show_trace=False,
                              show=False, debug=False,
                              manual_extract_dict=None):

        """
         Dummy method for object finding. Overloaded by class specific object finding.

         Returns:

         """
        return None, None, None

    def global_skysub(self, skymask=None, update_crmask=True, trim_edg=(3,3),
                      show_fit=False, show=False, show_objs=False):
        """
        Perform global sky subtraction, slit by slit

        Wrapper to skysub.global_skysub

        Args:
            skymask (np.ndarray, None):
                A 2D image indicating sky regions (1=sky)
            update_crmask (bool, optional):
            show_fit (bool, optional):
            show (bool, optional):
            show_objs (bool, optional):

        Returns:
            `numpy.ndarray`_: image of the the global sky model

        """
        # Prep
        self.global_sky = np.zeros_like(self.sciImg.image)
        # Parameters for a standard star
        if self.std_redux:
            sigrej = 7.0
            update_crmask = False
            if not self.par['reduce']['skysub']['global_sky_std']:
                msgs.info('Skipping global sky-subtraction for standard star.')
                return self.global_sky
        else:
            sigrej = 3.0

        gdslits = np.where(np.invert(self.reduce_bpm))[0]

        # Mask objects using the skymask? If skymask has been set by objfinding, and masking is requested, then do so
        skymask_now = skymask if (skymask is not None) else np.ones_like(self.sciImg.image, dtype=bool)

        # Loop on slits
        for slit_idx in gdslits:
            slit_spat = self.slits.spat_id[slit_idx]
            msgs.info("Global sky subtraction for slit: {:d}".format(slit_idx))
            thismask = self.slitmask == slit_spat
            inmask = (self.sciImg.fullmask == 0) & thismask & skymask_now
            # Find sky
            self.global_sky[thismask] \
                    = skysub.global_skysub(self.sciImg.image, self.sciImg.ivar, self.tilts,
                                           thismask, self.slits_left[:,slit_idx],
                                           self.slits_right[:,slit_idx],
                                           inmask=inmask, sigrej=sigrej,
                                           bsp=self.par['reduce']['skysub']['bspline_spacing'],
                                           no_poly=self.par['reduce']['skysub']['no_poly'],
                                           pos_mask=(not self.ir_redux), show_fit=show_fit)
            # Mask if something went wrong
            if np.sum(self.global_sky[thismask]) == 0.:
                self.reduce_bpm[slit_idx] = True

        if update_crmask and self.par['scienceframe']['process']['mask_cr']:
            # Find CRs with sky subtraction
            self.sciImg.build_crmask(self.par['scienceframe']['process'],
                                     subtract_img=self.global_sky)
            # Update the fullmask
            self.sciImg.update_mask_cr(self.sciImg.crmask)

        # Step
        self.steps.append(inspect.stack()[0][3])

        if show:
            sobjs_show = None if show_objs else self.sobjs_obj
            # Global skysub is the first step in a new extraction so clear the channels here
            self.show('global', slits=True, sobjs=sobjs_show, clear=False)

        # Return
        return self.global_sky

    def local_skysub_extract(self, global_sky, sobjs,
                             model_noise=True, spat_pix=None,
                             show_profile=False, show_resids=False, show=False):
        """
        Dummy method for locak skysubtraction and extraction.

        Overloaded by class specific skysub and extraction.

        Returns:

        """

        return None, None, None, None, None

    def load_skyregions(self, skymask_init):
        """
        Load or generate the sky regions

        Parameters
        ----------
        skymask_init :  `numpy.ndarray`_
            A boolean array of sky pixels (True is pixel is a sky region)

        Returns
        -------
        skymask_init :  `numpy.ndarray`_
            A boolean array of sky pixels (True is pixel is a sky region)
        usersky : bool
            If the user has defined the sky, set this variable to True (otherwise False).
        """
        usersky = False
        if self.par['reduce']['skysub']['load_mask']:
            # Check if a master Sky Regions file exists for this science frame
            file_base = os.path.basename(self.sciImg.files[0])
            prefix = os.path.splitext(file_base)
            if prefix[1] == ".gz":
                sciName = os.path.splitext(prefix[0])[0]
            else:
                sciName = prefix[0]

            # Setup the master frame name
            master_dir = self.caliBrate.master_dir
            master_key = self.caliBrate.fitstbl.master_key(0, det=self.det) + "_" + sciName

            regfile = masterframe.construct_file_name(buildimage.SkyRegions,
                                                      master_key=master_key,
                                                      master_dir=master_dir)
            # Check if a file exists
            if os.path.exists(regfile):
                msgs.info("Loading SkyRegions file for: {0:s} --".format(sciName) + msgs.newline() + regfile)
                skyreg = buildimage.SkyRegions.from_file(regfile)
                skymask_init = skyreg.image.astype(np.bool)
                usersky = True
            else:
                msgs.warn("SkyRegions file not found:" + msgs.newline() + regfile)
        elif self.par['reduce']['skysub']['user_regions'] is not None:
            if len(self.par['reduce']['skysub']['user_regions']) != 0:
                skyregtxt = self.par['reduce']['skysub']['user_regions']
                if type(skyregtxt) is list:
                    skyregtxt = ",".join(skyregtxt)
                msgs.info("Generating skysub mask based on the user defined regions   {0:s}".format(skyregtxt))
                # The resolution probably doesn't need to be a user parameter
                maxslitlength = np.max(self.slits_right-self.slits_left)
                # Get the regions
                status, regions = skysub.read_userregions(skyregtxt, self.slits.nslits, maxslitlength)
                # Generate image
                skymask_init = skysub.generate_mask(self.pypeline, regions, self.slits, self.slits_left, self.slits_right, spat_flexure=self.spat_flexure_shift)
                usersky = True
        return skymask_init, usersky

    def spec_flexure_correct(self, sobjs, basename):
        """ Correct for spectral flexure

        Spectra are modified in place (wavelengths are shifted)

        Wrapper to flexure.flexure_obj()

        Args:
            sobjs (:class:`pypeit.specobjs.SpecObjs`):
            basename (str):

        """
        if self.par['flexure']['spec_method'] != 'skip':
            # Measure
            flex_list = flexure.spec_flexure_obj(sobjs, self.slits.slitord_id, self.reduce_bpm,
                                                 self.par['flexure']['spec_method'],
                                                 self.par['flexure']['spectrum'],
                                                 mxshft=self.par['flexure']['spec_maxshift'])
            # QA
            # TODO -- These needs to be turned back on!!
            if False:
                flexure.spec_flexure_qa(sobjs, self.slits.slitord_id, self.reduce_bpm, basename, self.det, flex_list,
                                    out_dir=os.path.join(self.par['rdx']['redux_path'], 'QA'))
        else:
            msgs.info('Skipping flexure correction.')

    def helio_correct(self, sobjs, ra, dec, obstime):
        """ Perform a heliocentric correction

        Wrapper to wave.geomotion_correct()

        Input objects are modified in place

        Args:
            sobjs (:class:`pypeit.specobjs.SpecObjs`):
            radec (astropy.coordiantes.SkyCoord):
            obstime (:obj:`astropy.time.Time`):

        """
        # Helio, correct Earth's motion
        if (self.par['calibrations']['wavelengths']['frame'] in ['heliocentric', 'barycentric']) \
                and (self.par['calibrations']['wavelengths']['reference'] != 'pixel'):
            # TODO change this keyword to refframe instead of frame
            msgs.info("Performing a {0} correction".format(self.par['calibrations']['wavelengths']['frame']))
            # Good slitord
            radec = ltu.radec_to_coord((ra, dec))
            gd_slitord = self.slits.slitord_id[np.invert(self.reduce_bpm)]
            vel, vel_corr = wave.geomotion_correct(sobjs, radec, obstime, gd_slitord,
                                                   self.spectrograph.telescope['longitude'],
                                                   self.spectrograph.telescope['latitude'],
                                                   self.spectrograph.telescope['elevation'],
                                                   self.par['calibrations']['wavelengths']['frame'])
        else:
            msgs.info('A wavelength reference-frame correction will not be performed.')
            vel_corr = None

        return

    def show(self, attr, image=None, showmask=False, sobjs=None,
             chname=None, slits=False,clear=False):
        """
        Show one of the internal images

        .. todo::
            Should probably put some of these in ProcessImages

        Parameters
        ----------
        attr : str
          global -- Sky model (global)
          sci -- Processed science image
          rawvar -- Raw variance image
          modelvar -- Model variance image
          crmasked -- Science image with CRs set to 0
          skysub -- Science image with global sky subtracted
          image -- Input image
        display : str, optional
        image : ndarray, optional
          User supplied image to display

        Returns
        -------

        """

        if showmask:
            mask_in = self.sciImg.fullmask
            bitmask_in = self.sciImg.bitmask
        else:
            mask_in = None
            bitmask_in = None

        if attr == 'global':
            # global sky subtraction
            if self.sciImg.image is not None and self.global_sky is not None and self.sciImg.fullmask is not None:
                # sky subtracted image
                image = (self.sciImg.image - self.global_sky)*(self.sciImg.fullmask == 0)
                mean, med, sigma = stats.sigma_clipped_stats(image[self.sciImg.fullmask == 0], sigma_lower=5.0,
                                                       sigma_upper=5.0)
                cut_min = mean - 1.0 * sigma
                cut_max = mean + 4.0 * sigma
                ch_name = chname if chname is not None else 'global_sky_{}'.format(self.det)
                viewer, ch = ginga.show_image(image, chname=ch_name, bitmask=bitmask_in,
                                              mask=mask_in, clear=clear, wcs_match=True)
                                              #, cuts=(cut_min, cut_max))
        elif attr == 'local':
            # local sky subtraction
            if self.sciImg.image is not None and self.skymodel is not None and self.sciImg.fullmask is not None:
                # sky subtracted image
                image = (self.sciImg.image - self.skymodel)*(self.sciImg.fullmask == 0)
                mean, med, sigma = stats.sigma_clipped_stats(image[self.sciImg.fullmask == 0], sigma_lower=5.0,
                                                       sigma_upper=5.0)
                cut_min = mean - 1.0 * sigma
                cut_max = mean + 4.0 * sigma
                ch_name = chname if chname is not None else 'local_sky_{}'.format(self.det)
                viewer, ch = ginga.show_image(image, chname=ch_name, bitmask=bitmask_in,
                                              mask=mask_in, clear=clear, wcs_match=True)
                                              #, cuts=(cut_min, cut_max))
        elif attr == 'sky_resid':
            # sky residual map with object included
            if self.sciImg.image is not None and self.skymodel is not None \
                    and self.objmodel is not None and self.ivarmodel is not None \
                    and self.sciImg.fullmask is not None:
                image = (self.sciImg.image - self.skymodel) * np.sqrt(self.ivarmodel)
                image *= (self.sciImg.fullmask == 0)
                ch_name = chname if chname is not None else 'sky_resid_{}'.format(self.det)
                viewer, ch = ginga.show_image(image, chname=ch_name, cuts=(-5.0, 5.0),
                                              bitmask=bitmask_in, mask=mask_in, clear=clear,
                                              wcs_match=True)
        elif attr == 'resid':
            # full residual map with object model subtractede
            if self.sciImg.image is not None and self.skymodel is not None \
                    and self.objmodel is not None and self.ivarmodel is not None \
                    and self.sciImg.fullmask is not None:
                # full model residual map
                image = (self.sciImg.image - self.skymodel - self.objmodel) * np.sqrt(self.ivarmodel)
                image *= (self.sciImg.fullmask == 0)
                ch_name = chname if chname is not None else 'resid_{}'.format(self.det)
                viewer, ch = ginga.show_image(image, chname=ch_name, cuts=(-5.0, 5.0),
                                              bitmask=bitmask_in, mask=mask_in, clear=clear,
                                              wcs_match=True)
        elif attr == 'image':
            ch_name = chname if chname is not None else 'image'
            viewer, ch = ginga.show_image(image, chname=ch_name, clear=clear, wcs_match=True)
        else:
            msgs.warn("Not an option for show")

        if sobjs is not None:
            for spec in sobjs:
                color = 'magenta' if spec.hand_extract_flag else 'orange'
                ginga.show_trace(viewer, ch, spec.TRACE_SPAT, spec.NAME, color=color)

        if slits and self.slits_left is not None:
            ginga.show_slits(viewer, ch, self.slits_left, self.slits_right)

    def __repr__(self):
        txt = '<{:s}: nimg={:d}'.format(self.__class__.__name__,
                                        self.nsci)
        if len(self.steps) > 0:
            txt+= ' steps: ['
            for step in self.steps:
                txt += '{:s}, '.format(step)
            txt = txt[:-2]+']'  # Trim the trailing comma
        txt += '>'
        return txt


class MultiSlitReduce(Reduce):
    """
    Child of Reduce for Multislit and Longslit reductions

    See parent doc string for Args and Attributes

    """
    def __init__(self, sciImg, spectrograph, par, caliBrate, objtype, **kwargs):
        super(MultiSlitReduce, self).__init__(sciImg, spectrograph, par, caliBrate, objtype, **kwargs)

    def get_platescale(self, dummy):
        """
        Return the platescale for multislit.
        The input argument is ignored

        Args:
            dummy:
                ignored
                Keeps argument lists the same amongst the children

        Returns:
            float:

        """
        plate_scale = self.sciImg.detector.platescale
        return plate_scale

    def find_objects_pypeline(self, image, std_trace=None,
                              manual_extract_dict=None,
                              show_peaks=False, show_fits=False, show_trace=False,
                              show=False, debug=False):
        """
        Pipeline specific find objects routine

        Args:
            image (np.ndarray):
            std_trace (np.ndarray, optional):
            manual_extract_dict (dict, optional):
            show_peaks (bool, optional):
              Generate QA showing peaks identified by object finding
            show_fits (bool, optional):
              Generate QA  showing fits to traces
            show_trace (bool, optional):
              Generate QA  showing traces identified. Requires an open ginga RC modules window
            show (bool, optional):
            debug (bool, optional):

        Returns:
            tuple:
                specobjs : Specobjs object
                    Container holding Specobj objects
                nobj (int):
                    Number of objects identified
                skymask : ndarray
                    Boolean image indicating which pixels are useful for global sky subtraction

        """
        gdslits = np.where(np.invert(self.reduce_bpm))[0]

        # create the ouptut image for skymask
        skymask = np.zeros_like(image, dtype=bool)
        # Instantiate the specobjs container
        sobjs = specobjs.SpecObjs()

        # Loop on slits
        for slit_idx in gdslits:
            slit_spat = self.slits.spat_id[slit_idx]
            qa_title ="Finding objects on slit # {:d}".format(slit_spat)
            msgs.info(qa_title)
            thismask = self.slitmask == slit_spat
            inmask = (self.sciImg.fullmask == 0) & thismask
            # Find objects
            specobj_dict = {'SLITID': slit_spat,
                            'DET': self.det, 'OBJTYPE': self.objtype,
                            'PYPELINE': self.pypeline}

            # TODO we need to add QA paths and QA hooks. QA should be
            # done through objfind where all the relevant information
            # is. This will be a png file(s) per slit.

            sobjs_slit, skymask[thismask] = \
                    extract.objfind(image, thismask,
                                self.slits_left[:,slit_idx],
                                self.slits_right[:,slit_idx],
                                inmask=inmask, ir_redux=self.ir_redux,
                                ncoeff=self.par['reduce']['findobj']['trace_npoly'],
                                std_trace=std_trace,
                                sig_thresh=self.par['reduce']['findobj']['sig_thresh'],
                                hand_extract_dict=manual_extract_dict,
                                specobj_dict=specobj_dict, show_peaks=show_peaks,
                                show_fits=show_fits, show_trace=show_trace,
                                trim_edg=self.par['reduce']['findobj']['find_trim_edge'],
                                cont_fit=self.par['reduce']['findobj']['find_cont_fit'],
                                npoly_cont=self.par['reduce']['findobj']['find_npoly_cont'],
                                fwhm=self.par['reduce']['findobj']['find_fwhm'],
                                maxdev=self.par['reduce']['findobj']['find_maxdev'],
                                find_min_max=self.par['reduce']['findobj']['find_min_max'],
                                qa_title=qa_title, nperslit=self.par['reduce']['findobj']['maxnumber'],
                                debug_all=debug)
            sobjs.add_sobj(sobjs_slit)

        # Steps
        self.steps.append(inspect.stack()[0][3])
        if show:
            self.show('image', image=image*(self.sciImg.fullmask == 0), chname = 'objfind',
                      sobjs=sobjs, slits=True)

        # Return
        return sobjs, len(sobjs), skymask


    # JFH TODO Should we reduce the number of iterations for standards or near-IR redux where the noise model is not
    # being updated?
    def local_skysub_extract(self, global_sky, sobjs, spat_pix=None, model_noise=True, show_resids=False,
                             show_profile=False, show=False):
        """
        Perform local sky subtraction, profile fitting, and optimal extraction slit by slit

        Wrapper to skysub.local_skysub_extract

        Args:
            global_sky (np.ndarray):
            sobjs (:class:`pypeit.specobjs.SpecObjs`):
            spat_pix (np.ndarray, optional):
            model_noise (bool, optional):
            show_resids (bool, optional):
            show_profile (bool, optional):
            show (bool, optional):

        Returns:
            tuple: skymodel (np.ndarray), objmodel (np.ndarray), ivarmodel (np.ndarray), outmask (np.ndarray), sobjs

        """
        self.global_sky = global_sky

        # get the good slits
        gdslits = np.where(np.invert(self.reduce_bpm))[0]

        # Allocate the images that are needed
        # Initialize to mask in case no objects were found
        self.outmask = np.copy(self.sciImg.fullmask)
        # Initialize to input mask in case no objects were found
        self.extractmask = (self.sciImg.fullmask == 0)
        # Initialize to zero in case no objects were found
        self.objmodel = np.zeros_like(self.sciImg.image)
        # Set initially to global sky in case no objects were found
        self.skymodel  = np.copy(self.global_sky)
        # Set initially to sciivar in case no obects were found.
        self.ivarmodel = np.copy(self.sciImg.ivar)

        # Could actually create a model anyway here, but probably
        # overkill since nothing is extracted
        self.sobjs = sobjs.copy()  # WHY DO WE CREATE A COPY HERE?
        # Loop on slits
        for slit_idx in gdslits:
            slit_spat = self.slits.spat_id[slit_idx]
            msgs.info("Local sky subtraction and extraction for slit: {:d}".format(slit_spat))
            thisobj = self.sobjs.SLITID == slit_spat    # indices of objects for this slit
            if np.any(thisobj):
                thismask = self.slitmask == slit_spat   # pixels for this slit
                # True  = Good, False = Bad for inmask
                ingpm = (self.sciImg.fullmask == 0) & thismask
                # Local sky subtraction and extraction
                self.skymodel[thismask], self.objmodel[thismask], self.ivarmodel[thismask], \
                    self.extractmask[thismask] = skysub.local_skysub_extract(
                    self.sciImg.image, self.sciImg.ivar, self.tilts, self.waveimg,
                    self.global_sky, self.sciImg.rn2img,
                    thismask, self.slits_left[:,slit_idx], self.slits_right[:, slit_idx],
                    self.sobjs[thisobj], ingpm,
                    spat_pix=spat_pix,
                    model_full_slit=self.par['reduce']['extraction']['model_full_slit'],
                    box_rad=self.par['reduce']['extraction']['boxcar_radius']/self.get_platescale(None),
                    sigrej=self.par['reduce']['skysub']['sky_sigrej'],
                    model_noise=model_noise, std=self.std_redux,
                    bsp=self.par['reduce']['skysub']['bspline_spacing'],
                    sn_gauss=self.par['reduce']['extraction']['sn_gauss'],
                    show_profile=show_profile,
                    use_2dmodel_mask=self.par['reduce']['extraction']['use_2dmodel_mask'])

        # Set the bit for pixels which were masked by the extraction.
        # For extractmask, True = Good, False = Bad
        iextract = (self.sciImg.fullmask == 0) & (self.extractmask == False)
        self.outmask[iextract] = self.sciImg.bitmask.turn_on(self.outmask[iextract], 'EXTRACT')

        # Step
        self.steps.append(inspect.stack()[0][3])

        if show:
            self.show('local', sobjs = self.sobjs, slits= True)
            self.show('resid', sobjs = self.sobjs, slits= True)

        # Return
        return self.skymodel, self.objmodel, self.ivarmodel, self.outmask, self.sobjs


class EchelleReduce(Reduce):
    """
    Child of Reduce for Echelle reductions

    See parent doc string for Args and Attributes

    """
    def __init__(self, sciImg, spectrograph, par, caliBrate, objtype, **kwargs):
        super(EchelleReduce, self).__init__(sciImg, spectrograph, par, caliBrate, objtype, **kwargs)

        # JFH For 2d coadds the orders are no longer located at the standard locations
        self.order_vec = spectrograph.orders if 'coadd2d' in self.objtype \
                            else self.slits.ech_order
#                            else self.spectrograph.order_vec(self.spatial_coo)
        if self.order_vec is None:
            msgs.error('Unable to set Echelle orders, likely because they were incorrectly '
                       'assigned in the relevant SlitTraceSet.')


    def get_platescale(self, sobj):
        """
        Return the plate scale for the given current echelle order
        based on the order index

        Args:
            sobj (:class:`pypeit.specobj.SpecObj`):

        Returns:
            float:

        """
        return self.spectrograph.order_platescale(sobj.ECH_ORDER, binning=self.binning)[0]

    def get_positive_sobj(self, specobjs, iord):
        """
        Return the current object from self.sobjs_obj

        Args:
            iord (int):
                Echelle order index

        Returns:
            :class:`pypeit.specobj.SpecObj`:

        """
        # pos indices of objects for this slit
        thisobj = (self.sobjs_obj.ech_orderindx == iord) & (self.sobjs_obj.ech_objid > 0)
        return self.sobjs_obj[np.where(thisobj)[0][0]]

    def find_objects_pypeline(self, image, std_trace=None,
                              show=False, show_peaks=False, show_fits=False,
                              show_trace=False, debug=False,
                              manual_extract_dict=None):
        """
         Pipeline specific find objects routine

         Args:
             image (np.ndarray):
             std_trace (np.ndarray, optional):
             manual_extract_dict (dict, optional):
             show_peaks (bool, optional):
               Generate QA showing peaks identified by object finding
             show_fits (bool, optional):
               Generate QA  showing fits to traces
             show_trace (bool, optional):
               Generate QA  showing traces identified. Requires an open ginga RC modules window
             show (bool, optional):
             debug (bool, optional):

         Returns:
             tuple:
                 specobjs : Specobjs object
                     Container holding Specobj objects
                 nobj (int):
                     Number of objects identified
                 skymask : ndarray
                     Boolean image indicating which pixels are useful for global sky subtraction

        """
        # create the ouptut image for skymask
        skymask = np.zeros_like(image, dtype=bool)

        plate_scale = self.spectrograph.order_platescale(self.order_vec, binning=self.binning)
        inmask = self.sciImg.fullmask == 0
        # Find objects
        # TODO -- Eliminate this specobj_dict thing
        specobj_dict = {'SLITID': 999, #'orderindx': 999,
                        'DET': self.det, 'OBJTYPE': self.objtype, 'PYPELINE': self.pypeline}

        sobjs_ech, skymask[self.slitmask > -1] = extract.ech_objfind(
            image, self.sciImg.ivar, self.slitmask, self.slits_left, self.slits_right,
            self.order_vec, self.reduce_bpm, det=self.det,
            spec_min_max=np.vstack((self.slits.specmin, self.slits.specmax)),
            inmask=inmask, ir_redux=self.ir_redux, ncoeff=self.par['reduce']['findobj']['trace_npoly'],
            hand_extract_dict=manual_extract_dict, plate_scale=plate_scale,
            std_trace=std_trace,
            specobj_dict=specobj_dict,
            sig_thresh=self.par['reduce']['findobj']['sig_thresh'],
            show_peaks=show_peaks, show_fits=show_fits,
            trim_edg=self.par['reduce']['findobj']['find_trim_edge'],
            cont_fit=self.par['reduce']['findobj']['find_cont_fit'],
            npoly_cont=self.par['reduce']['findobj']['find_npoly_cont'],
            fwhm=self.par['reduce']['findobj']['find_fwhm'],
            maxdev=self.par['reduce']['findobj']['find_maxdev'],
            max_snr=self.par['reduce']['findobj']['ech_find_max_snr'],
            min_snr=self.par['reduce']['findobj']['ech_find_min_snr'],
            nabove_min_snr=self.par['reduce']['findobj']['ech_find_nabove_min_snr'],
            show_trace=show_trace, debug=debug)

        # Steps
        self.steps.append(inspect.stack()[0][3])
        if show:
            self.show('image', image=image*(self.sciImg.fullmask == 0), chname='ech_objfind',sobjs=sobjs_ech, slits=False)

        return sobjs_ech, len(sobjs_ech), skymask


    # JFH TODO Should we reduce the number of iterations for standards or near-IR redux where the noise model is not
    # being updated?
    def local_skysub_extract(self, global_sky, sobjs,
                             spat_pix=None, model_noise=True, min_snr=2.0, fit_fwhm=False,
                             show_profile=False, show_resids=False, show_fwhm=False, show=False):
        """
        Perform local sky subtraction, profile fitting, and optimal extraction slit by slit

        Wrapper to skysub.local_skysub_extract

        Args:
            global_sky (np.ndarray):
            sobjs (:class:`pypeit.specobjs.SpecObjs`):
            spat_pix (np.ndarray, optional):
            model_noise (bool, optional):
            show_resids (bool, optional):
            show_profile (bool, optional):
            show (bool, optional):

        Returns:
            tuple: skymodel (np.ndarray), objmodel (np.ndarray), ivarmodel (np.ndarray), outmask (np.ndarray), sobjs

        """
        self.global_sky = global_sky

        # Pulled out some parameters to make the method all easier to read
        bsp = self.par['reduce']['skysub']['bspline_spacing']
        plate_scale = self.spectrograph.order_platescale(self.order_vec, binning=self.binning)
        box_rad_order = self.par['reduce']['extraction']['boxcar_radius']/plate_scale
        sigrej = self.par['reduce']['skysub']['sky_sigrej']
        sn_gauss = self.par['reduce']['extraction']['sn_gauss']
        model_full_slit = self.par['reduce']['extraction']['model_full_slit']

        self.skymodel, self.objmodel, self.ivarmodel, self.outmask, self.sobjs \
                = skysub.ech_local_skysub_extract(self.sciImg.image, self.sciImg.ivar,
                                                  self.sciImg.fullmask, self.tilts, self.waveimg,
                                                  self.global_sky, self.sciImg.rn2img,
                                                  self.slits_left, self.slits_right,
                                                  self.slitmask,
                                                  sobjs, self.order_vec, spat_pix=spat_pix,
                                                  std=self.std_redux, fit_fwhm=fit_fwhm,
                                                  min_snr=min_snr, bsp=bsp,
                                                  box_rad_order=box_rad_order, sigrej=sigrej,
                                                  sn_gauss=sn_gauss,
                                                  model_full_slit=model_full_slit,
                                                  model_noise=model_noise,
                                                  show_profile=show_profile,
                                                  show_resids=show_resids, show_fwhm=show_fwhm)

        # Step
        self.steps.append(inspect.stack()[0][3])

        if show:
            self.show('local', sobjs = self.sobjs, slits= True, chname='ech_local')
            self.show('resid', sobjs = self.sobjs, slits= True, chname='ech_resid')

        return self.skymodel, self.objmodel, self.ivarmodel, self.outmask, self.sobjs


class IFUReduce(MultiSlitReduce, Reduce):
    """
    Child of Reduce for IFU reductions

    See parent doc string for Args and Attributes

    """
    def __init__(self, sciImg, spectrograph, par, caliBrate, objtype, **kwargs):
        super(IFUReduce, self).__init__(sciImg, spectrograph, par, caliBrate, objtype, **kwargs)
        self.initialise_slits(initial=True)

    def find_objects_pypeline(self, image, std_trace=None,
                              show_peaks=False, show_fits=False, show_trace=False,
                              show=False, debug=False,
                              manual_extract_dict=None):
        """
        See MultiSlitReduce for slit-based IFU reductions
        """
        if self.par['reduce']['cube']['slit_spec']:
            return super().find_objects_pypeline(image, std_trace=std_trace,
                                                 show_peaks=show_peaks, show_fits=show_fits, show_trace=show_trace,
                                                 show=show, debug=debug, manual_extract_dict=manual_extract_dict)
        else:
            return None, None, None

    def apply_relative_scale(self, scaleImg):
        """Apply a relative scale to the science frame (and correct the varframe, too)

         Args:
             scaleImg (np.ndarray):
                scale image to divide the science frame by
        """
        # Check that scaleimg is set to the correct shape
        if self.scaleimg.size == 1:
            self.scaleimg = np.ones_like(self.sciImg.image)
        # Correct the relative illumination of the science frame
        msgs.info("Correcting science frame for relative illumination")
        scaleFact = scaleImg + (scaleImg == 0)
        self.scaleimg *= scaleFact
        sciImg, varImg = flat.flatfield(self.sciImg.image.copy(), scaleFact, self.sciImg.fullmask,
                                        varframe=utils.inverse(self.sciImg.ivar.copy()))
        self.sciImg.image = sciImg.copy()
        self.sciImg.ivar = utils.inverse(varImg)
        return

    def illum_profile_spatial(self, skymask=None, trim_edg=(0, 0)):
        """ Calculate the residual spatial illumination profile using the sky regions.
        The redisual is calculated using the differential:
        correction = amplitude * (1 + spatial_shift * (dy/dx)/y)
        where y is the spatial profile determined from illumflat, and spatial_shift
        is the residual spatial flexure shift in units of pixels.

         Args:
             skymask (np.ndarray):
                Mask of sky regions where the spatial illumination will be determined
             trim_edg (tuple):
                A tuple of two ints indicated how much of the slit edges should be
                trimmed when fitting to the spatial profile.
        """

<<<<<<< HEAD
        Returns:
            `numpy.ndarray_`: image of the the global sky model
=======
        msgs.info("Performing spatial sensitivity correction")
        # Setup some helpful parameters
        skymask_now = skymask if (skymask is not None) else np.ones_like(self.sciImg.image, dtype=bool)
        hist_trim = 0  # Trim the edges of the histogram to take into account edge effects
        gpm = (self.sciImg.fullmask == 0)
        slitid_img_init = self.slits.slit_img(pad=0, initial=True, flexure=self.spat_flexure_shift)
        spatScaleImg = np.ones_like(self.sciImg.image)
        # For each slit, grab the spatial coordinates and a spline
        # representation of the spatial profile from the illumflat
        rawimg = self.sciImg.image.copy()
        numbins = int(np.max(self.slits.get_slitlengths(initial=True, median=True)))
        spatbins = np.linspace(0.0, 1.0, numbins + 1)
        spat_slit = 0.5 * (spatbins[1:] + spatbins[:-1])
        slitlength = np.median(self.slits.get_slitlengths(median=True))
        coeff_fit = np.zeros((self.slits.nslits, 2))
        for sl, slitnum in enumerate(self.slits.spat_id):
            msgs.info("Deriving spatial correction for slit {0:d}/{1:d}".format(sl + 1, self.slits.spat_id.size))
            # Get the initial slit locations
            onslit_b_init = (slitid_img_init == slitnum)

            # Synthesize ximg, and edgmask from slit boundaries. Doing this outside this
            # routine would save time. But this is pretty fast, so we just do it here to make the interface simpler.
            spatcoord, edgmask = pixels.ximg_and_edgemask(self.slits_left[:, sl], self.slits_right[:, sl],
                                                          onslit_b_init, trim_edg=trim_edg)

            # Make the model histogram
            xspl = np.linspace(0.0, 1.0, 10 * int(slitlength))  # Sub sample each pixel with 10 subpixels
            modspl = self.caliBrate.flatimages.illumflat_spat_bsplines[sl].value(xspl)[0]
            gradspl = interpolate.interp1d(xspl, np.gradient(modspl) / modspl, kind='linear', bounds_error=False,
                                           fill_value='extrapolate')

            # Ignore skymask
            coord_msk = onslit_b_init & gpm
            hist, _ = np.histogram(spatcoord[coord_msk], bins=spatbins, weights=rawimg[coord_msk])
            cntr, _ = np.histogram(spatcoord[coord_msk], bins=spatbins)
            hist_slit_all = hist / (cntr + (cntr == 0))
            histmod, _ = np.histogram(spatcoord[coord_msk], bins=spatbins, weights=gradspl(spatcoord[coord_msk]))
            hist_model = histmod / (cntr + (cntr == 0))

            # Repeat with skymask
            coord_msk = onslit_b_init & gpm & skymask_now
            hist, _ = np.histogram(spatcoord[coord_msk], bins=spatbins, weights=rawimg[coord_msk])
            cntr, _ = np.histogram(spatcoord[coord_msk], bins=spatbins)
            hist_slit = hist / (cntr + (cntr == 0))

            # Prepare for fit - take the non-zero elements and trim slit edges
            if hist_trim == 0:
                ww = (hist_slit != 0)
                xfit = spat_slit[ww]
                yfit = hist_slit_all[ww]
                mfit = hist_model[ww]
            else:
                ww = (hist_slit[hist_trim:-hist_trim] != 0)
                xfit = spat_slit[hist_trim:-hist_trim][ww]
                yfit = hist_slit_all[hist_trim:-hist_trim][ww]
                mfit = hist_model[hist_trim:-hist_trim][ww]

            # Fit the function
            spat_func = lambda par, ydata, model: par[0]*(1 + par[1] * model) - ydata
            res_lsq = least_squares(spat_func, [np.median(yfit), 0.0], args=(yfit, mfit))
            spatnorm = spat_func(res_lsq.x, 0.0, gradspl(spatcoord[onslit_b_init]))
            spatnorm /= spat_func(res_lsq.x, 0.0, gradspl(0.5))
            # Set the scaling factor
            spatScaleImg[onslit_b_init] = spatnorm
            coeff_fit[sl, :] = res_lsq.x

        debug=False
        if debug:
            from matplotlib import pyplot as plt
            xplt = np.arange(24)
            plt.subplot(121)
            plt.plot(xplt[0::2], coeff_fit[::2, 0], 'rx')
            plt.plot(xplt[1::2], coeff_fit[1::2, 0], 'bx')
            plt.subplot(122)
            plt.plot(xplt[0::2], coeff_fit[::2, 1]/10, 'rx')
            plt.plot(xplt[1::2], coeff_fit[1::2, 1]/10, 'bx')
            plt.show()
            plt.imshow(spatScaleImg, vmin=0.99, vmax=1.01)
            plt.show()
            plt.subplot(133)
            plt.plot(xplt[0::2], coeff_fit[::2, 2], 'rx')
            plt.plot(xplt[1::2], coeff_fit[1::2, 2], 'bx')
            plt.show()
        # Apply the relative scale correction
        self.apply_relative_scale(spatScaleImg)

    def illum_profile_spectral(self, global_sky, skymask=None):
        """Calculate the residual spectral illumination profile using the sky regions.
        This uses the same routine as the flatfield spectral illumination profile.
>>>>>>> d4e9da46

         Args:
             global_sky (np.ndarray):
                Model of the sky
             skymask (np.ndarray, None):
                Mask of sky regions where the spatial illumination will be determined
        """
        trim = self.par['calibrations']['flatfield']['slit_trim']
        gpm = (self.sciImg.fullmask == 0)
        scaleImg = flatfield.illum_profile_spectral(self.sciImg.image.copy(), self.waveimg, self.slits,
                                                    model=global_sky, gpmask=gpm, skymask=skymask, trim=trim,
                                                    flexure=self.spat_flexure_shift)
        # Now apply the correction to the science frame
        self.apply_relative_scale(scaleImg)

    def joint_skysub(self, skymask=None, update_crmask=True, trim_edg=(0,0),
                     show_fit=False, show=False, show_objs=False, adderr=0.01):
        """ Perform a joint sky model fit to the data. See Reduce.global_skysub()
        for parameter definitions.
        """
        msgs.info("Performing joint global sky subtraction")
        # Mask objects using the skymask? If skymask has been set by objfinding, and masking is requested, then do so
        nslits = self.slits.spat_id.size
        skymask_now = skymask if (skymask is not None) else np.ones_like(self.sciImg.image, dtype=bool)
        self.global_sky = np.zeros_like(self.sciImg.image)
        thismask = (self.slitmask > 0)
        inmask = ((self.sciImg.fullmask == 0) & thismask & skymask_now).astype(np.bool)
        # Convert the wavelength image to A/pixel, registered at pixel 0 (this gives something like
        # the tilts frame, but conserves wavelength position in each slit)
        wavemin = self.waveimg[self.waveimg != 0.0].min()
        tilt_wave = (self.waveimg - wavemin) / (self.waveimg.max() - wavemin)

        # Parameters for a standard star
        sigrej = 3.0
        if self.std_redux:
            sigrej = 7.0
            update_crmask = False
            if not self.par['reduce']['skysub']['global_sky_std']:
                msgs.info('Skipping global sky-subtraction for standard star.')
                return self.global_sky

        # Iterate to use a model variance image
        numiter = 4
        model_ivar = self.sciImg.ivar.copy()
        for nn in range(numiter):
            msgs.info("Performing iterative joint sky subtraction - ITERATION {0:d}/{1:d}".format(nn+1, numiter))
            self.global_sky[thismask] \
                = skysub.global_skysub(self.sciImg.image, model_ivar, tilt_wave,
                                       thismask, self.slits_left, self.slits_right, inmask=inmask,
                                       sigrej=sigrej, trim_edg=trim_edg,
                                       bsp=self.par['reduce']['skysub']['bspline_spacing'],
                                       no_poly=self.par['reduce']['skysub']['no_poly'],
                                       pos_mask=(not self.ir_redux), show_fit=show_fit)
            # Update the ivar image used in the sky fit
            msgs.info("Updating sky noise model")
            var = np.abs(self.global_sky - np.sqrt(2.0) * np.sqrt(self.sciImg.rn2img)) + self.sciImg.rn2img
            var = var + adderr ** 2 * (np.abs(self.global_sky)) ** 2
            model_ivar = utils.inverse(var)

        if update_crmask:
            # Find CRs with sky subtraction
            self.sciImg.build_crmask(self.par['scienceframe']['process'],
                                     subtract_img=self.global_sky)
            # Update the fullmask
            self.sciImg.update_mask_cr(self.sciImg.crmask)

        # Step
        self.steps.append(inspect.stack()[0][3])

        if show:
            sobjs_show = None if show_objs else self.sobjs_obj
            # Global skysub is the first step in a new extraction so clear the channels here
            self.show('global', slits=True, sobjs=sobjs_show, clear=False)
        return self.global_sky

    def global_skysub(self, skymask=None, update_crmask=True, trim_edg=(0,0),
                      show_fit=False, show=False, show_objs=False):
        """
        Perform global sky subtraction. This IFU-specific routine ensures that the
        edges of the slits are not trimmed, and performs a spatial and spectral
        correction using the sky spectrum, if requested. See Reduce.global_skysub()
        for parameter definitions.
        """
        # Generate a global sky sub for all slits separately
        global_sky_sep = Reduce.global_skysub(self, skymask=skymask, update_crmask=update_crmask, trim_edg=trim_edg,
                                              show_fit=show_fit, show=show, show_objs=show_objs)
        # If the joint fit or spec/spat sensitivity corrections are not being performed, return the separate slits sky
        if not self.par['reduce']['skysub']['joint_fit'] and \
                not self.par['scienceframe']['process']['use_specillum'] and \
                not self.par['scienceframe']['process']['use_illumflat']:
            return global_sky_sep

        # Do the spatial scaling first
        # if self.par['scienceframe']['process']['use_illumflat']:
        #     # Perform the correction
        #     self.illum_profile_spatial(skymask=skymask)
        #     # Re-generate a global sky sub for all slits separately
        #     global_sky_sep = Reduce.global_skysub(self, skymask=skymask, update_crmask=update_crmask, trim_edg=trim_edg,
        #                                           show_fit=show_fit, show=show, show_objs=show_objs)

        if self.par['scienceframe']['process']['use_specillum']:
            self.illum_profile_spectral(global_sky_sep, skymask=skymask)

        # Fit to the sky
        if self.par['reduce']['skysub']['joint_fit']:
            # Use sky information in all slits to perform a joint sky fit
            self.global_sky = self.joint_skysub(skymask=skymask, update_crmask=update_crmask, trim_edg=trim_edg,
                                                show_fit=show_fit, show=show, show_objs=show_objs)
        else:
            # Re-run global skysub on individual slits, with the science frame now scaled
            self.global_sky = Reduce.global_skysub(self, skymask=skymask, update_crmask=update_crmask,
                                                   trim_edg=trim_edg, show_fit=show_fit, show=show, show_objs=show_objs)

        debug = False
        if debug:
            embed()
            wavefull = np.linspace(3950, 4450, 10000)
            import matplotlib.pylab as pl
            from matplotlib import pyplot as plt
            colors = pl.cm.jet(np.linspace(0, 1, gdslits.size))
            plt.subplot(121)
            for sl, slit_idx in enumerate(gdslits):
                slit_spat = self.slits.spat_id[slit_idx]
                thismask = self.slitmask == slit_spat
                wav = self.waveimg[thismask]
                flx = global_sky_sep[thismask]
                argsrt = np.argsort(wav)
                spl = interpolate.interp1d(wav[argsrt], flx[argsrt], bounds_error=False)
                if sl == 0:
                    ref = spl(wavefull)
                    plt.plot(wavefull, ref / np.nanmedian(ref), color=colors[sl], linestyle=':')
                plt.plot(wavefull, spl(wavefull) / ref, color=colors[sl])
            plt.subplot(122)
            for sl, slit_idx in enumerate(gdslits):
                slit_spat = self.slits.spat_id[slit_idx]
                thismask = self.slitmask == slit_spat
                wav = self.waveimg[thismask]
                flx = self.global_sky[thismask]
                argsrt = np.argsort(wav)
                spl = interpolate.interp1d(wav[argsrt], flx[argsrt], bounds_error=False)
                if sl == 0:
                    ref = spl(wavefull)
                    plt.plot(wavefull, ref / np.nanmedian(ref), color=colors[sl], linestyle=':')
                plt.plot(wavefull, spl(wavefull) / ref, color=colors[sl])
                print(sl, np.median(spl(wavefull) / ref))
                # plt.plot(wavefull, spl(wavefull), color=colors[sl])

            plt.show()

        return self.global_sky<|MERGE_RESOLUTION|>--- conflicted
+++ resolved
@@ -1238,10 +1238,6 @@
                 trimmed when fitting to the spatial profile.
         """
 
-<<<<<<< HEAD
-        Returns:
-            `numpy.ndarray_`: image of the the global sky model
-=======
         msgs.info("Performing spatial sensitivity correction")
         # Setup some helpful parameters
         skymask_now = skymask if (skymask is not None) else np.ones_like(self.sciImg.image, dtype=bool)
@@ -1331,7 +1327,6 @@
     def illum_profile_spectral(self, global_sky, skymask=None):
         """Calculate the residual spectral illumination profile using the sky regions.
         This uses the same routine as the flatfield spectral illumination profile.
->>>>>>> d4e9da46
 
          Args:
              global_sky (np.ndarray):
