# Licensed under a 3-clause BSD style license - see LICENSE.rst
# -*- coding: utf-8 -*-
"""
Provides a set of I/O routines.

.. include common links, assuming primary doc root is up one directory
.. include:: ../include/links.rst

"""
import os
import sys
import warnings
import gzip
import shutil
from importlib_metadata import Deprecated
from packaging import version

from IPython import embed

import numpy

from configobj import ConfigObj

from astropy.io import fits
from astropy.table import Table

from pypeit import msgs
from pypeit import par

# These imports are largely just to make the versions available for
# writing to the header. See `initialize_header`
import scipy
import astropy
import sklearn
import pypeit
import time


# TODO -- Move this module to core/

def init_record_array(shape, dtype):
    r"""
    Utility function that initializes a record array using a provided
    input data type.  For example::

        dtype = [ ('INDX', numpy.int, (2,) ),
                  ('VALUE', numpy.float) ]

    Defines two columns, one named `INDEX` with two integers per row and
    the one named `VALUE` with a single float element per row.  See
    `numpy.recarray`_.
    
    Args:
        shape (:obj:`int`, :obj:`tuple`):
            Shape of the output array.
        dtype (:obj:`list`):
            List of the tuples that define each element in the record
            array.

    Returns:
        `numpy.recarray`: Zeroed record array
    """
    return numpy.zeros(shape, dtype=dtype).view(numpy.recarray)

# TODO: Should probably rename this since it's no longer only used for
# record arrays.
def rec_to_fits_type(col_element, single_row=False):
    """
    Return the string representation of a fits binary table data type
    based on the provided column element.

    Args:
        col_element (`numpy.ndarray`_):
            The example data to write to a
            `astropy.io.fits.BinTableHDU`_ used to determine the
            column format.
        single_row (:obj:`bool`, optional):
            Flag that the provided object is the data written to a
            single row for the `astropy.io.fits.BinTableHDU`_ column.

    Returns:
        str: String representation of the format for the column.
    """
    _col_element = col_element if single_row else col_element[0]
    n = 1 if len(_col_element.shape) == 0 else _col_element.size
    if col_element.dtype.type in [bool, numpy.bool, numpy.bool_]:
        return '{0}L'.format(n)
    if col_element.dtype.type == numpy.uint8:
        return '{0}B'.format(n)
    if col_element.dtype.type in [numpy.int16, numpy.uint16]:
        return '{0}I'.format(n)
    if col_element.dtype.type in [numpy.int32, numpy.uint32]:
        return '{0}J'.format(n)
    if col_element.dtype.type in [numpy.int64, numpy.uint64]:
        return '{0}K'.format(n)
    if col_element.dtype.type == numpy.float32:
        return '{0}E'.format(n)
    if col_element.dtype.type == numpy.float64:
        return '{0}D'.format(n)
    if col_element.dtype.name == 'float32':  # JXP -- Hack for when slit edges are modified in the Flat making
        return '{0}E'.format(n)
    if col_element.dtype.name == 'float64':  # JXP -- Hack for when slit edges are modified in the Flat making
        return '{0}D'.format(n)

    # If it makes it here, assume its a string
    s = col_element.dtype.str.find('U')
    if s < 0:
        s = col_element.dtype.str.find('S')
    if s < 0:
        msgs.error(f'Unable to parse datatype: {col_element.dtype.str}')
    
    l = int(col_element.dtype.str[s+1:])
#    return '{0}A'.format(l) if n==1 else '{0}A{1}'.format(l*n,l)
    return '{0}A'.format(l*n)


def rec_to_fits_col_dim(col_element, single_row=False):
    """
    Return the string representation of the dimensions for the fits
    table column based on the provided column element.

    The shape is inverted because the first element is supposed to be
    the most rapidly varying; i.e. the shape is supposed to be written
    as row-major, as opposed to the native column-major order in python.

    Args:
        col_element (`numpy.ndarray`_):
            The example data to write to a
            `astropy.io.fits.BinTableHDU`_ used to determine the
            column dimension.
        single_row (:obj:`bool`, optional):
            Flag that the provided object is the data written to a
            single row for the `astropy.io.fits.BinTableHDU`_ column.

    Returns:
        str: String representation of the column dimensions. Return
        None if the object is not multidimensional.
    """
    _col_element = col_element if single_row else col_element[0]
    return None if len(_col_element.shape) < 2 else str(_col_element.shape[::-1])


def rec_to_bintable(arr, name=None, hdr=None):
    """
    Construct an `astropy.io.fits.BinTableHDU` from a record array.

    Args:
        arr (`numpy.recarray`):
            The data array to write to a binary table.
        name (:obj:`str`, optional):
            The name for the binary table extension.
        hdr (`astropy.io.fits.Header`, optional):
            Header for the BinTableHDU extension.
    
    Returns:
        `astropy.io.fits.BinTableHDU`: The binary fits table that can be
        included in an `astropy.io.fits.HDUList` and written to disk.
    """
    return fits.BinTableHDU.from_columns([fits.Column(name=n,
                                                      format=rec_to_fits_type(arr[n]),
                                                      dim=rec_to_fits_col_dim(arr[n]),
                                                      array=arr[n])
                                            for n in arr.dtype.names], name=name, header=hdr)


def compress_file(ifile, overwrite=False, rm_original=True):
    """
    Compress a file using gzip package.
    
    Args:
        ifile (:obj:`str`):
            Name of file to compress.  Output file with have the same
            name with '.gz' appended.
        overwrite (:obj:`bool`, optional):
            Overwrite any existing file.
        rm_original (:obj:`bool`, optional):
            The method writes the compressed file such that both the
            uncompressed and compressed file will exist when the
            compression is finished.  If this is True, the original
            (uncompressed) file is removed.

    Raises:
        ValueError:
            Raised if the file name already has a '.gz' extension or if
            the file exists and `overwrite` is False.
    """
    # Nominally check if the file is already compressed
    if ifile.split('.')[-1] == 'gz':
        raise ValueError('File appears to already have been compressed! {0}'.format(ifile))

    # Construct the output file name and check if it exists
    ofile = '{0}.gz'.format(ifile)
    if os.path.isfile(ofile) and not overwrite:
        raise FileExistsError('{0} exists! To overwrite, set overwrite=True.'.format(ofile))

    # Compress the file
    with open(ifile, 'rb') as f_in:
        with gzip.open(ofile, 'wb') as f_out:
            shutil.copyfileobj(f_in, f_out)

    if rm_original:
        # Remove the uncompressed file
        os.remove(ifile)


def parse_hdr_key_group(hdr, prefix='F'):
    """
    Parse a group of fits header values grouped by a keyword prefix.

    If the prefix is 'F', the header keywords are expected to be, e.g.,
    'F1', 'F2', 'F3', etc.  The list of values returned are then, e.g.,
    [ hdr['F1'], hdr['F2'], hdr['F3'], ... ].  The function performs no
    retyping, so the values in the returned list have whatever type they
    had in the fits header.

    Args:
        hdr (`fits.Header`):
            Astropy Header object
        prefix (:obj:`str`, optional):
            The prefix used for the header keywords.
        
    Returns:
        list: The list of header values ordered by their keyword index.
    """
    values = {}
    for k, v in hdr.items():
        # Check if this header keyword starts with the required prefix
        if k[:len(prefix)] == prefix:
            try:
                # Try to convert the keyword without the prefix into an
                # integer; offseting to an array index.
                i = int(k[len(prefix):])-1
            except ValueError:
                # Assume the value is some other random keyword that
                # starts with the prefix but isn't part of the keyword
                # group
                continue
            # Assume we've found a valid value; assign it and keep
            # trolling the header
            values[i] = v

    # Convert from dictionary with integer keys to an appropriately
    # sorted list
    # JFH try/except added to deal with cases where no header cards were found with the desired
    # prefix. I'm not sure returning an empty list is the desired behavior, but None will cause
    # downstream things to crash.
    try:
        return [values[i] for i in range(max(values.keys())+1)]
    except:
        return []


def initialize_header(hdr=None, primary=False):
    """
    Initialize a FITS header.

    Args:
        hdr (`astropy.io.fits.Header`, optional):
            Header object to update with basic summary
            information. The object is modified in-place and also
            returned. If None, an empty header is instantiated,
            edited, and returned.
        primary (bool, optional):
            If true and hdr is None, generate a Primary header

    Returns:
        `astropy.io.fits.Header`: The initialized (or edited)
        fits header.
    """
    # Add versioning; this hits the highlights but should it add
    # the versions of all packages included in the requirements.txt
    # file?
    if hdr is None:
        if primary:
            hdr = fits.PrimaryHDU().header
        else:
            hdr = fits.Header()
    hdr['VERSPYT'] = ('.'.join([ str(v) for v in sys.version_info[:3]]), 'Python version')
    hdr['VERSNPY'] = (numpy.__version__, 'Numpy version')
    hdr['VERSSCI'] = (scipy.__version__, 'Scipy version')
    hdr['VERSAST'] = (astropy.__version__, 'Astropy version')
    hdr['VERSSKL'] = (sklearn.__version__, 'Scikit-learn version')
    hdr['VERSPYP'] = (pypeit.__version__, 'PypeIt version')

    # Save the date of the reduction
    hdr['DATE'] = (time.strftime('%Y-%m-%d',time.gmtime()), 'UTC date created')

    # TODO: Anything else?

    # Return
    return hdr


def header_version_check(hdr, warning_only=True):
    """
    Check the package versions in the header match the system versions.

    .. note::
        The header must contain the keywords written by
        :func:`initialize_header`.

    Args:
        hdr (`astropy.io.fits.Header`):
            The header to check
        warning_only (:obj:`bool`, optional):
            If the versions are discrepant, only throw a warning
            instead of raising an exception.

    Returns:
        :obj:`bool`: Returns True if the check was successful, False
        otherwise. If `warning_only` is False, the method will either
        raise an exception or return True.

    Raises:
        ValueError:
            Raised if `warning_only` is False and the system versions
            are different from those logged in the header.
    """
    # Compile the packages and versions to check
    packages = ['python', 'numpy', 'scipy', 'astropy', 'sklearn', 'pypeit']
    hdr_versions = [hdr['VERSPYT'], hdr['VERSNPY'], hdr['VERSSCI'], hdr['VERSAST'], hdr['VERSSKL'],
                    hdr['VERSPYP']]
    sys_versions = ['.'.join([ str(v) for v in sys.version_info[:3]]), numpy.__version__,
                    scipy.__version__, astropy.__version__, sklearn.__version__,
                    pypeit.__version__]

    # Run the check and either issue warnings or exceptions
    all_identical = True
    for package, hdr_version, sys_version in zip(packages, hdr_versions, sys_versions):
        if version.parse(hdr_version) != version.parse(sys_version):
            all_identical = False
            msg = '{0} version used to create the file ({1}) '.format(package, hdr_version) \
                        + 'does not match the current system version ({0})!'.format(sys_version)
            if warning_only:
                # TODO: I had to change pypeit/__init__.py to get these
                # to show up. We eventually need to make pypmsgs play
                # nice with warnings and other logging, or just give up
                # on pypmsgs...
                warnings.warn(msg)
            else:
                raise ValueError(msg)
    # Return if all versions are identical
    return all_identical


def dict_to_lines(d, level=0, use_repr=False):
    """
    Dump a dictionary to a set of string lines to be written to a
    file.

    Args:
        d (:obj:`dict`):
            The dictionary to convert
        level (:obj:`int`, optional):
            An indentation level. Each indentation level is 4 spaces.
        use_repr (:obj:`bool`, optional):
            Instead of using string type casting (i.e.,
            ``str(...)``), use the objects ``__repr__`` attribute.

    Returns:
        :obj:`list`: A list of strings that represent the lines in a
        file.
    """
    lines = []
    if len(d) == 0:
        return lines
    w = max(len(key) for key in d.keys()) + level*4
    for key in d.keys():
        if isinstance(d[key], dict):
            lines += [key.rjust(w) + ':'] + dict_to_lines(d[key], level=level+1, use_repr=use_repr)
            continue
        lines += [key.rjust(w) + ': ' + 
                  (d[key].__repr__() if use_repr and hasattr(d[key], '__repr__') else str(d[key]))]
    return lines


def dict_to_hdu(d, name=None, hdr=None, force_to_bintbl=False):
    """
    Write a dictionary to a fits HDU.

    Elements in the dictionary that are integers, floats, or strings
    (specific numpy types or otherwise) are written to the HDU
    header. The header keywords are identical to the dictionary keys.

    If any of the elements in the dictionary are an
    `astropy.table.Table`_, that dictionary can *only* contain that
    table and single values that will be written to the extension
    header. That is, there can be only one `astropy.table.Table`_
    element, and none of the elements can be a :obj:`list` or
    `numpy.ndarray`_. By default the extension name is the dictionary
    key for the `astropy.table.Table`_ item; this can be overridden
    using the ``name`` argument.

    Elements in the dictionary that are a list or a `numpy.ndarray`_
    are written as either an image (if there is only one array and a
    binary table is not specifically requested using
    ``force_to_bintbl``) or a series of table columns. The lists are
    assumed to be interpretable as the ``array`` argument of
    `astropy.io.fits.Column`_ (for a table) or the ``data`` argument
    of `astropy.io.fits.ImageHDU`_ (for an image).

        - If an image is to be written, the extension name, by
          default, is the dictionary key for the array item; this can
          be overridden using the ``name`` argument.

        - If a table is to be written, the method checks that the
          relevant arrays have a consistent number of rows. If they
          do not, the format and dimensions of the table written are
          set so that the arrays are contained in a single row. The
          column names in the table are identical to the dictionary
          keywords. In this case, ``name`` must be provided if you
          want the extension to have a name; there is no default
          name.

    Args:
        d (:obj:`dict`):
            Dictionary with data to write to the
            `astropy.io.fits.BinTableHDU`_.
        name (:obj:`str`, optional):
            Name to give the HDU extension. If None and the input is
            a dictionary with a single array or
            `astropy.table.Table`_ to write, the name of the
            extension is the relevant dictionary keyword. Any
            provided value for ``name`` will override this behavior.
            If the provided dictionary is used to construct a table,
            where the dictionary keys are used for the table column
            names, there is no default name for the extension (i.e.,
            no extension name is used if ``name is None``).
        hdr (`astropy.io.fits.Header`_, optional):
            Base-level header to include in the HDU. If None, an
            empty header is used and then added to.
        force_to_bintbl (:obj:`bool`, optional):
            Force construction of a `astropy.io.fits.BinTableHDU`_ instead of an
            `astropy.io.fits.ImageHDU`_ when either there are no arrays or
            tables to write or only a single array is provided.

    Returns:
        `astropy.io.fits.ImageHDU`_, `astropy.io.fits.BinTableHDU`_:
        HDU with the data. An `astropy.io.fits.ImageHDU`_ object is
        returned if there is 1 (or fewer) array-like objects in the
        dictionary. Otherwise, an `astropy.io.fits.BinTableHDU`_
        object is returned with the data.

    Raises:
        TypeError:
            Raised if the input object is not a dictionary or the
            method cannot interpret how to use an element of the
            dictionary.
        ValueError:
            Raised if dictionary contains another dictionary, more
            than one `astropy.table.Table`_ object, or both an
            `astropy.table.Table`_ and an array-like object
            (:obj:`list` or `numpy.ndarray`_).
    """
    # Check the input is a dictionary (not very pythonic...)
    if not isinstance(d, dict):
        raise TypeError('Input must be a dictionary.')
    # Check the dictionary contents
    ndict = numpy.sum([isinstance(d[key], dict) for key in d.keys()])
    if ndict > 0:
        raise ValueError('Cannot write nested dictionaries.')
    ntab = numpy.sum([isinstance(d[key], Table) for key in d.keys()])
    if ntab > 1:
        raise ValueError('Cannot write dictionaries with more than one astropy.table.Table.')
    narr = numpy.sum([isinstance(d[key], (list, numpy.ndarray)) for key in d.keys()])
    if ntab > 0 and narr > 0:
        raise ValueError('Cannot write dictionaries with both arrays and Tables.')

    # Write any header data and find arrays and Tables
    _hdr = fits.Header() if hdr is None else hdr.copy()
    array_keys = []
    table_keys = []
    for key in d.keys():
        if d[key] is None:
            continue
        # TODO: may be better to do this
        #   isinstance(d[key], (collections.Sequence, numpy.ndarray)):
        # This ignores the defined otype...
        if isinstance(d[key], (list, numpy.ndarray)):
            array_keys += [key]
        elif isinstance(d[key], Table):
            table_keys += [key]
        elif isinstance(d[key], (int, numpy.integer, float, numpy.floating, str)):
            _hdr[key.upper()] = d[key]
        else:
            raise TypeError('Do not know how to write object with type {0}'.format(type(d[key])))

    # If there aren't any arrays or tables, return an empty ImageHDU or
    # BinTableHDU with just the header data.
    if len(array_keys) < 1 and len(table_keys) < 1:
        return fits.BinTableHDU(header=_hdr, name=name) if force_to_bintbl \
                    else fits.ImageHDU(header=_hdr, name=name)

    # If there's only a single array, return it in an ImageHDU or, if
    # requested, a BinTableHDU
    if len(array_keys) == 1 and not force_to_bintbl:
        return fits.ImageHDU(data=d[array_keys[0]], header=_hdr,
                             name=array_keys[0] if name is None else name)

    # If there's only a single Table, return it in a BinTableHDU
    if len(table_keys) == 1:
        # TODO: If we pass hdr directly, does this call include any
        # table meta?
        return fits.BinTableHDU(data=d[table_keys[0]], header=_hdr,
                                name=table_keys[0] if name is None else name)

    # Only remaining option is to build a BinTableHDU based on the
    # dictionary contents.

    # Do all arrays have the same number of rows?
    single_row = len(numpy.unique([numpy.asarray(d[key]).shape[0] for key in array_keys])) > 1

    # If the number of rows is inconsistent, save the data in a single
    # row. Otherwise, save the data as a multi-row table.
    cols = []
    for key in array_keys:
        _d = numpy.asarray(d[key])
        # TODO: This barfs if the array to write is a multi-dimensional string
        # array.  This has a direct effect on saving the MultiSlitFlexure object
        # if we want to set 'det' to strings.  There is a hack there that
        # converts between strings and integers for reading and writing the
        # object...
        cols += [fits.Column(name=key,
                             format=rec_to_fits_type(_d, single_row=single_row),
                             dim=rec_to_fits_col_dim(_d, single_row=single_row),
                             array=numpy.expand_dims(_d, 0) if single_row else _d)]
    return fits.BinTableHDU.from_columns(cols, header=_hdr, name=name)


<<<<<<< HEAD
#def read_spec2d_file(ifile, filetype='coadd2d'):
#    """
#    Read a PypeIt file of type "filetype", akin to a standard PypeIt file.
#
#    .. todo::
#
#        - Need a better description of this.  Probably for the PypeIt
#          file itself, too!
#
#    The top is a config block that sets ParSet parameters.  The
#    spectrograph is required.
#
#    Args:
#        ifile (:obj:`str`):
#          Name of the config file
#        filetype (:obj:`str`):
#          Type of config file being read (e.g. coadd2d, coadd3d).
#          This is only used for printing messages.
#
#    Returns:
#        tuple: Returns three objects: (1) The name of the spectrograph as
#        a string, (2) the list of configuration lines used to modify the
#        default :class`pypeit.par.pypeitpar.PypeItPar` parameters, and
#        (3) the list of spec2d files to combine.
#    """
#
#    # Read in the pypeit reduction file
#    msgs.info('Loading the {0:s} file'.format(filetype))
#    lines = par.util._read_pypeit_file_lines(ifile)
#    is_config = numpy.ones(len(lines), dtype=bool)
#
#    # Parse the spec2d block
#    spec2d_files = []
#    s, e = par.util._find_pypeit_block(lines, 'spec2d')
#    if s >= 0 and e < 0:
#        msgs.error("Missing 'spec2d end' in {0}".format(ifile))
#    for line in lines[s:e]:
#        prs = line.split(' ')
#        # TODO: This needs to allow for the science directory to be
#        # defined by the user.
#        #spec2d_files.append(os.path.join(os.path.basename(prs[0])))
#        spec2d_files.append(prs[0])
#    is_config[s-1:e+1] = False
#    # Construct config to get spectrograph
#    cfg_lines = list(lines[is_config])
#    cfg = ConfigObj(cfg_lines)
#    spectrograph_name = cfg['rdx']['spectrograph']
#
#    # Return
#    return spectrograph_name, cfg_lines, spec2d_files


#def read_tellfile(ifile):
#    """
#    Read a PypeIt telluric file, akin to a standard PypeIt file
#
#    The top is a config block that sets ParSet parameters.  The spectrograph is
#    not required.
#
#    Parameters
#    ----------
#    ifile: str
#        Name of the telluric file
#
#    Returns
#    -------
#    cfg_lines: list
#        Config lines to modify ParSet values
#    """
#    # Read in the pypeit reduction file
#    msgs.info('Loading the telluric file')
#    return list(par.util._read_pypeit_file_lines(ifile))
=======
def read_spec2d_file(ifile, filetype='coadd2d'):
    """
    Read a PypeIt file of type "filetype", akin to a standard PypeIt file.
    This module is used by both coadd2d and coadd3d.

    .. todo::

        - Need a better description of this.  Probably for the PypeIt
          file itself, too!

    The top is a config block that sets ParSet parameters.  The
    spectrograph is required.

    Args:
        ifile (:obj:`str`):
          Name of the config file
        filetype (:obj:`str`):
          Type of config file being read (e.g. coadd2d, coadd3d).
          This is only used for printing messages.

    Returns:
        tuple: Returns three objects: (1) The name of the spectrograph as
        a string, (2) the list of configuration lines used to modify the
        default :class`pypeit.par.pypeitpar.PypeItPar` parameters, and
        (3) the list of spec2d files to combine.
    """

    # Read in the pypeit reduction file
    msgs.info('Loading the {0:s} file'.format(filetype))
    lines = par.util._read_pypeit_file_lines(ifile)
    is_config = numpy.ones(len(lines), dtype=bool)

    # Parse the spec2d block
    spec2d_files = []
    spec2d_opts = []
    s, e = par.util._find_pypeit_block(lines, 'spec2d')
    if s >= 0 and e < 0:
        msgs.error("Missing 'spec2d end' in {0}".format(ifile))
    for line in lines[s:e]:
        prs = line.split(' ')
        # TODO: This needs to allow for the science directory to be defined by the user.
        #spec2d_files.append(os.path.join(os.path.basename(prs[0])))
        spec2d_files.append(prs[0])
        # Load the options associated with the spec2d file
        opts = None
        if len(prs) > 1:
            opts = " ".join(prs[1:])
        spec2d_opts.append(load_spec2d_opts(opts))
    is_config[s-1:e+1] = False
    # Construct config to get spectrograph
    cfg_lines = list(lines[is_config])
    cfg = ConfigObj(cfg_lines)
    spectrograph_name = cfg['rdx']['spectrograph']

    # Return
    return spectrograph_name, cfg_lines, spec2d_files, spec2d_opts


def load_spec2d_opts(params):
    """
    Parse the options associated with a spec2d block. This code parses only one line of the spec2d block.
    For multiple spec2d files, this function needs to be called separately. Here is a description of the
    spec2d options:

    scale_corr     : The name of an alternative spec2d file that is used for the relative spectral scale correction.
                     This parameter can also be set for all frames with the default command:
                     [reduce]
                         [[cube]]
                             scale_corr = spec2d_alternative.fits

    Parameters
    ----------
    params: str, None
        A string containing the list of spec2d options. The format for params is:
        option1=argument1 option2=argument2 option3=argument3
        If any options are not provided, a None result will be inserted. The options
        must be available from the list below.

    Returns
    -------
    spec2d_opts: dict
        Dictionary containing spec2d opts.
    """
    # Setup the complete set of default options
    spec2d_opts = dict(scale_corr=None)
    if params is None:
        return spec2d_opts
    # Remove commas and all white space before and after an equals sign
    tmppars = params.replace(","," ").strip()
    while " =" in tmppars:
        tmppars = tmppars.replace(" =", "=")
    while "= " in tmppars:
        tmppars = tmppars.replace("= ", "=")
    # Loop through all options an update the dictionary
    parspl = tmppars.split(" ")
    for pp in range(len(parspl)):
        optspl = parspl[pp].split("=")
        if len(optspl) != 2:
            msgs.error("Incorrect format for line:"+msgs.newline()+params)
        if optspl[0] not in spec2d_opts.keys():
            msgs.error(f"{optspl[0]:s} is not an allowed parameter for the spec2d block")
        spec2d_opts[optspl[0]] = optspl[1]
    # Return the updated options
    return spec2d_opts


def read_tellfile(ifile):
    """
    Read a PypeIt telluric file, akin to a standard PypeIt file

    The top is a config block that sets ParSet parameters.  The spectrograph is
    not required.

    Parameters
    ----------
    ifile: str
        Name of the telluric file

    Returns
    -------
    cfg_lines: list
        Config lines to modify ParSet values
    """
    # Read in the pypeit reduction file
    msgs.info('Loading the telluric file')
    return list(par.util._read_pypeit_file_lines(ifile))
>>>>>>> db93face


# TODO: This is identical to the tellfile function
def read_sensfile(ifile):
    """
    Read a PypeIt sens file.

    The format of the file is a configuration (ini) file that can be parsed by
    `configobj`_.

    Args:
        ifile (:obj:`str`):
            Name of the flux file

    Returns:
        :obj:`list`: The list of configuration lines read from the file.
    """
    msgs.error("DEPRECATED!")
    # TODO: If there are only ever going to be configuration style lines in the
    # input file, we should probably be reading it using ConfigObj.
    msgs.info('Loading the fluxcalib file')
    return list(par.util._read_pypeit_file_lines(ifile))


def write_to_hdu(d, name=None, hdr=None, force_to_bintbl=False):
    """
    Write the input to an astropy.io.fits HDU extension.

    List and numpy.ndarray items are written as an ImageHDU,
    `astropy.table.Table`_ items are written as a BinTableHDU, and
    dictionaries are passed to :func:`dict_to_hdu`.
    
    .. warning::

        If ``d`` is a list, the method assumes that the list is
        essentially an array that can be sensibly converted to a
        `numpy.ndarray`_.

    Args:
        d (:obj:`dict`, :obj:`list`, `numpy.ndarray`_, `astropy.table.Table`_):
            Object to write to the HDU.
        name (:obj:`str`, optional):
            Name for the HDU extension.
        hdr (`astropy.io.fits.Header`_, optional):
            Header to include in the HDU.
        force_to_bintbl (:obj:`bool`, optional):
            Force construction of a `astropy.io.fits.BinTableHDU`_ instead of an
            `astropy.io.fits.ImageHDU`_ when either there are no arrays or
            tables to write or only a single array is provided.

    Returns:
        `astropy.io.fits.ImageHDU`_, `astropy.io.fits.BinTableHDU`_:
        HDU with the data.

    Raises:
        TypeError:
            Raised if the input object is not one of the allowed
            types.

    """
    # Silence the "Keyword name ... is greater than 8 characters ... a HIERARCH
    #   card will be created" Warnings from [astropy.io.fits.card]
    warnings.simplefilter('ignore', fits.verify.VerifyWarning)

    if isinstance(d, dict):
        return dict_to_hdu(d, name=name, hdr=hdr, force_to_bintbl=force_to_bintbl)
    if isinstance(d, Table):
        return fits.BinTableHDU(data=d, name=name, header=hdr)
    if isinstance(d, (numpy.ndarray, list)):
        return fits.ImageHDU(data=numpy.asarray(d), name=name, header=hdr)
    raise TypeError('Input must be a dictionary, astropy.table.Table, list, or numpy.ndarray.')


def write_to_fits(d, ofile, name=None, hdr=None, overwrite=False, checksum=True):
    """
    Write the provided object to a fits file.

    This is either a convenience wrapper for :func:`write_to_hdu`
    that adds a primary HDU and writes the result to the provided
    file, or a convenience wrapper for an already formed
    `astropy.io.fits.HDUList`_ passed as (``d``).

    If the provided file name includes the '.gz' extension, the file
    is first written using `astropy.io.fits.HDUList.writeto`_ and
    then compressed using :func:`compress_file`.
    
    .. note::

        - If the root directory of the output does *not* exist, this
          method will create it.
        - Compressing the file is generally slow, but following the
          two-step process of running
          `astropy.io.fits.HDUList.writeto`_ and then
          :func:`compress_file` is generally faster than having
          `astropy.io.fits.HDUList.writeto`_ do the compression,
          particularly for files with many extensions (or at least
          this was true in the past).

    Args:
        d (:obj:`dict`, :obj:`list`, `numpy.ndarray`_, `astropy.table.Table`_, `astropy.io.fits.HDUList`_):
            Object to write to the HDU. See :func:`write_to_hdu`.
        ofile (:obj:`str`):
            File name (path) for the fits file.
        name (:obj:`str`, optional):
            Name for the extension with the data. If None, the
            extension is not given a name. However, if the input
            object is a dictionary, see :func:`dict_to_hdu` for how
            the name will overwrite any dictionary keyword associated
            with the data to write.
        hdr (`astropy.io.fits.Header`_, optional):
            Base-level header to use for *all* HDUs.
        overwrite (:obj:`bool`, optional):
            Overwrite any existing file.
        checksum (:obj:`bool`, optional):
            Passed to `astropy.io.fits.HDUList.writeto`_ to add the
            DATASUM and CHECKSUM keywords fits header(s).
    """
    if os.path.isfile(ofile) and not overwrite:
        raise FileExistsError('File already exists; to overwrite, set overwrite=True.')
    
    root = os.path.split(os.path.abspath(ofile))[0]
    if not os.path.isdir(root):
        warnings.warn('Making root directory for output file: {0}'.format(root))
        os.makedirs(root)

    # Determine if the file should be compressed
    _ofile = ofile[:ofile.rfind('.')] if ofile.split('.')[-1] == 'gz' else ofile

    _hdr = initialize_header() if hdr is None else hdr.copy()

    # Construct the hdus and write the fits file.
    fits.HDUList(d if isinstance(d, fits.HDUList) else 
                 [fits.PrimaryHDU(header=_hdr)] + [write_to_hdu(d, name=name, hdr=_hdr)]
                 ).writeto(_ofile, overwrite=True, checksum=checksum)

    # Compress the file if the output filename has a '.gz' extension;
    # this is slow but still faster than if you have astropy.io.fits do
    # it directly
    # TODO: use pypmsgs?
    if _ofile is not ofile:
        pypeit.msgs.info('Compressing file: {0}'.format(_ofile))
        compress_file(_ofile, overwrite=True)
    pypeit.msgs.info('File written to: {0}'.format(ofile))


def hdu_iter_by_ext(hdu, ext=None, hdu_prefix=None):
    """
    Convert the input to lists that can be iterated through by an
    extension index/name.

    Importantly, note that the function does **not** alter the provided HDUs.
    If ``hdu`` is an `astropy.io.fits.HDUList`_ on input, it is simply returned;
    otherwise, the provided HDU is returned as the only element of a new
    `astropy.io.fits.HDUList`_ object; however, the HDU is not copied!
    The returned HDU is always the second item in the returned tuple.

    If ``ext`` is None and ``hdu`` is an `astropy.io.fits.HDUList`_, the
    returned list of extensions includes all extensions in the provided ``hdu``.
    The extensions are selected by their name, if the HDU has one, or by their
    index number, otherwise.  If ``ext`` is None and ``hdu`` is **not** an
    `astropy.io.fits.HDUList`_, the returned list of extensions just selects the
    individual HDU provided, either using an integer or the name of the provided
    hdu (``hdu.name``), if it has one.

    The ``hdu_prefix`` parameter can be used to downselect the set of extensions
    to only those extension strings that start with this prefix (for those
    extensions that can be identified by a string name).

    .. warning::

        The method does not check that all input ``ext`` are valid
        for the provided ``hdu``!

    Args:
        hdu (`astropy.io.fits.HDUList`_, `astropy.io.fits.ImageHDU`_, `astropy.io.fits.BinTableHDU`_):
            The HDU(s) to iterate through.
        ext (:obj:`int`, :obj:`str`, :obj:`list`, optional):
            One or more extensions to include in the iteration. If
            None, the returned list will enable iteration through all
            HDU extensions.
        hdu_prefix (:obj:`str`, optional):
            In addition to the restricted list of extensions
            (``ext``), only include extensions with this prefix.

    Returns:
        :obj:`tuple`: Returns two objects: a :obj:`list` with the extensions to
        iterate through and an `astropy.io.fits.HDUList`_ with the list of HDUs.

    Raises:
        TypeError:
            Raised if ``ext`` is not a string, integer, or list, if
            any element of ``ext`` is not a string or integer, or if
            ``hdu`` is not one of the approved types.
    """
    if not isinstance(hdu, (fits.HDUList, fits.ImageHDU, fits.BinTableHDU)):
        raise TypeError('Provided hdu has incorrect type: {0}'.format(type(hdu)))
    # Check that the input ext has valid types
    if ext is not None:
        if not isinstance(ext, (str, int, list)):
            raise TypeError('Provided ext object must be a str, int, or list.')
        if isinstance(ext, list):
            for e in ext:
                if not isinstance(e, (str, int)):
                    raise TypeError('Provided ext elements  must be a str or int.')
    if ext is None and isinstance(hdu, fits.HDUList):
        ext = [h.name if h.name != '' else i for i,h in enumerate(hdu)]

    # Further restrict ext to only include those with the designated
    # prefix
    if hdu_prefix is not None:
        if isinstance(hdu, fits.HDUList):
            ext = [e for e in ext if not isinstance(e, (int, numpy.integer))
                                 and e.startswith(hdu_prefix)]

    # Allow user to provide single HDU
    if isinstance(hdu, (fits.ImageHDU, fits.BinTableHDU)):
        if ext is not None:
            raise ValueError(f'Cannot provide extension for single HDU!')
        ext = [0 if hdu.name is None else hdu.name]
        _hdu = fits.HDUList([hdu])
        if hdu_prefix is not None:
            if hdu_prefix not in hdu.name:
                raise ValueError("Bad hdu_prefix for this HDU!")
    else:
        _hdu = hdu

    return ext if isinstance(ext, list) else [ext], _hdu


def fits_open(filename, **kwargs):
    """
    Thin wrapper around `astropy.io.fits.open`_ that handles empty padding
    bytes.

    Args:
        filename (:obj:`str`):
            File name for the fits file to open.
        **kwargs:
            Passed directly to `astropy.io.fits.open`_.

    Returns:
        `astropy.io.fits.HDUList`_: List of all the HDUs in the fits file.

    Raises:
        PypeItError: Raised if the file does not exist.
    """
    if not os.path.isfile(filename):
        msgs.error(f'{filename} does not exist!')
    try:
        return fits.open(filename, **kwargs)
    except OSError as e:
        msgs.warn(f'Error opening {filename} ({e}).  Trying again by setting '
                  'ignore_missing_end=True, assuming the error was a header problem.')
        try:
            return fits.open(filename, ignore_missing_end=True, **kwargs)
        except OSError as e:
            msgs.error(f'That failed, too!  Astropy is unable to open {filename} and reports the '
                      f'following error: {e}')


def create_symlink(filename, symlink_dir, relative_symlink=False, overwrite=False, quiet=False):
    """
    Create a symlink to the input file in the provided directory.

    .. warning::

        If the directory provided by ``symlink_dir`` does not already exist,
        this function will create it.

    Args:
        filename (:obj:`str`):
            The name of the file to symlink.  The name of the symlink is
            identical to this file name.
        symlink_dir (:obj:`str`):
            The directory for the symlink.  If the directory does not already
            exist, it will be created.
        relative_symlink (:obj:`bool`, optional):
            If True, the path to the file is relative to the directory with the
            symlink.
        overwrite (:obj:`bool`, optional):
            Overwrite any existing symlink of the same name.
        quiet (:obj:`bool`, optional):
            Suppress output to stdout.
    """
    # Check if the file already exists
    _symlink_dir = os.path.abspath(symlink_dir)
    olink_dest = os.path.join(_symlink_dir, os.path.basename(filename))
    if os.path.isfile(olink_dest) or os.path.islink(olink_dest):
        if overwrite:
            warnings.warn(f'Symlink will be overwritten: {olink_dest}.')
            os.remove(olink_dest)
        else:
            warnings.warn(f'Symlink already exists: {olink_dest}.')
            return

    # Make sure the symlink directory exists
    if not os.path.isdir(_symlink_dir):
        os.makedirs(_symlink_dir)

    # Set the relative path for the symlink, if requested
    _filename = os.path.abspath(filename)
    olink_src = os.path.relpath(_filename, start=os.path.dirname(olink_dest)) \
                    if relative_symlink else _filename
    if not quiet:
        print(f'Creating symlink: {olink_dest}\nLinked to file/dir: {_filename}')

    # Create the symlink
    os.symlink(olink_src, olink_dest)


<|MERGE_RESOLUTION|>--- conflicted
+++ resolved
@@ -527,7 +527,6 @@
     return fits.BinTableHDU.from_columns(cols, header=_hdr, name=name)
 
 
-<<<<<<< HEAD
 #def read_spec2d_file(ifile, filetype='coadd2d'):
 #    """
 #    Read a PypeIt file of type "filetype", akin to a standard PypeIt file.
@@ -600,134 +599,111 @@
 #    # Read in the pypeit reduction file
 #    msgs.info('Loading the telluric file')
 #    return list(par.util._read_pypeit_file_lines(ifile))
-=======
-def read_spec2d_file(ifile, filetype='coadd2d'):
-    """
-    Read a PypeIt file of type "filetype", akin to a standard PypeIt file.
-    This module is used by both coadd2d and coadd3d.
-
-    .. todo::
-
-        - Need a better description of this.  Probably for the PypeIt
-          file itself, too!
-
-    The top is a config block that sets ParSet parameters.  The
-    spectrograph is required.
-
-    Args:
-        ifile (:obj:`str`):
-          Name of the config file
-        filetype (:obj:`str`):
-          Type of config file being read (e.g. coadd2d, coadd3d).
-          This is only used for printing messages.
-
-    Returns:
-        tuple: Returns three objects: (1) The name of the spectrograph as
-        a string, (2) the list of configuration lines used to modify the
-        default :class`pypeit.par.pypeitpar.PypeItPar` parameters, and
-        (3) the list of spec2d files to combine.
-    """
-
-    # Read in the pypeit reduction file
-    msgs.info('Loading the {0:s} file'.format(filetype))
-    lines = par.util._read_pypeit_file_lines(ifile)
-    is_config = numpy.ones(len(lines), dtype=bool)
-
-    # Parse the spec2d block
-    spec2d_files = []
-    spec2d_opts = []
-    s, e = par.util._find_pypeit_block(lines, 'spec2d')
-    if s >= 0 and e < 0:
-        msgs.error("Missing 'spec2d end' in {0}".format(ifile))
-    for line in lines[s:e]:
-        prs = line.split(' ')
-        # TODO: This needs to allow for the science directory to be defined by the user.
-        #spec2d_files.append(os.path.join(os.path.basename(prs[0])))
-        spec2d_files.append(prs[0])
-        # Load the options associated with the spec2d file
-        opts = None
-        if len(prs) > 1:
-            opts = " ".join(prs[1:])
-        spec2d_opts.append(load_spec2d_opts(opts))
-    is_config[s-1:e+1] = False
-    # Construct config to get spectrograph
-    cfg_lines = list(lines[is_config])
-    cfg = ConfigObj(cfg_lines)
-    spectrograph_name = cfg['rdx']['spectrograph']
-
-    # Return
-    return spectrograph_name, cfg_lines, spec2d_files, spec2d_opts
-
-
-def load_spec2d_opts(params):
-    """
-    Parse the options associated with a spec2d block. This code parses only one line of the spec2d block.
-    For multiple spec2d files, this function needs to be called separately. Here is a description of the
-    spec2d options:
-
-    scale_corr     : The name of an alternative spec2d file that is used for the relative spectral scale correction.
-                     This parameter can also be set for all frames with the default command:
-                     [reduce]
-                         [[cube]]
-                             scale_corr = spec2d_alternative.fits
-
-    Parameters
-    ----------
-    params: str, None
-        A string containing the list of spec2d options. The format for params is:
-        option1=argument1 option2=argument2 option3=argument3
-        If any options are not provided, a None result will be inserted. The options
-        must be available from the list below.
-
-    Returns
-    -------
-    spec2d_opts: dict
-        Dictionary containing spec2d opts.
-    """
-    # Setup the complete set of default options
-    spec2d_opts = dict(scale_corr=None)
-    if params is None:
-        return spec2d_opts
-    # Remove commas and all white space before and after an equals sign
-    tmppars = params.replace(","," ").strip()
-    while " =" in tmppars:
-        tmppars = tmppars.replace(" =", "=")
-    while "= " in tmppars:
-        tmppars = tmppars.replace("= ", "=")
-    # Loop through all options an update the dictionary
-    parspl = tmppars.split(" ")
-    for pp in range(len(parspl)):
-        optspl = parspl[pp].split("=")
-        if len(optspl) != 2:
-            msgs.error("Incorrect format for line:"+msgs.newline()+params)
-        if optspl[0] not in spec2d_opts.keys():
-            msgs.error(f"{optspl[0]:s} is not an allowed parameter for the spec2d block")
-        spec2d_opts[optspl[0]] = optspl[1]
-    # Return the updated options
-    return spec2d_opts
-
-
-def read_tellfile(ifile):
-    """
-    Read a PypeIt telluric file, akin to a standard PypeIt file
-
-    The top is a config block that sets ParSet parameters.  The spectrograph is
-    not required.
-
-    Parameters
-    ----------
-    ifile: str
-        Name of the telluric file
-
-    Returns
-    -------
-    cfg_lines: list
-        Config lines to modify ParSet values
-    """
-    # Read in the pypeit reduction file
-    msgs.info('Loading the telluric file')
-    return list(par.util._read_pypeit_file_lines(ifile))
->>>>>>> db93face
+
+#def read_spec2d_file(ifile, filetype='coadd2d'):
+#    """
+#    Read a PypeIt file of type "filetype", akin to a standard PypeIt file.
+#    This module is used by both coadd2d and coadd3d.
+#
+#    .. todo::
+#
+#        - Need a better description of this.  Probably for the PypeIt
+#          file itself, too!
+#
+#    The top is a config block that sets ParSet parameters.  The
+#    spectrograph is required.
+#
+#    Args:
+#        ifile (:obj:`str`):
+#          Name of the config file
+#        filetype (:obj:`str`):
+#          Type of config file being read (e.g. coadd2d, coadd3d).
+#          This is only used for printing messages.
+#
+#    Returns:
+#        tuple: Returns three objects: (1) The name of the spectrograph as
+#        a string, (2) the list of configuration lines used to modify the
+#        default :class`pypeit.par.pypeitpar.PypeItPar` parameters, and
+#        (3) the list of spec2d files to combine.
+#    """
+#
+#    # Read in the pypeit reduction file
+#    msgs.info('Loading the {0:s} file'.format(filetype))
+#    lines = par.util._read_pypeit_file_lines(ifile)
+#    is_config = numpy.ones(len(lines), dtype=bool)
+#
+#    # Parse the spec2d block
+#    spec2d_files = []
+#    spec2d_opts = []
+#    s, e = par.util._find_pypeit_block(lines, 'spec2d')
+#    if s >= 0 and e < 0:
+#        msgs.error("Missing 'spec2d end' in {0}".format(ifile))
+#    for line in lines[s:e]:
+#        prs = line.split(' ')
+#        # TODO: This needs to allow for the science directory to be defined by the user.
+#        #spec2d_files.append(os.path.join(os.path.basename(prs[0])))
+#        spec2d_files.append(prs[0])
+#        # Load the options associated with the spec2d file
+#        opts = None
+#        if len(prs) > 1:
+#            opts = " ".join(prs[1:])
+#        spec2d_opts.append(load_spec2d_opts(opts))
+#    is_config[s-1:e+1] = False
+#    # Construct config to get spectrograph
+#    cfg_lines = list(lines[is_config])
+#    cfg = ConfigObj(cfg_lines)
+#    spectrograph_name = cfg['rdx']['spectrograph']
+#
+#    # Return
+#    return spectrograph_name, cfg_lines, spec2d_files, spec2d_opts
+
+
+#def load_spec2d_opts(params):
+#    """
+#    Parse the options associated with a spec2d block. This code parses only one line of the spec2d block.
+#    For multiple spec2d files, this function needs to be called separately. Here is a description of the
+#    spec2d options:
+#
+#    scale_corr     : The name of an alternative spec2d file that is used for the relative spectral scale correction.
+#                     This parameter can also be set for all frames with the default command:
+#                     [reduce]
+#                         [[cube]]
+#                             scale_corr = spec2d_alternative.fits
+#
+#    Parameters
+#    ----------
+#    params: str, None
+#        A string containing the list of spec2d options. The format for params is:
+#        option1=argument1 option2=argument2 option3=argument3
+#        If any options are not provided, a None result will be inserted. The options
+#        must be available from the list below.
+#
+#    Returns
+#    -------
+#    spec2d_opts: dict
+#        Dictionary containing spec2d opts.
+#    """
+#    # Setup the complete set of default options
+#    spec2d_opts = dict(scale_corr=None)
+#    if params is None:
+#        return spec2d_opts
+#    # Remove commas and all white space before and after an equals sign
+#    tmppars = params.replace(","," ").strip()
+#    while " =" in tmppars:
+#        tmppars = tmppars.replace(" =", "=")
+#    while "= " in tmppars:
+#        tmppars = tmppars.replace("= ", "=")
+#    # Loop through all options an update the dictionary
+#    parspl = tmppars.split(" ")
+#    for pp in range(len(parspl)):
+#        optspl = parspl[pp].split("=")
+#        if len(optspl) != 2:
+#            msgs.error("Incorrect format for line:"+msgs.newline()+params)
+#        if optspl[0] not in spec2d_opts.keys():
+#            msgs.error(f"{optspl[0]:s} is not an allowed parameter for the spec2d block")
+#        spec2d_opts[optspl[0]] = optspl[1]
+#    # Return the updated options
+#    return spec2d_opts
 
 
 # TODO: This is identical to the tellfile function
