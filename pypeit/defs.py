--- conflicted
+++ resolved
@@ -11,8 +11,4 @@
             'magellan_fire', 'magellan_fire_long', 'magellan_mage',
             'lbt_mods1r', 'lbt_mods1b', 'lbt_mods2r', 'lbt_mods2b', 'lbt_luci1', 'lbt_luci2',
             'mmt_binospec', 'mmt_mmirs', 'mdm_osmos_mdm4k', 'not_alfosc',
-<<<<<<< HEAD
-            'not_alfosc', 'p200_dbsp_blue', 'p200_dbsp_red']
-=======
-            'p200_dbsp_blue', 'p200_dbsp_red']
->>>>>>> 9b763892
+            'p200_dbsp_blue', 'p200_dbsp_red']