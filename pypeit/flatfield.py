--- conflicted
+++ resolved
@@ -237,7 +237,6 @@
         """
         return 0 if self.slits is None else self.slits.nslits
 
-<<<<<<< HEAD
 #    def build_pixflat(self, trim=True, force=False):
 #        """
 #        Process the flat flat images.
@@ -272,43 +271,6 @@
 #            self.rawflatimg = super(FlatField, self).build_image(bias=self.msbias, bpm=self.msbpm,
 #                                                                 ignore_saturation=True)
 #        return self.rawflatimg
-=======
-    def build_pixflat(self, trim=True, force=False):
-        """
-        Process the flat field images.
-
-        Processing steps are the result of
-        :func:`pypeit.core.procimg.init_process_steps`, ``trim``
-        (based on the input argument), ``apply_gain``, and ``orient``.
-        Currently, cosmic-ray rejection (``cr_reject``) is not done.
-
-        Args:
-            trim (:obj:`bool`, optional):
-                Trim the image down to just the data section.
-            force (:obj:`bool`, optional):
-                Force the flat to be reconstructed if it already exists
-
-        Returns:
-            pypeitimage.PypeItImage:  The image with the unnormalized pixel-flat data.
-        """
-        if self.rawflatimg is None or force:
-            # Process steps
-            self.process_steps = procimg.init_process_steps(self.msbias, self.par['process'])
-            ## JFH We never need untrimmed images. Why is this even an option?
-            if trim:
-                self.process_steps += ['trim']
-            self.process_steps += ['apply_gain']
-            self.process_steps += ['orient']
-            # Turning this on leads to substantial edge-tracing problems when last tested
-            #     JXP November 22, 2019
-            #if self.par['cr_reject']:
-            #    self.process_steps += ['crmask']
-            self.steps.append(inspect.stack()[0][3])
-            # Do it
-            self.rawflatimg = super(FlatField, self).build_image(bias=self.msbias, bpm=self.msbpm,
-                                                                 ignore_saturation=True)
-        return self.rawflatimg
->>>>>>> b94f51e1
 
     # TODO: Need to add functionality to use a different frame for the
     # ilumination flat, e.g. a sky flat
@@ -392,7 +354,6 @@
         if slits is not None:
             ginga.show_slits(viewer, ch, slits.left, slits.right, slits.id)
 
-<<<<<<< HEAD
 #    def save(self, outfile=None, overwrite=True):
 #        """
 #        Save the flat-field master data to a FITS file
@@ -450,69 +411,6 @@
 #                = load.load_multiext_fits(master_file, ext)
 #        # Return
 #        return self.rawflatimg, self.mspixelflat, self.msillumflat
-=======
-    def save(self, outfile=None, overwrite=True):
-        """
-        Save the flat-field master data to a FITS file
-
-        Extensions are:
-            RAWFLAT
-            PIXELFLAT
-            ILLUMFLAT
-            MODEL
-
-        Args:
-            outfile (:obj:`str`, optional):
-                Name for the output file.  Defaults to
-                :attr:`file_path`.
-            overwrite (:obj:`bool`, optional):
-                Overwrite any existing file.
-        """
-        _outfile = self.master_file_path if outfile is None else outfile
-        # Check if it exists
-        if os.path.exists(_outfile) and not overwrite:
-            msgs.warn('Master file exists: {0}'.format(_outfile) + msgs.newline()
-                      + 'Set overwrite=True to overwrite it.')
-            return
-
-        # Setup the items
-        hdr = self.build_master_header(steps=self.steps, raw_files=self.file_list)
-        data = [self.rawflatimg.image, self.mspixelflat, self.msillumflat, self.flat_model]
-        extnames = ['RAWFLAT', 'PIXELFLAT', 'ILLUMFLAT', 'MODEL']
-
-        # Save to a multi-extension FITS
-        save.write_fits(hdr, data, _outfile, extnames=extnames)
-        msgs.info('Master frame written to {0}'.format(_outfile))
-
-    def load(self, ifile=None):
-        """
-        Load the flat-field data from a save master frame.
-
-        Args:
-            ifile (:obj:`str`, optional):
-                Name of the master frame file.  Defaults to
-                :attr:`file_path`.
-
-        Returns:
-            tuple: Returns three `numpy.ndarray`_ objects with the raw
-            flat-field image, the normalized pixel flat, and the
-            illumination flat.
-        """
-        # Check on whether to reuse and whether the file exists
-        master_file = self.chk_load_master(ifile)
-        if master_file is None:
-            return None, None, None
-        # Load
-        ext = ['RAWFLAT', 'PIXELFLAT', 'ILLUMFLAT', 'MODEL']
-        rawflatimg, self.mspixelflat, self.msillumflat, self.flat_model, head0 \
-                = load.load_multiext_fits(master_file, ext)
-        # TODO: Moved this here from `from_master_file`. The type of
-        # rawflatimg feels like a mess...
-        self.rawflatimg = pypeitimage.PypeItImage(rawflatimg)
-
-        # Return
-        return self.rawflatimg.image, self.mspixelflat, self.msillumflat
->>>>>>> b94f51e1
 
     def fit(self, debug=False):
         """
