--- conflicted
+++ resolved
@@ -553,7 +553,7 @@
         if len(pixflat_image_files) > 0:
             msgs.info('Creating Master Pixel Flat using files: ')
             for f in pixflat_image_files:
-                msgs.info(f'{os.path.basename(f)}')
+                msgs.indent(f'{os.path.basename(f)}')
             pixel_flat = buildimage.buildimage_fromlist(self.spectrograph, self.det,
                                                         self.par['pixelflatframe'],
                                                         pixflat_image_files, dark=self.msdark,
@@ -561,7 +561,7 @@
             if len(flatLoff_image_files) > 0:
                 msgs.info('Subtracting lamp off flats using files: ')
                 for f in flatLoff_image_files:
-                    msgs.info(f'{os.path.basename(f)}')
+                    msgs.indent(f'{os.path.basename(f)}')
                 pixel_flat = pixel_flat.sub(buildimage.buildimage_fromlist(self.spectrograph, self.det,
                                                                            self.par['lampoffflatsframe'],
                                                                            flatLoff_image_files, dark=self.msdark,
@@ -580,28 +580,21 @@
         if not pix_is_illum and len(illum_image_files) > 0:
             msgs.info('Creating Master Illumination Flat using files: ')
             for f in illum_image_files:
-                msgs.info(f'{os.path.basename(f)}')
+                msgs.indent(f'{os.path.basename(f)}')
             illum_flat = buildimage.buildimage_fromlist(self.spectrograph, self.det,
-<<<<<<< HEAD
                                                         self.par['illumflatframe'], illum_image_files,
                                                         dark=self.msdark, bias=self.msbias,
                                                         flatimages=self.flatimages, bpm=self.msbpm)
-            # Initialise the illum flat
-=======
-                                                        self.par['illumflatframe'],
-                                                        illum_image_files, dark=self.msdark,
-                                                        bias=self.msbias, bpm=self.msbpm)
             if len(flatLoff_image_files) > 0:
                 msgs.info('Subtracting lamp off flats using files: ')
                 for f in flatLoff_image_files:
-                    msgs.info(f'{os.path.basename(f)}')
+                    msgs.indent(f'{os.path.basename(f)}')
                 illum_flat = illum_flat.sub(buildimage.buildimage_fromlist(self.spectrograph, self.det,
                                                                            self.par['lampoffflatsframe'],
                                                                            flatLoff_image_files, dark=self.msdark,
                                                                            bias=self.msbias, bpm=self.msbpm),
-                                            self.par['illumflatframe']['process'])
+                                                                           self.par['illumflatframe']['process'])
             # Initialise the pixel flat
->>>>>>> 2ab319ac
             illumFlatField = flatfield.FlatField(illum_flat, self.spectrograph,
                                                  self.par['flatfield'], self.slits, self.wavetilts,
                                                  self.wv_calib, spat_illum_only=True)
@@ -685,7 +678,7 @@
                 # Build the trace image
                 msgs.info('Creating Master Edges using files: ')
                 for f in trace_image_files:
-                    msgs.info(f'{os.path.basename(f)}')
+                    msgs.indent(f'{os.path.basename(f)}')
                 self.traceImage = buildimage.buildimage_fromlist(self.spectrograph, self.det,
                                                                  self.par['traceframe'],
                                                                  trace_image_files,
@@ -694,7 +687,7 @@
                 if len(flatLoff_image_files) > 0:
                     msgs.info('Subtracting lamp off flats using files: ')
                     for f in flatLoff_image_files:
-                        msgs.info(f'{os.path.basename(f)}')
+                        msgs.indent(f'{os.path.basename(f)}')
                     self.traceImage.sub(buildimage.buildimage_fromlist(self.spectrograph, self.det,
                                                                        self.par['lampoffflatsframe'],
                                                                        flatLoff_image_files, dark=self.msdark,
