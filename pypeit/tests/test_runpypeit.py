--- conflicted
+++ resolved
@@ -1,13 +1,7 @@
 """
 Module to do a full run of PypeIt on good ole Kastb
 """
-<<<<<<< HEAD
 from pathlib import Path
-import sys
-=======
-import os
->>>>>>> 840c9ea6
-import glob
 import shutil
 from IPython.terminal.embed import embed
 
@@ -31,11 +25,7 @@
         shutil.rmtree(outdir)
 
     # Run the setup
-<<<<<<< HEAD
     sargs = Setup.parse_args(['-r', str(testrawdir / 'b'), '-s', 
-=======
-    sargs = Setup.parse_args(['-r', os.path.join(testrawdir,'b'), '-s', 
->>>>>>> 840c9ea6
                               'shane_kast_blue', '-c all', '-o', 
                               '--output_path', str(outdir)])
     Setup.main(sargs)
