--- conflicted
+++ resolved
@@ -8,7 +8,6 @@
 with extras.  Run above the Science/ folder.
 """
 import argparse
-<<<<<<< HEAD
 from IPython import embed
 
 from astropy.table import Table
@@ -18,8 +17,6 @@
 from pypeit.masterframe import MasterFrame
 from pypeit import edgetrace
 from pypeit import newspecobjs
-=======
->>>>>>> 97cc37ca
 import os
 
 import numpy as np
@@ -31,12 +28,9 @@
 from astropy.stats import sigma_clipped_stats
 
 from pypeit import msgs
-<<<<<<< HEAD
-=======
 from pypeit import ginga
 from pypeit import edgetrace
 from pypeit.core import pixels
->>>>>>> 97cc37ca
 from pypeit.core.parse import get_dnum
 from pypeit.images.maskimage import ImageBitMask
 from pypeit.masterframe import MasterFrame
@@ -58,7 +52,6 @@
 
     return parser.parse_args() if options is None else parser.parse_args(options)
 
-<<<<<<< HEAD
 def show_trace(specobjs, det, viewer, ch):
 
     in_det = np.where(specobjs.DET == det)[0]
@@ -66,16 +59,6 @@
         trace = specobjs[kk]['TRACE_SPAT']
         obj_id = specobjs[kk].name
         ginga.show_trace(viewer, ch, trace, obj_id, color='orange') #hdu.name)
-=======
-
-def show_trace(hdulist_1d, det_nm, viewer, ch):
-    for hdu in hdulist_1d:
-        if det_nm in hdu.name:
-            tbl = Table(hdu.data)
-            trace = tbl['TRACE']
-            obj_id = hdu.name.split('-')[0]
-            ginga.show_trace(viewer, ch, trace, obj_id, color='orange')
->>>>>>> 97cc37ca
 
 
 def main(args):
