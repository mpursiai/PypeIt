--- conflicted
+++ resolved
@@ -16,11 +16,7 @@
 from IPython import embed
 
 from pypeit.images import imagebitmask
-<<<<<<< HEAD
-from pypeit.core import pixels, extract, basis
-=======
 from pypeit.core import basis, pixels, extract, pydl
->>>>>>> 08c12bb8
 from pypeit import msgs, utils, ginga, bspline
 from pypeit.core.moment import moment1d
 
