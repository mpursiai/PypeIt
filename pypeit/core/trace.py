"""
Module with generalized tracing routines.

Routines are primarily used for tracing slit edges.

TODO: Add object and wavelength tracing routines here?

TODO: Is there a way that we could define this link so that it's
accessible by the docstring of all modules?

.. include common links, assuming primary doc root is up one directory
.. include:: ../links.rst
"""
from collections import Counter

from IPython import embed

import numpy as np
from scipy import ndimage, signal, interpolate
from matplotlib import pyplot as plt

from astropy.stats import sigma_clipped_stats, sigma_clip

from pypeit import msgs
from pypeit import utils
from pypeit import sampling
from pypeit.core import moment, pydl, arc

# TODO: Some of these functions could probably just live in pypeit.edges

def detect_slit_edges(flux, bpm=None, median_iterations=0, min_sqm=30., sobel_mode='nearest',
                      sigdetect=30., grow_bpm=5):
    r"""
    Find slit edges using the input image.

    The primary algorithm is to run a Sobel filter on the image and
    then trigger on all significant gradients. Positive gradients are
    left edges, negative gradients are right edges.

    Args:
        flux (`numpy.ndarray`_):
            Calibration frame used to identify slit edges. Likely a
            flat-field image that has been lightly smoothed in the
            spectral direction. The image should also have its bad
            pixels replaced (see
            :func:`pypeit.core.procimg.replace_columns`). The image
            *must* follow the pypeit convention, with shape
            :math:`(N_{\rm spec}, N_{\rm spat})`.
        bpm (`numpy.ndarray`_, optional):
            A boolean or integer bad-pixel mask.  If None, all pixels
            are assumed valid.  This is used to ignore features in the
            image that may be due to bad pixels.
        median_iterations (:obj:`int`, optional):
            Number of median smoothing iteration to perform on the trace
            image.  The size of the smoothing is always (7,3).  For
            long-slit data, we recommend `median_iterations=0`.
        min_sqm (:obj:`float`, optional):
            Minimum error used when detecting a slit edge.  TODO: This
            needs a better description.
        sobel_mode (:obj:`str`, optional):
            Mode to use with the Sobel filter.  See
            `scipy.ndimage.sobel`_.
        sigdetect (:obj:`float`, optional):
            Threshold for edge detection.
        grow_bpm (:int)
            The sobel_sig and edg_img are masked using the bpm. This is done by convolving the bpm with
            a spatial boxcar of width grow_bpm pixels, ensuring that pixels which touched bad pixels are also masked.

    Returns:
        Returns two `numpy.ndarray`_ objects: (1) The image of the
        significance of the edge detection in sigma and (2) the array
        isolating the slit edges. In the latter, left edges have a
        value of -1 and right edges have a value of 1.
    """
    # Checks
    if flux.ndim != 2:
        msgs.error('Trace image must be 2D.')
    if bpm is not None and bpm.shape != flux.shape:
        msgs.error('Mismatch in mask and trace image shapes.')

    # Specify how many times to repeat the median filter.  Even better
    # would be to fit the filt/sqrt(abs(binarr)) array with a Gaussian
    # near the maximum in each column
    msgs.info("Detecting slit edges in the trace image")

    # Generate sqrt image
    sqmstrace = np.sqrt(np.abs(flux))

    # Median filter
    # TODO: Add size to parameter list
    for ii in range(median_iterations):
        sqmstrace = ndimage.median_filter(sqmstrace, size=(7, 3))

    # Replace pixel values near 0
    sqmstrace[(sqmstrace < 1.0) & (sqmstrace >= 0.0)] = 1.0
    sqmstrace[(sqmstrace > -1.0) & (sqmstrace <= 0.0)] = -1.0

    # Filter with a Sobel
    filt = ndimage.sobel(sqmstrace, axis=1, mode=sobel_mode)
    # Apply the bad-pixel mask
    if bpm is not None:
        # NOTE: Casts to float because filt is float
        filt *= (1.0 - bpm)
    # Significance of the edge detection
    sobel_sig = np.sign(filt)*np.power(filt,2)/np.maximum(sqmstrace, min_sqm)

    # First edges assigned according to S/N
    # TODO: why not match the sign of the Sobel image to the edge it
    # traces? I.e., why is the sign flipped?
    tedges = np.zeros(flux.shape, dtype=np.float)
    tedges[np.where(sobel_sig > sigdetect)] = -1.0  # A positive gradient is a left edge
    tedges[np.where(sobel_sig < -sigdetect)] = 1.0  # A negative gradient is a right edge
    
    # Clean the edges
    wcl = np.where((ndimage.maximum_filter1d(sobel_sig, 10, axis=1) == sobel_sig) & (tedges == -1))
    wcr = np.where((ndimage.minimum_filter1d(sobel_sig, 10, axis=1) == sobel_sig) & (tedges == 1))
    edge_img = np.zeros(sobel_sig.shape, dtype=np.int)
    edge_img[wcl] = -1
    edge_img[wcr] = 1

    if bpm is not None:
        msgs.info("Applying bad pixel mask")
        # JFH grow the bad pixel mask in the spatial direction
        _nave = np.fmin(grow_bpm, flux.shape[0])
        # Construct the kernel for mean calculation
        kernel = np.ones((1, _nave)) / float(_nave)
        bpm_grow = ndimage.convolve(bpm.astype(float), kernel, mode='nearest') > 0.0
        edge_img *= (1 - bpm_grow)
        sobel_sig *= (1 - bpm_grow)

    return sobel_sig, edge_img


def identify_traces(edge_img, max_spatial_separation=4, follow_span=10, minimum_spec_length=50):
    r"""
    Follow slit edges to identify unique slit traces.

    Args:
        edge_img (`numpy.ndarray`_):
            An array marked with -1 for left slit edges and +1 for
            right slit edges and 0 everywhere else. The image *must*
            follow the pypeit convention, with shape :math:`(N_{\rm
            spec},N_{\rm spat})`. See :func:`detect_slit_edges`.
        max_spatial_separation (:obj:`int`, optional):
            The maximum spatial separation between two edges in proximal
            spectral rows before they become separated into different
            slit traces.
        follow_span (:obj:`int`, optional):
            The number of previous spectral rows to consider when
            following slits forward.
        minimum_spec_length (:obj:`int`, optional):
            The minimum number of spectral rows in an edge trace.
            Traces that do not meet this criterion are ignored.

    Returns:
        `numpy.ndarray`_: An integer array with trace ID numbers at
        pixels locating the edge of that trace. Negative traces are
        for left edges, positive for right edges. The number of left
        and right traces can be determined using
        :func:`count_edge_traces`. Pixels not associated to any edge
        have a value of 0.
    """
    msgs.info('Finding unique traces among detected edges.')
    # Check the input
    if edge_img.ndim > 2:
        msgs.error('Provided edge image must be 2D.')
    if not np.all(np.isin(np.unique(edge_img), [-1,0,1])):
        msgs.error('Edge image must only have -1, 0, or 1 values.')

    # No edges were detected.
    if np.all(edge_img == 0):
        msgs.warn('No edges were found!')
        return np.zeros_like(edge_img, dtype=int)

    # Find the left and right coordinates
    lx, ly = np.where(edge_img == -1)
    rx, ry = np.where(edge_img == 1)
    x = np.concatenate((lx, rx))
    # Put left traces at negative y
    y = np.concatenate((-ly, ry))

    # The trace ID to associate with each coordinate
    traceid = np.full_like(x, -1)

    # Loop over spectral channels
    last = 0
    for row in range(np.amin(x), np.amax(x)+1):
        # Find the slit edges in this row
        indx = x == row
        in_row = np.sum(indx)
        if in_row == 0:
            # No slits found in this row
            continue

        # Find the unique edge y positions in the selected set of
        # previous rows and their trace IDs
        prev_indx = np.logical_and(x < row, x > row - follow_span)
        if not np.any(prev_indx):
            # This is likely the first row or the first row with any
            # slit edges
            traceid[indx] = np.arange(in_row)+last
            last += in_row
            continue
        uniq_y, uniq_i = np.unique(y[prev_indx], return_index=True)
        uniq_t = traceid[prev_indx][uniq_i]

        # Assign trace IDs to this row
        #   - First match to any previous IDs
        row_trace = np.full(in_row, -1)
        for i, _y in enumerate(y[indx]):
            dist = np.absolute(uniq_y-_y)
            mindist = np.argmin(dist)
            if dist[mindist] < max_spatial_separation:
                row_trace[i] = uniq_t[mindist]
        #   - Assign new trace IDs to unmatched edges
        unassigned = row_trace == -1
        n_unassigned = np.sum(unassigned)
        row_trace[unassigned] = np.arange(n_unassigned)+last
        last += n_unassigned
        #   - Assign all edges and continue
        traceid[indx] = row_trace

    # Reorder the traces and remove any that do not meet the specified
    # length.
    # TODO: This duplicates functionality in EdgeTraceSet. Rethink
    # this.
    #   - Left edges.  Given negative IDs starting with -1
    indx = y < 0
    left, reconstruct, counts = np.unique(traceid[indx], return_inverse=True, return_counts=True)
#    if np.any(counts > edge_img.shape[0]):
#        warnings.warn('Some traces have more pixels than allowed by the image.  The maximum '
#                      'spatial separation for the edges in a given trace may be too large.')
    good_trace = counts > minimum_spec_length
    left[:] = 0
    left[good_trace] = -1-np.arange(np.sum(good_trace))
    traceid[indx] = left[reconstruct]

    #   - Right edges.  Given positive IDs starting with 1
    indx = np.invert(indx)
    right, reconstruct, counts = np.unique(traceid[indx], return_inverse=True, return_counts=True)
#    if np.any(counts > edge_img.shape[0]):
#        warnings.warn('Some traces have more pixels than allowed by the image.  The maximum '
#                      'spatial separation for the edges in a given trace may be too large.')
    good_trace = counts > minimum_spec_length
    right[:] = 0
    right[good_trace] = 1+np.arange(np.sum(good_trace))
    traceid[indx] = right[reconstruct]

    # Construct the image with the trace IDs and return
    traceid_img = np.zeros_like(edge_img, dtype=int)
    traceid_img[x,np.absolute(y)] = traceid
    return traceid_img


def count_edge_traces(edge_img):
    """
    Count the number of left and right edges traced.

    Args:
        edge_img (`numpy.ndarray`_):
            Image with edge trace pixels numbered by their associated
            trace.  Pixels with positive numbers follow right slit edges
            and negative numbers follow left slit edges.
    
    Returns:
        Two integers with the number of left and right edges,
        respectively.
    """
    # Avoid returning -0
    nleft = np.amin(edge_img)
    return 0 if nleft == 0 else -nleft, np.amax(edge_img)


def atleast_one_edge(edge_img, bpm=None, flux_valid=True, buffer=0, copy=False):
    """
    Ensure that there is at least one left and one right slit edge
    identified.

    This is especially useful for long slits that fill the full
    detector, e.g. Shane Kast.

    Args:
        edge_img (`numpy.ndarray`_):
            Image with edge trace pixels numbered by their associated
            trace.  Pixels with positive numbers follow right slit edges
            and negative numbers follow left slit edges.
        bpm (`numpy.ndarray`_, optional):
            Integer (0 unmasked; 1 masked) or boolean array indicating
            bad pixels in the image.  If None, all pixels are considered
            good.
        flux_valid (:obj:`bool`, optional):
            The flux in the image used to construct the edge traces is
            valid meaning that any problems should not be an issue with
            the trace image itself.
        buffer (:obj:`int`, optional):
            If adding an edge, this is the minimum number of pixels
            near the detector edge at which to place the edge.
        copy (:obj:`bool`, optional):
            Copy `edge_img` to a new array before making any
            modifications.  Otherwise, `edge_img` is modified in-place.
   
    Returns:
        `numpy.ndarray`_: The modified trace image, which is either a
        new array or points to the in-place modification of `edge_img`
        according to the value of `copy`.  If no slit edges were found
        and the flux in the trace image is invalid (`flux_valid=False`),
        function returns `None`.
    """
    # Get the number of traces
    nleft, nright = count_edge_traces(edge_img)

    # Determine whether or not to edit the image in place
    _edge_img = edge_img.copy() if copy else edge_img

    if nleft != 0 and nright != 0:
        # Don't need to add anything
        return _edge_img

    if nleft == 0 and nright == 0 and not flux_valid:
        # No traces and fluxes are invalid.
        # TODO: This used to just be a warning, but I'm having it stop
        # the code if no traces are found and the flux is low.
        msgs.error('Unable to trace any edges!  Image flux is low; check trace image is correct.')

    # Use the mask to determine the first and last valid pixel column
    sum_bpm = np.zeros(edge_img.shape[1]) if bpm is None else np.sum(bpm, axis=0) 

    if nleft == 0:
        # Add a left edge trace at the first valid column
        msgs.warn('No left edge found. Adding one at the detector edge.')
        gdi0 = np.min(np.where(sum_bpm[buffer:] == 0)[0]) + buffer
        _edge_img[:,gdi0] = -1

    if nright == 0:
        # Add a right edge trace at the last valid column
        msgs.warn('No right edge found. Adding one at the detector edge.')
        gdi1 = np.max(np.where(sum_bpm[:-buffer] == 0)[0])
        _edge_img[:,gdi1] = 1

    return _edge_img


# TODO: This needs to be better tested
def handle_orphan_edges(edge_img, sobel_sig, bpm=None, flux_valid=True, buffer=0, copy=False):
    """
    In the case of single left/right traces and multiple matching
    traces, pick the most significant matching trace and remove the
    others.

    If *no* left and/or right edge is present, this will add one using
    :func:`atleast_one_edge`.

    Args:
        edge_img (`numpy.ndarray`_):
            Image with edge trace pixels numbered by their associated
            trace.  Pixels with positive numbers follow right slit edges
            and negative numbers follow left slit edges.
        sobel_sig (`numpy.ndarray`_):
            Image with the significance of the edge detection.  See
            :func:`detect_slit_edges`.
        bpm (`numpy.ndarray`_, optional):
            Integer (0 unmasked; 1 masked) or boolean array indicating
            bad pixels in the image.  If None, all pixels are considered
            good.
        flux_valid (:obj:`bool`, optional):
            The flux in the image used to construct the edge traces is
            valid meaning that any problems should not be an issue with
            the trace image itself.
        buffer (:obj:`int`, optional):
            If adding an edge, this is the minimum number of pixels
            near the detector edge at which to place the edge; see
            :func:`atleast_one_edge`.
        copy (:obj:`bool`, optional):
            Copy `edge_img` to a new array before making any
            modifications. Otherwise, `edge_img` is modified
            in-place.

    Returns:
        `numpy.ndarray`_: The modified trace image, which is either a
        new array or points to the in-place modification of
        `edge_img` according to the value of `copy`.
    """
    # Get the number of traces
    nleft, nright = count_edge_traces(edge_img)

#    if nleft == 0 or nright == 0:
#        # Deal with no left or right edges
#        # TODO: I think we should skip this and handle it in sync()
#        _edge_img = atleast_one_edge(edge_img, bpm=bpm, flux_valid=flux_valid, buffer=buffer,
#                                     copy=copy)
#        # Update the number of edges
#        nleft, nright = count_edge_traces(_edge_img)
#    else:
#        # Just do basic setup
#        _edge_img = edge_img.copy() if copy else edge_img

    _edge_img = edge_img.copy() if copy else edge_img
    
#    if nleft != 1 and nright != 1 or nleft == 1 and nright == 1:
    if nleft == 0 or nright == 0 or nleft != 1 and nright != 1 or nleft == 1 and nright == 1:
        # Nothing to do
        return _edge_img

    if nright > 1:
        # To get here, nleft must be 1.  This is mainly in here for
        # LRISb, which is a real pain..
        msgs.warn('Only one left edge, and multiple right edges.')
        msgs.info('Restricting right edge detection to the most significantly detected edge.')
        # Find the most significant right trace
        best_trace = np.argmin([-np.median(sobel_sig[_edge_img==t]) for t in range(nright)])+1
        # Remove the other right traces
        indx = _edge_img == best_trace
        _edge_img[(_edge_img > 0) & np.invert(indx)] = 0
        # Reset the number to a single right trace
        _edge_img[indx] = 1
        return _edge_img

    # To get here, nright must be 1.
    msgs.warn('Only one right edge, and multiple left edges.')
    msgs.info('Restricting left edge detection to the most significantly detected edge.')
    # Find the most significant left trace
    best_trace = np.argmax([np.median(sobel_sig[_edge_img == -t]) for t in range(nleft)])+1
    # Remove the other left traces
    indx = _edge_img == best_trace
    _edge_img[(_edge_img > 0) & np.invert(indx)] = 0
    # Reset the number to a single left trace
    _edge_img[indx] = 1

    return _edge_img


def most_common_trace_row(trace_bpm, valid_frac=1/3.):
    ## JFH DO not use row and column in the docs!!!! Change everywhere to spectral spatial. Traces always
    ## run spectral
    """
    Find the spectral position (row) that crosses the most traces.

    If provided the mask for a single trace, this just returns the
    median of the unmasked rows.

    Args:
        trace_bpm (`numpy.ndarray`_):
            Bad-pixel mask for the trace data (True is bad; False is
            good). Can be a 1D array for a single trace or a 2D array
            with shape (nspec, ntrace) for multiple traces.
        valid_frac (:obj:`float`, optional):
            The valid fraction of the detector from which to choose
            the row. For example, if 1/3, only choose the row from
            the central third of the rows.

    Returns:
        :obj:`int`: The row that crosses the most valid trace data.
    """
    if trace_bpm.ndim == 1 or trace_bpm.shape[1] == 1:
        # Only a single vector provided. Use the central valid pixel
        rows = np.where(np.invert(np.squeeze(trace_bpm)))[0]
        return rows[rows.size//2]

    s,e = ((0.5 + np.array([-1,1])*valid_frac/2)*trace_bpm.shape[0]).astype(int)
    gpm = np.invert(trace_bpm[s:e,:])
    n_good = np.sum(gpm, axis=0)
    if np.all(n_good == n_good[0]):
        # All the traces have the same number of unmasked pixels at any
        # spectral row, so use the central row
        return trace_bpm.shape[0]//2

    # Return the row with the most unmasked trace positions
    return Counter(np.where(gpm)[0]).most_common(1)[0][0] + s


def prepare_sobel_for_trace(sobel_sig, bpm=None, boxcar=5, side='left'):
    """
    Prepare the Sobel filtered image for tracing.

    This method:
        - Flips and/or truncates the pixel values based on the edge
          side to be traced (see `side`).
        - Smooths along rows (spatially)

    Args:           
        sobel_sig (`numpy.ndarray`_):
            Image with the significance of the edge detection; see
            :func:`detect_slit_edges`.
        boxcar (:obj:`int`, optional):
            Boxcar smooth the detection image along rows before
            recentering the edge centers; see
            :func:`pypeit.utils.boxcar_smooth_rows`. If `boxcar` is
            less than 1, no smoothing is performed.
        side (:obj:`str`, optional):
            The side that the image will be used to trace. In the
            Sobel image, positive values are for left traces,
            negative for right traces. If 'left', the image is
            clipped at a minimum value of -0.1. If 'right', the image
            sign is flipped and then clipped at a minimum of -0.1. If
            None, the image is not flipped or clipped, only smoothed.

    Returns:
        `numpy.ndarray`_: The smoothed image.
    """
    # NOTE: This performs the operations of what was previously
    # performed on the object passed to trace_crude_init, as well as
    # the smoothing done at the beginning of that function
    if side not in ['left', 'right', None]:
        raise ValueError('Side must be left, right, or None.')
    # Keep both sides if the side is undefined.
    # TODO: This 0.1 is drawn out of the ether and different from what is done in peak_trace
    img = sobel_sig if side is None else np.maximum((1 if side == 'left' else -1)*sobel_sig, 0.1)
    # Returned the smoothed image
    wgt = None if bpm is None else np.invert(bpm)
    return utils.boxcar_smooth_rows(img, boxcar, wgt=wgt, replace='zero')


def follow_centroid(flux, start_row, start_cen, ivar=None, bpm=None, fwgt=None, width=6.0,
                    maxshift_start=0.5, maxshift_follow=0.15, maxerror=0.2, continuous=True,
                    bitmask=None):
    """
    Follow the centroid of features in an image along the first axis.

    In the normal pypeit usage, this follows the spatial position
    (column) of a feature in the image as a function of spectral
    position (row).

    Starting from a specified row and input centers along each
    column, attempt to follow a set of features to both lower and
    higher rows in the provided image.

    Importantly, this function does not treat each row independently
    (as would be the case for a direct call to
    :func:`masked_centroid` for centroid positions along all rows),
    but treats the calculation of the centroids sequentially where
    the result for each row is dependent on and starts from the
    result from the previous row. The only independent measurement is
    the one performed at the input `start_row`. This function is much
    slower than :func:`masked_centroid` because of this introduced
    dependency.

    .. note::
        - This is an adaptation of ``trace_crude`` from ``idlspec2d``.
        - You should consider smoothing the input ``flux`` array
          before passing it to this function. See
          :func:`pypeit.utils.boxcar_smooth_rows`. For example::

            smimg = utils.boxcar_smooth_rows(img, nave, wgt=inmask)
            cen, cene, cenm = trace.follow_centroid(smimg, ...)

    Args:
        flux (`numpy.ndarray`_):
            Image used to weight the column coordinates when
            recentering. For example, when tracing slit edges, this
            should typically be the Sobel-filtered trace image after
            adjusting for the correct side and performing any
            smoothing; see :func:`prepare_sobel_for_trace`. In any
            case, consider that this image may need to be smoothed
            for robust output from this function. See
            :func:`pypeit.utils.boxcar_smooth_rows`.
        start_row (:obj:`int`):
            Row at which to start the calculation. The function
            begins with this row and then continues first to higher
            indices and then to lower indices.
        start_cen (:obj:`int`, `numpy.ndarray`_, optional):
            One or more coordinates to recenter. If an array, must be
            1D.
        ivar (`numpy.ndarray`_, optional):
            Inverse variance in the image. If not provided, unity
            variance is assumed. Used for the calculation of the
            errors in the moment analysis. If this is not provided,
            be careful with the value set for `maxerror` (see below).
        bpm (`numpy.ndarray`_, optional):
            A boolean bad-pixel mask used to ignore pixels in the
            image (bad pixels are True).
        fwgt (`numpy.ndarray`_, optional):
            An additional weight to apply to each pixel in `flux`. If
            None, weights are uniform.
        width (:obj:`float`, `numpy.ndarray`_, optional):
            The size of the window about the provided starting center
            for the moment integration window. See
            :func:`pypeit.core.moment.moment1d`.
        maxshift_start (:obj:`float`, optional):
            Maximum shift in pixels allowed for the adjustment of the
            first row analyzed.
        maxshift_follow (:obj:`float`, optional):
            Maximum shift in pixels between centroids in adjacent
            rows as the routine follows the feature away from the
            first row analyzed.
        maxerror (:obj:`float`, optional):
             Maximum allowed error in the centroid returned by
            :func:`pypeit.core.moment.moment1d`.
        continuous (:obj:`bool`, optional):
            Keep only the continuous part of the feature trace from
            the starting row.
        bitmask (:class:`pypeit.bitmask.BitMask`, optional):
            Object used to flag the feature traces. If None,
            assessments use a boolean array to flag traces. If not
            None, errors will be raised if the object cannot
            interpret the correct flag names defined. In addition to
            flags used by :func:`_recenter_trace_row`, this function
            uses the DISCONTINUOUS flag.

    Returns:
        Three numpy arrays are returned: the optimized center, an
        estimate of the error, and a bad-pixel mask (masked values
        are True).
    """
    if flux.ndim != 2:
        raise ValueError('Input image must be 2D.')
    # Shape of the image with pixel weights
    nr, nc = flux.shape

    # Instantiate theses supplementary arrays here to speed things up
    # in iterative calling of moment1d. moment1d will check the array
    # sizes. TODO: moment1d no longer instantiates these if they're not
    # provided, so this likely isn't necessary; testing required.
    _ivar = np.ones_like(flux, dtype=float) if ivar is None else ivar
    _bpm = np.zeros_like(flux, dtype=bool) if bpm is None else bpm
    _fwgt = np.ones_like(flux, dtype=float) if fwgt is None else fwgt

    # Number of starting coordinates
    _cen = np.atleast_1d(start_cen)
    nt = _cen.size
    # Check coordinates are within the image
    if np.any((_cen > nc-1) | (_cen < 0)) or start_row < 0 or start_row > nr-1:
        raise ValueError('Starting coordinates incompatible with input image!')
    # Check the dimensionality
    if _cen.ndim != 1:
        raise ValueError('Input coordinates to be at most 1D.')

    # Instantiate output; just repeat input for all image rows.
    xc = np.tile(_cen, (nr,1)).astype(float)
    xe = np.zeros_like(xc, dtype=float)
    xm = np.zeros_like(xc, dtype=bool) if bitmask is None \
                else np.zeros_like(xc, dtype=bitmask.minimum_dtype())

    # NOTE: This is effectively the old trace_crude_init

    # Recenter the starting row
    i = start_row
    xc[i,:], xe[i,:], xm[i,:] = masked_centroid(flux, xc[i,:], width, ivar=_ivar, bpm=_bpm,
                                                fwgt=_fwgt, row=i, maxshift=maxshift_start,
                                                maxerror=maxerror, bitmask=bitmask, fill='bound')

    # Go to higher indices using the result from the previous row
    for i in range(start_row+1,nr):
        xc[i,:], xe[i,:], xm[i,:] = masked_centroid(flux, xc[i-1,:], width, ivar=_ivar, bpm=_bpm,
                                                    fwgt=_fwgt, row=i, maxshift=maxshift_follow,
                                                    maxerror=maxerror, bitmask=bitmask,
                                                    fill='bound')

    # Go to lower indices using the result from the previous row
    for i in range(start_row-1,-1,-1):
        xc[i,:], xe[i,:], xm[i,:] = masked_centroid(flux, xc[i+1,:], width, ivar=_ivar, bpm=_bpm,
                                                    fwgt=_fwgt, row=i, maxshift=maxshift_follow,
                                                    maxerror=maxerror, bitmask=bitmask,
                                                    fill='bound')

    # NOTE: In edgearr_tcrude, skip_bad (roughly opposite of continuous
    # here) was True by default, meaning continuous would be False by
    # default.
    if not continuous:
        # Not removing discontinuous traces
        return xc, xe, xm

    # Keep only the continuous part of the trace starting from the
    # initial row
    # TODO: Instead keep the longest continuous segment?
    # TODO: Convert continuous from T/F to a tolerance that, e.g.,
    # allows for few-pixel discontinuities, but allows the trace to
    # pick back up again
    bad = xm > 0
    p = np.arange(nr)
    for i in range(nt):
        indx = bad[:,i] & (p > start_row)
        if np.any(indx):
            s = np.amin(p[indx])
            xm[s:,i] = True if bitmask is None else bitmask.turn_on(xm[s:,i], 'DISCONTINUOUS')
        indx = bad[:,i] & (p < start_row)
        if np.any(indx):
            e = np.amax(p[indx])-1
            xm[:e,i] = True if bitmask is None else bitmask.turn_on(xm[:e,i], 'DISCONTINUOUS')

    # Return centers, errors, and mask
    return xc, xe, xm


def masked_centroid(flux, cen, width, ivar=None, bpm=None, fwgt=None, row=None,
                    weighting='uniform', maxshift=None, maxerror=None, bitmask=None, fill='input',
                    fill_error=-1):
    """
    Measure the centroid within 1D apertures and flag and fill bad
    results.

    This is primarily a wrapper for
    :func:`pypeit.core.moment.moment1d` that flags the output.

    Data are flagged for the following reasons:
        - The centroids must always be within the aperture used by
          :func:`pypeit.core.moment.moment1d` (`OUTSIDEAPERTURE`).
        - The centroid cannot be within half an aperture of the image
          edge (`EDGEBUFFER`).
        - If `maxerror` is not None, the centroid error must be below
          the provided maximum (`MOMENTERROR`).
        - If `maxshift` is not None, the centroid must be different
          from the input value by less than the maximum
          (`LARGESHIFT`).

    The flags are provided as either a boolean array or an array of
    mask bits, depending on the value of `bitmask` (see below). The
    bitmask flags used for each criteria are given in the list above.
    If `fill` is 'input', the output centroids are replaced by the
    input value for any measurements captured by these flags. For
    centroids above `maxshift`, however, the replacement value can be
    at the maximum shift if `fill='bound'`.

    Args:
        flux (`numpy.ndarray`_):
            Array used for the centroid calculations.
        cen (`numpy.ndarray`_):
            Current estimate of the trace center.
        width (:obj:`float`):
            Passed directly to :func:`pypeit.core.moment.moment1d`;
            see the documentation there.
        ivar (`numpy.ndarray`_, optional):
            Inverse variance in `flux`; passed directly to
            :func:`pypeit.core.moment.moment1d`.
        bpm (`numpy.ndarray`_, optional):
            Boolean bad-pixel mask for `flux`; passed directly to
            :func:`pypeit.core.moment.moment1d`.
        fwgt (`numpy.ndarray`_, optional):
            A weight to apply to each pixel in `flux`; passed
            directly to :func:`pypeit.core.moment.moment1d`.
        row (:obj:`int`, optional):
            Row (index along the first axis; spectral position) in
            `flux` at which to recenter the trace position. See
            `row` in :func:`pypeit.core.moment.moment1d`.
        weighting (:obj:`str`, optional):
            Passed directly to :func:`pypeit.core.moment.moment1d`;
            see the documentation there.
        maxshift (:obj:`float`, optional):
            Maximum shift allowed between the input and recalculated
            centroid.  If None, no limit is applied.
        maxerror (:obj:`float`, optional):
            Maximum error allowed in the calculated centroid.
            Measurements with errors larger than this value are
            returned as the input center value. If None, no limit is
            applied.
        bitmask (:class:`pypeit.bitmask.BitMask`, optional):
            Object used to toggle the returned bit masks. If
            provided, must be able to interpret MATHERROR,
            OUTSIDEAPERTURE, EDGEBUFFER, MOMENTERROR, and LARGESHIFT
            flags. If None, the function returns boolean flags set to
            True if there was an error in
            :func:`pypeit.core.moment.moment1d` or if the error is
            larger than `maxerror` (and `maxerror` is not None);
            centroids that have been altered by the maximum shift are
            *not* flagged.
        fill (:obj:`str`, optional):
            A string keyword specifying how flagged centroids should
            be replaced. Options are:

                - 'input': Replace the flagged centroids with their
                  input value.
                - 'bound': *Only* for the case where the
                  centroid is outside the provided `maxshift`,
                  replace the centroid by the value at either the
                  positive or negative boundary edge. In all other
                  cases, the centroid is still replaced with the
                  input value. See replacement cases above.

        fill_error (:obj:`float`, optional):
            For flagged centroids, this error is replaced with this
            dummy value.

    Returns:
        Returns three `numpy.ndarray`_ objects: the new centers, the
        center errors, and the measurement flags with a data type
        depending on `bitmask`.
    """
    # Calculate the moments
    radius = width/2
    xfit, xerr, matherr = moment.moment1d(flux, cen, width, ivar=ivar, bpm=bpm, fwgt=fwgt,
                                          row=row, weighting=weighting, order=1,
                                          fill_error=fill_error)

    # Flag centroids outide the aperture and too close to the image edge
    outside_ap = (np.absolute(xfit - cen) > radius + 0.5)
    edge_buffer = (xfit < radius - 0.5) | (xfit > flux.shape[1] - 0.5 - radius)
    indx = matherr | outside_ap | edge_buffer
    xfit[indx] = cen[indx]
    xerr[indx] = fill_error
    if maxshift is None and maxerror is None and bitmask is None:
        # Nothing else to do
        ## TODO: JFH It seems like this shold be returning indx here and not matherr if bitmask is None.
<<<<<<< HEAD
        return xfit, xerr, matherr
=======
        return xfit, xerr, indx
>>>>>>> 9a5d88b5

    # Flag large shifts
    if maxshift is not None:
        large_shift = np.absolute(xfit-cen) > maxshift
        if fill == 'bound':
            xfit = np.clip(xfit - cen, -maxshift, maxshift)+cen
        else:
            indx |= large_shift

    # Flag large errors
    if maxerror is not None:
        large_error = xerr > maxerror
        indx |= large_error

    # Replace flagged data with the input and dummy error
    xfit[indx] = cen[indx]
    xerr[indx] = fill_error

    # Toggle the mask bits
    if bitmask is not None:
        xmsk = np.zeros_like(xfit, dtype=bitmask.minimum_dtype())
        xmsk[matherr] = bitmask.turn_on(xmsk[matherr], 'MATHERROR')
        xmsk[outside_ap] = bitmask.turn_on(xmsk[outside_ap], 'OUTSIDEAPERTURE')
        xmsk[edge_buffer] = bitmask.turn_on(xmsk[edge_buffer], 'EDGEBUFFER')
        if maxerror is not None:
            xmsk[large_error] = bitmask.turn_on(xmsk[large_error], 'MOMENTERROR')
        if maxshift is not None:
            xmsk[large_shift] = bitmask.turn_on(xmsk[large_shift], 'LARGESHIFT')

    # Return the new centers, errors, and flags
    return xfit, xerr, indx if bitmask is None else xmsk

# NOTE: keck_run_july changes: maxdev changed from 5.0 to 2.0
def fit_trace(flux, trace_cen, order, ivar=None, bpm=None, trace_bpm=None, weighting='uniform',
              fwhm=3.0, maxshift=None, maxerror=None, function='legendre', maxdev=2.0, maxiter=25,
              niter=9, bitmask=None, debug=False, idx=None, xmin=None, xmax=None):
    """
    Iteratively fit the trace of a feature in the provided image.

    Each iteration performs two steps:
        - Remeasure the trace centroid using :func:`masked_centroid`.
          The size of the integration window (see the definition of
          the `width` parameter for
          :func:`pypeit.core.moment.moment1d`) depends on the type of
          weighting: For *uniform weighting*, the code does a third
          of the iterations with `width = 2*1.3*fwhm`, a third with
          `width = 2*1.1*fhwm`, and a third with `width = 2*fwhm`.
          For *Gaussian weighting*, all iterations use `width =
          fwhm/2.3548`.
        - Fit the centroid measurements with a 1D function of the
          provided order. See :func:`pypeit.core.pydl.TraceSet`.

    The number of iterations performed is set by the keyword argument
    `niter`. There is no convergence test, meaning that this number
    of iterations is *always* performed.

    Notes:
        Revision History:
            - 23-June-2018  Written by J. Hennawi

    Args:
        flux (`numpy.ndarray`_):
            Image to use for tracing. Must be 2D with shape (nspec,
            nspat).
        trace_cen (`numpy.ndarray`_):
            Initial guesses for trace centroids in the spatial
            dimension. This can either be an 2-d array with shape
            (nspec, nTrace) array, or a 1-d array with shape (nspec)
            for the case of a single trace.
        order (:obj:`int`):
            Order of function to fit to each trace.  See `function`.
        ivar (`numpy.ndarray`_, optional):
            Inverse variance of the image intensity.  If not provided,
            unity variance is used.  If provided, must have the same
            shape as `flux`.
        bpm (`numpy.ndarray`_, optional):
            Boolean array with the input bad-pixel mask for the image
            (pixels to ignore are True). If not provided, all values
            in `flux` are considered valid. If provided, must have
            the same shape as `flux`.
        trace_bpm (`numpy.ndarray`_, optional):
            Boolean array with the trace bad-pixel mask; i.e., places
            where you know the trace is going to be bad that you
            always want to mask in the fits. Shape must match
            `trace_cen`.
        weighting (:obj:`str`, optional):
            The weighting to apply to the position within each
            integration window (see options in
            :func:`pypeit.core.moment.moment1d`).
        fwhm (:obj:`float`, optional):
            The expected width of the feature to trace, which is used
            to define the size of the integration window during the
            centroid calculation; see description above.
        maxshift (:obj:`float`, optional):
            Maximum shift allowed between the input and recalculated
            centroid (see :func:`masked_centroid`). If None, no limit
            is applied.
        maxerror (:obj:`float`, optional):
            Maximum error allowed in the calculated centroid (see
            :func:`masked_centroid`). Measurements with errors larger
            than this value are returned as the input center value.
            If None, no limit is applied.
        function (:obj:`str`, optional):
            The name of the function to fit. Must be a valid
            selection. See :class`pypeit.core.pydl.TraceSet`.
        maxdev (:obj:`float`, optional):
            If provided, reject points with `abs(data-model) >
            maxdev` during the fitting. If None, no points are
            rejected. See :func:`pypeit.utils.robust_polyfit_djs`.
        maxiter (:obj:`int`, optional):
            Maximum number of rejection iterations allowed during the
            fitting. See :func:`pypeit.utils.robust_polyfit_djs`.
        niter (:obj:`int`, optional):
            The number of iterations for this method; i.e., the
            number of times the two-step fitting algorithm described
            above is performed.
        bitmask (:class:`pypeit.bitmask.BitMask`, optional):
            Object used to toggle the returned bit masks in edge
            centroid measurements; see :func:`masked_centroid`.
        debug (:obj:`bool`, optional):
            Plot the data and the fits.
        idx (`numpy.ndarray`_, optional):
            Array of strings with the IDs for each object. Used only
            if `debug` is true for the plotting. Default is just a
            running number.
        xmin (:obj:`float`, optional):
            Lower reference for robust_polyfit polynomial fitting.
            Default is to use zero
        xmax (:obj:`float`, optional):
            Upper reference for robust_polyfit polynomial fitting.
            Default is to use the image size in nspec direction

    Returns:
        tuple: Returns four `numpy.ndarray`_ objects all with the same
        shape as the input positions (`trace_cen`) and provide:

            - The best-fitting positions of each trace determined by the
              polynomial fit.
            - The centroids of the trace determined by either flux- or
              Gaussian-weighting, to which the polynomial is fit.
            - The errors in the centroids.
            - Boolean flags for each centroid measurement (see
              :func:`pypeit.core.moment.moment1d`).

    """
    # Ensure setup is correct
    if flux.ndim != 2:
        raise ValueError('Input image must be 2D.')
    if ivar is None:
        ivar = np.ones_like(flux, dtype=float)
    if ivar.shape != flux.shape:
        raise ValueError('Inverse variance array shape is incorrect.')
    if bpm is None:
        bpm = np.zeros_like(flux, dtype=bool)
    if bpm.shape != flux.shape:
        raise ValueError('Mask array shape is incorrect.')
    fwgt = np.ones_like(flux, dtype=float)
    if trace_bpm is None:
        trace_bpm = np.zeros_like(trace_cen, dtype=bool)
    if trace_bpm.shape != trace_cen.shape:
        raise ValueError('Trace mask array shape is incorrect.')

    # Allow for single vectors as input
    _trace_cen = trace_cen.reshape(-1,1) if trace_cen.ndim == 1 else trace_cen
    _trace_bpm = trace_bpm.reshape(-1, 1) if trace_cen.ndim == 1 else trace_bpm
    nspec, ntrace = _trace_cen.shape
    if _trace_cen.shape != _trace_bpm.shape:
        raise ValueError('Trace data and its bad-pixel mask do not have the same shape.')

    # Define the fitting limits
    if xmin is None:
        xmin = 0.0
    if xmax is None:
        xmax = float(nspec-1)

    # Setup the width to use for each iteration depending on the weighting used
    width = np.full(niter, 2*fwhm if weighting == 'uniform' else fwhm/2.3548, dtype=float)
    if weighting == 'uniform':
        width[:niter//3] *= 1.3
        width[niter//3:2*niter//3] *= 1.1

    # Abscissa for fitting; needs to be float type when passed to
    # TraceSet
    trace_coo = np.tile(np.arange(nspec), (ntrace,1)).astype(float)
    # Values to fit
    trace_fit = np.copy(_trace_cen)

    # Uniform weighting during the fit
    trace_fit_ivar = np.ones_like(trace_fit)
    # NOTE: keck_run_july changes: Added down-weighting of masked parts
    # of the trace.
    # TODO: This feels arbitrary
    trace_fit_ivar[_trace_bpm] = 0.1

    for i in range(niter):
        # First recenter the trace using the previous trace fit/data.
        # See the replacement rules of masked_centroid for how
        # measurements that hit boundaries are treated. This replaces
        # any measurement that is outside the integration window,
        # within a buffer of the detector edge, above a maximum shift,
        # or is above the maximum error. In these cases, the output is
        # the same as the input and bad_trace has the relevant bit or
        # boolean.
        cen, err, msk = masked_centroid(flux, trace_fit, width[i], ivar=ivar, bpm=bpm, fwgt=fwgt,
                                        weighting=weighting, maxshift=maxshift, maxerror=maxerror,
                                        bitmask=bitmask)

        ################################################################
        # NOTE: keck_run_july changes: Now always replace the masked
        # data with the input trace data; downweight the masked points;
        # and include the masked points in the fit.

        # Always set the masked values to the initial input trace data.
        # The input trace data initially comes from either the standard
        # or the slit boundaries, and if we continually replace it for
        # all iterations we will naturally always extraplate the trace
        # to match the shape of a high S/N ratio fit (i.e. either the
        # standard or the flat which was used to determine the slit
        # edges.
        cen[_trace_bpm] = _trace_cen[_trace_bpm]

        # Do not do any kind of masking based on the trace recentering
        # errors. Trace fitting is much more robust when masked pixels
        # are simply replaced by the input trace values. Therefore,
        # masked pixels are not excluded from the fit, but we do give
        # them lower weight via that inverse variance. See the
        # instantation of trace_fit_ivar above.
        ################################################################

        # Fit the data
        traceset = pydl.TraceSet(trace_coo, cen.T,
                                 # Removed by keck_run_july:  inmask=np.invert(_trace_bpm.T),
                                 function=function, ncoeff=order, maxdev=maxdev, maxiter=maxiter,
                                 invvar=trace_fit_ivar.T, xmin=xmin, xmax=xmax)

        # TODO: Keep this around for now. I wanted to see how each
        # iteration affected the centroids and fit.
#        if debug:
#            bad = msk.astype(bool)
#            good = np.invert(bad)
#            for i in range(trace_fit.shape[1]):
#                plt.scatter(trace_coo[i,:], trace_fit[:,i], color='0.7', marker='.', s=50, lw=0,
#                            label='input')
#                plt.scatter(trace_coo[i,good[:,i]], trace_cen[good[:,i],i],
#                            color='k', marker='.', s=50, lw=0, label='output')
#                plt.scatter(trace_coo[i,bad[:,i]], trace_cen[bad[:,i],i],
#                            color='C1', marker='x', s=20, lw=0.5, label='bad output')
#                plt.scatter(trace_coo[i,:], traceset.yfit[i,:], color='r', marker='.', s=50, lw=0,
#                            label='fit')
#            plt.show()

        # TODO: Report iteration number and mean/stddev in difference
        # of coefficients with respect to previous iteration

        # TODO: Do this (as was done before)? This means in the next
        # iteration, the values being fit are based on the results of
        # this fit even for the bad traces instead of the original
        # input data.
        trace_fit = traceset.yfit.T

    # Plot the final fit if requested
    if debug:
        # Set the title based on the type of weighting used
        title_text = 'Flux Weighted' if weighting == 'uniform' else 'Gaussian Weighted'
        if idx is None:
            idx = np.arange(1,ntrace+1).astype(str)

        # Construct boolean flags
        inpgpm = np.invert(_trace_bpm)
        cengpm = np.invert(msk.astype(bool))
        fitgpm = traceset.outmask.T
        bpm_fit = _trace_bpm & fitgpm
        bpm_rej = _trace_bpm & np.invert(fitgpm)
        gpm_bdcen_fit = inpgpm & np.invert(cengpm) & fitgpm
        gpm_bdcen_rej = inpgpm & np.invert(cengpm) & np.invert(fitgpm)
        gpm_gdcen_fit = inpgpm & cengpm & fitgpm
        gpm_gdcen_rej = inpgpm & cengpm & np.invert(fitgpm)

        for i in range(ntrace):
            # Plot data masked on input and included in fit using input
            # locations and lower weight
            if np.any(bpm_fit[:,i]):
                plt.scatter(trace_coo[i,bpm_fit[:,i]], cen[bpm_fit[:,i],i], marker='o',
                            color='0.3', s=30, label='Input masked, fit')

            # Plot data masked on input and included in fit using input
            # locations and lower weight, but rejected by the fit
            if np.any(bpm_rej[:,i]):
                plt.scatter(trace_coo[i,bpm_rej[:,i]], cen[bpm_rej[:,i],i], marker='x',
                            color='C6', s=30, label='Input masked, fit, rejected')

            # Plot data with bad recentroid measurements, included in
            # fit using input locations and lower weight
            if np.any(gpm_bdcen_fit[:,i]):
                plt.scatter(trace_coo[i,gpm_bdcen_fit[:,i]], cen[gpm_bdcen_fit[:,i],i], marker='o',
                            color='0.7', s=30, label='Centroid masked, fit')

            # Plot data with bad recentroid measurements, included in
            # fit using input locations and lower weight, but rejected
            # by the fit
            if np.any(gpm_bdcen_rej[:,i]):
                plt.scatter(trace_coo[i,gpm_bdcen_rej[:,i]], cen[gpm_bdcen_rej[:,i],i], marker='x',
                            color='C1', s=30, label='Centroid masked, fit, rejected')

            # Plot data with good recentroid measurements and included
            # in fit
            if np.any(gpm_gdcen_fit[:,i]):
                plt.scatter(trace_coo[i,gpm_gdcen_fit[:,i]], cen[gpm_gdcen_fit[:,i],i], marker='o',
                            color='k', s=30, label='Remeasured and fit')

            # Plot data with good recentroid measurements and included
            # in fit but rejected
            if np.any(gpm_gdcen_rej[:,i]):
                plt.scatter(trace_coo[i,gpm_gdcen_rej[:,i]], cen[gpm_gdcen_rej[:,i],i], marker='x',
                            color='C3', s=30, label='Remeasured, fit, and rejected')

            # Plot all input trace locations as a line
            plt.plot(trace_coo[i,:], _trace_cen[:,i], color='C2', linewidth=1.5,
                     linestyle='--', label='Input Trace Data')

            # Plot all input trace locations as a line
            plt.plot(trace_coo[i,:], trace_fit[:,i], color='r', linewidth=2.0,
                     linestyle='--', label='Fit')

            plt.title(title_text + ' Centroid fit for trace {0}.'.format(idx[i]))
            plt.ylim((0.995*np.amin(trace_fit[:,i]), 1.005*np.amax(trace_fit[:,i])))
            plt.xlabel('Spectral Pixel')
            plt.ylabel('Spatial Pixel')
            plt.legend()
            plt.show()

    # Returns the fit, the actual weighted traces and errors, and
    # measurement flags for the last iteration
    return trace_fit, cen, err, msk, traceset


def build_trace_bpm(flux, trace_cen, bpm=None, boxcar=None, thresh=None, median_kernel=None):
    """
    Construct a bad-pixel mask for edge trace data.

    If no keyword arguments are provided, the traces are only masked
    when they land outside the bounds of the image.

    If both `boxcar` and `thresh` are provided, traces are also
    masked by extracting the provided image along the trace (see
    :func:`pypeit.core.moment.moment1d`) and flagging extracted
    values below the provided threshold.

    Args:
        flux (`numpy.ndarray`_):
            Image to use for tracing. Shape is expected to be (nspec,
            nspat).
        trace_cen (`numpy.ndarray`_):
            Trace locations. Can be a 1D array for a single trace or a
            2D array with shape (nspec, ntrace) for multiple traces.
        bpm (`numpy.ndarray`_, optional):
            Boolean array with the input bad-pixel mask for the
            image. If not provided, all values in `flux` are
            considered valid. If provided, must have the same shape
            as `flux`.
        boxcar (:obj:`float`, optional):
            The width of the extraction window used for all traces
            and spectral rows. If None, the trace mask will not
            consider the extracted flux.
        thresh (:obj:`float`, optional):
            The minimum valid value of the extraced flux used to mask
            the traces. If None, the trace mask will not consider the
            extracted flux.
        median_kernel (:obj:`int`, optional):
            The spectral width of the kernel to use with
            `scipy.signal.medfilt` to filter the *extracted* data
            before setting the trace mask based on the provided
            threshold. If None, the extracted data are not filtered
            before flagging data below the threshold.

    Returns:
        `numpy.ndarray`_: The boolean mask for the traces.
    """
    # Setup and ensure input is correct
    if flux.ndim != 2:
        raise ValueError('Input image must be 2D.')
    nspec, nspat = flux.shape
    if bpm is None:
        bpm = np.zeros_like(flux, dtype=bool)
    if bpm.shape != flux.shape:
        raise ValueError('Mask array shape is incorrect.')
    _trace_cen = trace_cen.reshape(-1,1) if trace_cen.ndim == 1 else trace_cen
    if _trace_cen.shape[0] != nspec:
        raise ValueError('Must provide trace position for each spectral pixel.')

    # Flag based on the trace positions
    trace_bpm = (_trace_cen < 0) | (_trace_cen > nspat - 1)

    if boxcar is None or thresh is None:
        # Only flagging based on the trace positions
        return trace_bpm

    # Get the extracted flux
    extract_flux = moment.moment1d(flux, _trace_cen, boxcar, bpm=bpm)[0]
    if median_kernel is not None:
        # Median filter the extracted data
        extract_flux = signal.medfilt(extract_flux, kernel_size=(median_kernel,1))
    return trace_bpm | (extract_flux < thresh)



# TODO: Add an option where the user specifies the number of slits, and
# so it takes only the highest peaks from detect_lines
def peak_trace(flux, ivar=None, bpm=None, trace_map=None, extract_width=None, smash_range=None,
               peak_thresh=100.0, peak_clip=None, trough=False, trace_median_frac=0.01,
               trace_thresh=10.0, fwhm_uniform=3.0, fwhm_gaussian=3.0, maxshift=None,
               maxerror=None, function='legendre', order=5, maxdev=5.0, maxiter=25,
               niter_uniform=9, niter_gaussian=6, bitmask=None, debug=False):
    """
    Find and trace features in an image by identifying peaks/troughs
    after collapsing along the spectral axis.

    The image is either compressed directly or after rectification
    using the supplied `trace_map`. The provided trace data *must*
    have the same shape as the input `flux` image and map each
    spatial position as a function of spectral position. This can be
    the output of :func:`pypeit.core.pca.pca_predict` where the
    provided coordinates are `np.arange(flux.shape[1])`; see also
    :func:`pypeit.edges.EdgeTracePCA.predict`. The rectification of
    the input `flux` is done using a boxcar extraction along the
    provided traces with a width of `extract_width`; see
    :func:`pypeit.core.moment.moment1d`.

    The (rectified) image is collapsed spectrally (see `smash_range`)
    giving the sigma-clipped mean flux as a function of spatial
    position. Peaks are then isolated in this vector (see
    :func:`pypeit.core.arc.detect_lines`).

    Traces that pass through these peak positions are then passed to
    two iterations of :func:`fit_trace`, which both remeasures the
    centroids of the trace and fits a polynomial to those trace data.
    The first iteration determines the centroids with uniform
    weighting, passing `fwhm=fwhm_uniform` to :func:`fit_trace`, and
    the second uses Gaussian weighting for the centroid measurements
    (passing `fwhm=fwhm_gaussian` to :func:`fit_trace`). The results
    of this second iteration of :func:`fit_trace` are the data
    returned.

    Troughs in the image can also be traced, which is done by
    flipping the sign of the image about its median and then
    repeating the "peak" finding and :func:`fit_trace` iterations. If
    troughs are fit, the traces are order with the set of peak traces
    first (the number of which is given by the last returned object
    of the function), followed by the trough traces.

    Args:
        flux (`numpy.ndarray`_):
            Image to use for tracing.
        ivar (`numpy.ndarray`_, optional):
            Inverse variance of the image intensity.  If not provided,
            unity variance is used.  If provided, must have the same
            shape as `flux`.
        bpm (`numpy.ndarray`_, optional):
            Boolean array with the input bad-pixel mask for the
            image. If not provided, all values in `flux` are
            considered valid. If provided, must have the same shape
            as `flux`.
        trace_map (`numpy.ndarray`_, optional):
            Trace data that maps the spatial position of all spectra
            as a function of spectral row. For example, this can be
            the output of :func:`pypeit.core.pca.pca_predict` where
            the provided coordinates are `np.arange(flux.shape[1])`;
            see also :func:`pypeit.edges.EdgeTracePCA.predict`. This
            is used to rectify the input image so that spectra are
            identically organized along image rows (i.e., to select
            the `i`th spectrum, one would slice with `[:,i]`). Shape
            *must* be identical to `flux`. If None, `flux` is assumed
            to be rectified on input.
        extract_width (:obj:`float`, optional):
            The width of the extract aperture to use when rectifying
            the flux image. If None, set to `fwhm_gaussian`.
        smash_range (:obj:`tuple`, optional):
            Spectral range to over which to collapse the input image
            into a 1D flux as a function of spatial position. This 1D
            vector is used to detect features for tracing. This is
            useful (and recommended) for definining the relevant
            detector range for data with spectra that do not span the
            length of the detector. The tuple gives the minimum and
            maximum in the fraction of the full spectral length
            (nspec). If None, the full image is collapsed.
        peak_thresh (:obj:`float, optional):
            The threshold for detecting peaks in the image. See the
            `input_thresh` parameter for
            :func:`pypeit.core.arc.detect_lines`.
        peak_clip (:obj:`float, optional):
            Sigma-clipping threshold used to clip peaks with small
            values; no large values are clipped. If None, no clipping
            is performed. Generally, one should instead raise the
            value of `peak_thresh` instead, if the peak detection
            algorithm is finding insignificant peaks.
        trough (:obj:`bool`, optional):
            Trace both peaks **and** troughs in the input image. This
            is done by flipping the value of the smashed image about
            its median value, such that troughs can be identified as
            peaks.
        trace_median_frac (:obj:`float`, optional):
            After rectification of the image and before refitting the
            traces, the rectified image is median filtered with a
            kernel width of trace_median_frac*nspec along the
            spectral dimension.
        trace_thresh (:obj:`float`, optional):
            After rectification and median filtering of the image
            (see `trace_median_frac`), values in the resulting image
            that are *below* this threshold are masked in the
            refitting of the trace using :func:`fit_trace`.
        fwhm_uniform (:obj:`float`, optional):
            The `fwhm` parameter to use when using uniform weighting
            in the calls to :func:`fit_trace`. See description of the
            algorithm above.
        fwhm_gaussian (:obj:`float`, optional):
            The `fwhm` parameter to use when using Gaussian weighting
            in the calls to :func:`fit_trace`. See description of the
            algorithm above.
        maxshift (:obj:`float`, optional):
            Maximum shift allowed between the input and recalculated
            centroid (see :func:`fit_trace`).
        maxerror (:obj:`float`, optional):
            Maximum error allowed in the calculated centroid (see
            :func:`fit_trace`).
        function (:obj:`str`, optional):
            The type of polynomial to fit to the trace data. See
            :func:`fit_trace`.
        order (:obj:`int`, optional):
            Order of the polynomial to fit to each trace. See
            :func:`fit_trace`.
        maxdev (:obj:`float`, optional):
            See :func:`fit_trace`. If provided, reject points with
            `abs(data-model) > maxdev` when fitting the trace. If
            None, no points are rejected.
        maxiter (:obj:`int`, optional):
            Maximum number of rejection iterations allowed during the
            fitting. See :func:`fit_trace`.
        niter_uniform (:obj:`int`, optional):
            The number of iterations for :func:`fit_trace` when edge
            measurements are based on uniform weighting. See
            description above.
        niter_gaussian (:obj:`int`, optional):
            The number of iterations for :func:`fit_trace` when edge
            measurements are based on Gaussian weighting. See
            description above.
        bitmask (:class:`pypeit.bitmask.BitMask`, optional):
            Object used to toggle the returned bit masks in edge
            centroid measurements; see :func:`masked_centroid`.
        debug (:obj:`bool`, optional):
            Show plots useful for debugging.

    Returns:
        Returns four `numpy.ndarray`_ objects and the number of peak
        traces. The number of peak traces should be used to separate
        peak from trough traces; if `trough` is False, this will just be
        the total number of traces.  The four `numpy.ndarray`_ objects
        provide:

            - The best-fitting positions of each trace determined by the
              polynomial fit.
            - The centroids of the trace determined by the
              Gaussian-weighting iteration, to which the polynomial is
              fit.
            - The errors in the Gaussian-weighted centroids.
            - Boolean flags for each centroid measurement (see
              :func:`pypeit.core.moment.moment1d`).

    """
    # Setup and ensure input is correct
    if flux.ndim != 2:
        raise ValueError('Input image must be 2D.')
    nspec, nspat = flux.shape
    if ivar is None:
        ivar = np.ones_like(flux, dtype=float)
    if ivar.shape != flux.shape:
        raise ValueError('Inverse variance array shape is incorrect.')
    if bpm is None:
        bpm = np.zeros_like(flux, dtype=bool)
    if bpm.shape != flux.shape:
        raise ValueError('Mask array shape is incorrect.')

    # Define the region to collapse
    if smash_range is None:
        smash_range = (0.,1.)

    # Set the image to collapse
    if trace_map is None:
        # Assume image already rectified
        flux_extract = flux
        # Just set the trace to the follow the spatial columns
        trace_map = np.tile(np.arange(nspat), (nspec,1))
    else:
        # Check there is a trace for each image pixel
        if trace_map.shape != flux.shape:
            raise ValueError('Provided trace data must match the image shape.')
        msgs.info('Rectifying image by extracting along trace for each spatial pixel')
        # TODO: JFH What should this aperture size be? I think fwhm=3.0
        # since that is the width of the sobel filter
        flux_extract = sampling.rectify_image(flux, trace_map, bpm=bpm, extract_width=fwhm_gaussian 
                                                if extract_width is None else extract_width)[0]
#        if debug:
#            ginga.show_image(flux_extract, chname ='rectified image')

    # Collapse the image along the spectral direction to isolate peaks/troughs
    start, end = np.clip(np.asarray(smash_range)*nspec, 0, nspec).astype(int)
    msgs.info('Collapsing image spectrally between pixels {0}:{1}'.format(start, end))
    flux_smash_mean, flux_smash_median, flux_smash_sig \
            = sigma_clipped_stats(flux_extract[start:end,:], axis=0, sigma=4.0)

    # Offset by the median
    # TODO: If tracing Sobel-filtered image, this should be close to,
    # or identically, 0
    flux_median = np.median(flux_smash_mean)
    flux_smash_mean -= flux_median

    # Trace peak or both peaks and troughs
    label = ['peak', 'trough'] if trough else ['peak']
    sign = [1, -1] if trough else [1]

    # Instantiate output
    npeak = 0
    fit = np.empty((nspec,0), dtype=float)
    cen = np.empty((nspec,0), dtype=float)
    err = np.empty((nspec,0), dtype=float)
    msk = np.empty((nspec,0), dtype=bool if bitmask is None else bitmask.minimum_dtype())

    # Get the smoothing kernel width and ensure it is odd
    median_kernel = None if trace_median_frac is None \
                        else int(np.ceil(nspec*trace_median_frac))//2 * 2 + 1

    # Identify and trace features in the image
    for i,(l,s) in enumerate(zip(label,sign)):

        # Identify the peaks
        msgs.info('Searching for peaks.')
        peak, _, _cen, _, _, best, _, _ \
                = arc.detect_lines(s*flux_smash_mean, cont_subtract=False, fwhm=fwhm_gaussian,
                                   input_thresh=peak_thresh, max_frac_fwhm=4.0,
                                   min_pkdist_frac_fwhm=5.0, debug=debug)

        if len(_cen) == 0 or not np.any(best):
            msgs.warn('No good {0}s found!'.format(l))
            continue
        msgs.info('Found {0} good {1}(s) in the rectified, collapsed image'.format(
                    len(_cen[best]),l))

        # Set the reference spatial locations to use for tracing the
        # detected peaks
        # TODO: Added this for a test case, not sure we should keep it
        # in the long run.
        _cen = _cen[best]
        loc = np.round(_cen).astype(int) 
        if peak_clip is not None:
            # Clip the peaks based on their amplitude as a stop-gap for
            # a detection threshold that may be too low. Only clip
            # aberrantly low values.
            clipped_peak = sigma_clip(peak[best], sigma_lower=peak_clip, sigma_higher=np.inf)
            peak_mask = np.ma.getmaskarray(clipped_peak)
            if np.any(peak_mask):
                msgs.warn('Clipping {0} detected peak(s) with aberrant amplitude(s).'.format(
                                np.sum(peak_mask)))
                loc = loc[np.invert(peak_mask)]
                _cen = _cen[np.invert(peak_mask)]

        # As the starting point for the iterative trace fitting, use
        # the input trace data at the positions of the detected peaks.
        # The trace at column `loc` is expected to pass through `loc`
        # at the reference spectral pixel. The offset of the trace is
        # to allow for non-integer measurements of the peak centroid.
        trace_peak = trace_map[:,loc] + (_cen-loc)[None,:]

        # Image to trace: flip when tracing the troughs and clip low
        # values
        # TODO: This 1 is drawn out of the ether; this is different
        # from what is done in prepare_sobel_for_trace
        _flux = np.clip(s*(flux - flux_median), 1, None)

        # Construct the trace mask
        trace_peak_bpm = np.zeros(trace_peak.shape, dtype=bool) if trace_thresh is None \
                            else build_trace_bpm(_flux, trace_peak, bpm=bpm, boxcar=fwhm_gaussian,
                                                 thresh=trace_thresh, median_kernel=median_kernel)

        # Remeasure and fit the trace using uniform weighting
        trace_peak, _cen, _err, _msk, _ \
                = fit_trace(_flux, trace_peak, order, ivar=ivar, bpm=bpm,
                            trace_bpm=trace_peak_bpm, fwhm=fwhm_uniform, maxshift=maxshift,
                            maxerror=maxerror, function=function, maxdev=maxdev, maxiter=maxiter,
                            niter=niter_uniform, bitmask=bitmask, debug=debug)

        # Reset the mask
        # TODO: Use or include `bad` resulting from fit_trace()?
        trace_peak_bpm = np.zeros(trace_peak.shape, dtype=bool) if trace_thresh is None \
                            else build_trace_bpm(_flux, trace_peak, bpm=bpm, boxcar=fwhm_gaussian,
                                                 thresh=trace_thresh, median_kernel=median_kernel)

        # Redo the measurements and trace fitting with Gaussian
        # weighting
        trace_peak, _cen, _err, _msk, _ \
                = fit_trace(_flux, trace_peak, order, ivar=ivar, bpm=bpm, trace_bpm=trace_peak_bpm,
                            weighting='gaussian', fwhm=fwhm_gaussian, maxshift=maxshift,
                            maxerror=maxerror, function=function, maxdev=maxdev, maxiter=maxiter,
                            niter=niter_gaussian, bitmask=bitmask, debug=debug)

        # Save the results
        fit = np.append(fit, trace_peak, axis=1)
        cen = np.append(cen, _cen, axis=1)
        err = np.append(err, _err, axis=1)
        msk = np.append(msk, _msk, axis=1)

        if i == 0:
            # Save the number of peaks (troughs are appended, if they're located)
            npeak = cen.shape[1]

    return fit, cen, err, msk, npeak


def parse_user_slits(add_slits, this_det, rm=False):
    """
    Parse the parset syntax for adding slits

    Args:
        add_slits (str, list):
          Taken from the parset
        this_det (int):
          current detector
        rm (bool, optional):
          Remove instead of add?

    Returns:
        list or None:
          if list,  [[x0,x1,yrow]] for add with one or more entries
          if list,  [[xcen,yrow]] for rm with one or more entries

    """
    # Might not be a list yet (only a str)
    if not isinstance(add_slits, list):
        add_slits = [add_slits]
    #
    user_slits = []
    for islit in add_slits:
        if not rm:
            det, x0, x1, yrow = [int(ii) for ii in islit.split(':')]
            if det == this_det:
                user_slits.append([x0,x1,yrow])
        else:
            det, xcen, yrow = [int(ii) for ii in islit.split(':')]
            if det == this_det:
                user_slits.append([xcen,yrow])
    # Finish
    if len(user_slits) == 0:
        return None
    else:
        return user_slits<|MERGE_RESOLUTION|>--- conflicted
+++ resolved
@@ -789,11 +789,7 @@
     if maxshift is None and maxerror is None and bitmask is None:
         # Nothing else to do
         ## TODO: JFH It seems like this shold be returning indx here and not matherr if bitmask is None.
-<<<<<<< HEAD
-        return xfit, xerr, matherr
-=======
         return xfit, xerr, indx
->>>>>>> 9a5d88b5
 
     # Flag large shifts
     if maxshift is not None:
