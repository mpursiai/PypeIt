# encoding: utf-8
"""
Defines parameter sets used to set the behavior for core pypeit
functionality.

For more details on the full parameter hierarchy and a tabulated
description of the keywords in each parameter set, see :ref:`pypeitpar`.

For examples of how to change the parameters for a run of pypeit using
the pypeit input file, see :ref:`pypeit_file`.

**New Parameters**:

To add a new parameter, let's call it `foo`, to any of the provided
parameter sets:

    - Add ``foo=None`` to the ``__init__`` method of the relevant
      parameter set.  E.g.::
        
        def __init__(self, existing_par=None, foo=None):

    - Add any default value (the default value is ``None`` unless you set
      it), options list, data type, and description to the body of the
      ``__init__`` method.  E.g.::

        defaults['foo'] = 'bar'
        options['foo'] = [ 'bar', 'boo', 'fighters' ]
        dtypes['foo'] = str
        descr['foo'] = 'foo? who you callin a foo!  ' \
                       'Options are: {0}'.format(', '.join(options['foo']))

    - Add the parameter to the ``from_dict`` method:
    
        - If the parameter is something that does not require
          instantiation, add the keyword to the ``parkeys`` list in the
          ``from_dict`` method.  E.g.::

            parkeys = [ 'existing_par', 'foo' ]
            kwargs = {}
            for pk in parkeys:
                kwargs[pk] = cfg[pk] if pk in k else None

        - If the parameter is another ParSet or requires instantiation,
          provide the instantiation.  For example, see how the
          :class:`ProcessImagesPar` parameter set is defined in the
          :class:`FrameGroupPar` class.  E.g.::

            pk = 'foo'
            kwargs[pk] = FooPar.from_dict(cfg[pk]) if pk in k else None

**New Parameter Sets:**

To add an entirely new parameter set, use one of the existing parameter
sets as a template, then add the parameter set to :class:`PypeItPar`,
assuming you want it to be accessed throughout the code.

----
"""
import os
import warnings
from pkg_resources import resource_filename
import inspect
from IPython import embed
from collections import OrderedDict

import numpy

from configobj import ConfigObj

from pypeit.par.parset import ParSet
from pypeit.par import util
from pypeit.core.framematch import FrameTypeBitMask

# Needs this to determine the valid spectrographs TODO: This causes a
# circular import.  Spectrograph specific parameter sets and where they
# go needs to be rethought.
#from ..spectrographs.util import valid_spectrographs

#-----------------------------------------------------------------------------
# Reduction ParSets

# TODO: Create child classes for each allowed frame type?  E.g.:
#
# class BiasPar(FrameGroupPar):
#    def __init__(self, useframe=None, number=None, overscan=None, combine=None, lacosmic=None):
#        # Set frame-specific defaults
#        _number = 5 if number is None else number
#        super(BiasPar, self).__init(frametype='bias', useframe=useframe, number=_number,
#                                    overscan=overscan, combine=combine, lacosmic=lacosmic)

class FrameGroupPar(ParSet):
    """
    An abstracted group of parameters that defines how specific types of
    frames should be grouped and combined.

    For a table with the current keywords, defaults, and descriptions,
    see :ref:`pypeitpar`.
    """
    def __init__(self, frametype=None, useframe=None, exprng=None, process=None,
                 processing_steps=None):
        # Grab the parameter names and values from the function
        # arguments
        args, _, _, values = inspect.getargvalues(inspect.currentframe())
        pars = OrderedDict([(k,values[k]) for k in args[1:]])

        # Initialize the other used specifications for this parameter
        # set
        defaults = OrderedDict.fromkeys(pars.keys())
        options = OrderedDict.fromkeys(pars.keys())
        dtypes = OrderedDict.fromkeys(pars.keys())
        descr = OrderedDict.fromkeys(pars.keys())

        # Fill out parameter specifications.  Only the values that are
        # *not* None (i.e., the ones that are defined) need to be set
#        defaults['frametype'] = 'bias'
        defaults['frametype'] = frametype       # This is a kludge
        options['frametype'] = FrameGroupPar.valid_frame_types()
        dtypes['frametype'] = str
        descr['frametype'] = 'Frame type.  ' \
                             'Options are: {0}'.format(', '.join(options['frametype']))

        # TODO: Add overscan parameters for each frame type?

        dtypes['useframe'] = str
        descr['useframe'] = 'A master calibrations file to use if it exists.'

        #defaults['number'] = 0
        #dtypes['number'] = int
        #descr['number'] = 'Used in matching calibration frames to science frames.  This sets ' \
        #                  'the number of frames to use of this type'

        defaults['exprng'] = [None, None]
        dtypes['exprng'] = list
        descr['exprng'] = 'Used in identifying frames of this type.  This sets the minimum ' \
                          'and maximum allowed exposure times.  There must be two items in ' \
                          'the list.  Use None to indicate no limit; i.e., to select exposures ' \
                          'with any time greater than 30 sec, use exprng = [30, None].'

        defaults['processing_steps'] = []
        dtypes['processing_steps'] = list
        options['processing_steps'] = FrameGroupPar.valid_processing_steps()
        descr['processing_steps'] = 'Steps to be applied during processing.  Modify these at your own risk!! ' \
                'Bias and overscan subtraction depend on whether bias frames were included and ' \
                'also the settings in ["process"]. ' \
                'orient: Orient the image in the PypeIt frame (required!)' \
                'trim: Trim the image (Code will probably break if not set)' \
                'apply_gain: Convert ADU to electrons' \
                'flatten:  Apply the flat field image(s), if provided' \
                'crmask: Generate a cosmic ray mask (recommended only for standard/science frames)'

        defaults['process'] = ProcessImagesPar()
        dtypes['process'] = [ ParSet, dict ]
        descr['process'] = 'Low level parameters used for basic image processing'

        # Instantiate the parameter set
        super(FrameGroupPar, self).__init__(list(pars.keys()),
                                            values=list(pars.values()),
                                            defaults=list(defaults.values()),
                                            options=list(options.values()),
                                            dtypes=list(dtypes.values()),
                                            descr=list(descr.values()))

        self.validate()

    @classmethod
    def from_dict(cls, frametype, cfg):
        k = numpy.array([*cfg.keys()])
        parkeys = ['useframe', 'exprng', 'processing_steps']
        # TODO: cfg can contain frametype but it is ignored...
        allkeys = parkeys + ['process', 'frametype']
        badkeys = numpy.array([pk not in allkeys for pk in k])
        if numpy.any(badkeys):
            raise ValueError('{0} not recognized key(s) for FrameGroupPar.'.format(k[badkeys]))
        kwargs = {}
        for pk in parkeys:
            kwargs[pk] = cfg[pk] if pk in k else None
        pk = 'process'
        kwargs[pk] = ProcessImagesPar.from_dict(cfg[pk]) if pk in k else None
        return cls(frametype=frametype, **kwargs)

    @staticmethod
    def valid_frame_types():
        """
        Return the list of valid frame types.
        """
        return FrameTypeBitMask().keys()

    @staticmethod
    def valid_processing_steps():
        """
        Return the list of valid processing steps
        """
        return ['orient', 'trim', 'apply_gain', 'flatten', 'crmask']

    def validate(self):
        if self.data['useframe'] is None:
            self.default['useframe'] = self.data['frametype']
            self.data['useframe'] = self.data['frametype']
        if len(self.data['exprng']) != 2:
            raise ValueError('exprng must be a list with two items.')


class ProcessImagesPar(ParSet):
    """
    The parameters needed to perform basic image processing.

    These parameters are primarily used by
    :class:`pypeit.processimages.ProcessImages`, the base class of many
    of the pypeit objects.

    For a table with the current keywords, defaults, and descriptions,
    see :ref:`pypeitpar`.
    """
    def __init__(self, overscan=None, overscan_par=None, combine=None, satpix=None,
                 sigrej=None, n_lohi=None, sig_lohi=None, replace=None, lamaxiter=None, grow=None,
                 rmcompact=None, sigclip=None, sigfrac=None, objlim=None, bias=None):

        # Grab the parameter names and values from the function
        # arguments
        args, _, _, values = inspect.getargvalues(inspect.currentframe())
        pars = OrderedDict([(k,values[k]) for k in args[1:]])

        # Initialize the other used specifications for this parameter
        # set
        defaults = OrderedDict.fromkeys(pars.keys())
        options = OrderedDict.fromkeys(pars.keys())
        dtypes = OrderedDict.fromkeys(pars.keys())
        descr = OrderedDict.fromkeys(pars.keys())

        # Fill out parameter specifications.  Only the values that are
        # *not* None (i.e., the ones that are defined) need to be set
        defaults['bias'] = 'as_available'
        options['bias'] = ProcessImagesPar.valid_bias()
        dtypes['bias'] = str
        descr['bias'] = 'Parameter for bias subtraction. Options are: ' \
                        '(1) \'as_available\' -- Bias subtract if bias frames were provided;  ' \
                        '(2) \'force\' -- Require bias subtraction; exception raised if no ' \
                        'biases available;  ' \
                        '(3) \'skip\' -- Skip bias subtraction even if bias frames were provided.'

        defaults['overscan'] = 'savgol'
        options['overscan'] = ProcessImagesPar.valid_overscan()
        dtypes['overscan'] = str
        descr['overscan'] = 'Method used to fit the overscan. ' \
                            'Options are: {0}'.format(', '.join(options['overscan']))
        
        defaults['overscan_par'] = [5, 65]
        dtypes['overscan_par'] = [int, list]
        descr['overscan_par'] = 'Parameters for the overscan subtraction.  For ' \
                                '\'polynomial\', set overcan_par = order, number of pixels, ' \
                                'number of repeats ; for \'savgol\', set overscan_par = ' \
                                'order, window size ; for \'median\', set overscan_par = ' \
                                'None or omit the keyword.'

        defaults['combine'] = 'weightmean'
        options['combine'] = ProcessImagesPar.valid_combine_methods()
        dtypes['combine'] = str
        descr['combine'] = 'Method used to combine frames.  Options are: {0}'.format(
                                       ', '.join(options['combine']))

        defaults['satpix'] = 'reject'
        options['satpix'] = ProcessImagesPar.valid_saturation_handling()
        dtypes['satpix'] = str
        descr['satpix'] = 'Handling of saturated pixels.  Options are: {0}'.format(
                                       ', '.join(options['satpix']))

        # Moved to processing_steps
        #defaults['cr_reject'] = False
        #dtypes['cr_reject'] = bool
        #descr['cr_reject'] = 'Perform cosmic ray rejection'

        defaults['sigrej'] = 20.0
        dtypes['sigrej'] = [int, float]
        descr['sigrej'] = 'Sigma level to reject cosmic rays (<= 0.0 means no CR removal)'

        defaults['n_lohi'] = [0, 0]
        dtypes['n_lohi'] = list
        descr['n_lohi'] = 'Number of pixels to reject at the lowest and highest ends of the ' \
                          'distribution; i.e., n_lohi = low, high.  Use None for no limit.'

        defaults['sig_lohi'] = [3.0, 3.0]
        dtypes['sig_lohi'] = list
        descr['sig_lohi'] = 'Sigma-clipping level at the low and high ends of the distribution; ' \
                            'i.e., sig_lohi = low, high.  Use None for no limit.'

        defaults['replace'] = 'maxnonsat'
        options['replace'] = ProcessImagesPar.valid_rejection_replacements()
        dtypes['replace'] = str
        descr['replace'] = 'If all pixels are rejected, replace them using this method.  ' \
                           'Options are: {0}'.format(', '.join(options['replace']))

        defaults['lamaxiter'] = 1
        dtypes['lamaxiter'] = int
        descr['lamaxiter'] = 'Maximum number of iterations for LA cosmics routine.'

        defaults['grow'] = 1.5
        dtypes['grow'] = [int, float]
        descr['grow'] = 'Factor by which to expand regions with cosmic rays detected by the ' \
                        'LA cosmics routine.'

        defaults['rmcompact'] = True
        dtypes['rmcompact'] = bool
        descr['rmcompact'] = 'Remove compact detections in LA cosmics routine'

        defaults['sigclip'] = 4.5
        dtypes['sigclip'] = [int, float]
        descr['sigclip'] = 'Sigma level for rejection in LA cosmics routine'

        defaults['sigfrac'] = 0.3
        dtypes['sigfrac'] = [int, float]
        descr['sigfrac'] = 'Fraction for the lower clipping threshold in LA cosmics routine.'

        defaults['objlim'] = 3.0
        dtypes['objlim'] = [int, float]
        descr['objlim'] = 'Object detection limit in LA cosmics routine'

        # Instantiate the parameter set
        super(ProcessImagesPar, self).__init__(list(pars.keys()),
                                               values=list(pars.values()),
                                               defaults=list(defaults.values()),
                                               options=list(options.values()),
                                               dtypes=list(dtypes.values()),
                                               descr=list(descr.values()))

        # Check the parameters match the method requirements
        self.validate()

    @classmethod
    def from_dict(cls, cfg):
        k = numpy.array([*cfg.keys()])
        parkeys = ['bias', 'overscan', 'overscan_par',
                   'combine', 'satpix', 'sigrej', 'n_lohi',
                   'sig_lohi', 'replace', 'lamaxiter', 'grow',
                   'rmcompact', 'sigclip', 'sigfrac', 'objlim']

        badkeys = numpy.array([pk not in parkeys for pk in k])
        if numpy.any(badkeys):
            raise ValueError('{0} not recognized key(s) for ProcessImagesPar.'.format(k[badkeys]))

        kwargs = {}
        for pk in parkeys:
            kwargs[pk] = cfg[pk] if pk in k else None
        return cls(**kwargs)

    @staticmethod
    def valid_bias():
        """
        Return the valid bias methods.
        """
        return ['as_available', 'force', 'skip']

    @staticmethod
    def valid_overscan():
        """
        Return the valid overscan methods.
        """
        return ['polynomial', 'savgol', 'median','none']

    @staticmethod
    def valid_combine_methods():
        """
        Return the valid methods for combining frames.
        """
        return [ 'mean', 'median', 'weightmean' ]

    @staticmethod
    def valid_saturation_handling():
        """
        Return the valid approachs to handling saturated pixels.
        """
        return [ 'reject', 'force', 'nothing' ]

    @staticmethod
    def valid_rejection_replacements():
        """
        Return the valid replacement methods for rejected pixels.
        """
        return [ 'min', 'max', 'mean', 'median', 'weightmean', 'maxnonsat' ]

    def validate(self):
        """
        Check the parameters are valid for the provided method.
        """

        if self.data['n_lohi'] is not None and len(self.data['n_lohi']) != 2:
            raise ValueError('n_lohi must be a list of two numbers.')
        if self.data['sig_lohi'] is not None and len(self.data['sig_lohi']) != 2:
            raise ValueError('n_lohi must be a list of two numbers.')

        if self.data['overscan'] is None:
            return
        if self.data['overscan_par'] is None:
            raise ValueError('No overscan method parameters defined!')

        # Convert param to list
        if isinstance(self.data['overscan_par'], int):
            self.data['overscan_par'] = [self.data['overscan_par']]
        
        if self.data['overscan'] == 'polynomial' and len(self.data['overscan_par']) != 3:
            raise ValueError('For polynomial overscan method, set overscan_par = order, '
                             'number of pixels, number of repeats')

        if self.data['overscan'] == 'savgol' and len(self.data['overscan_par']) != 2:
            raise ValueError('For savgol overscan method, set overscan_par = order, window size')
            
        if self.data['overscan'] == 'median' and self.data['overscan_par'] is not None:
            warnings.warn('No parameters necessary for median overscan method.  Ignoring input.')

    def to_header(self, hdr):
        """
        Write the parameters to a header object.
        """
        hdr['OSCANMET'] = (self.data['overscan'], 'Method used for overscan subtraction')
        hdr['OSCANPAR'] = (','.join([ '{0:d}'.format(p) for p in self.data['overscan_par'] ]),
                                'Overscan method parameters')
        hdr['COMBMAT'] = ('{0}'.format(self.data['match']), 'Frame combination matching')
        hdr['COMBMETH'] = (self.data['combine'], 'Method used to combine frames')
        hdr['COMBSATP'] = (self.data['satpix'], 'Saturated pixel handling when combining frames')
        hdr['COMBSIGR'] = ('{0}'.format(self.data['sigrej']),
                                'Cosmic-ray sigma rejection when combining')
        hdr['COMBNLH'] = (','.join([ '{0}'.format(n) for n in self.data['n_lohi']]),
                                'N low and high pixels rejected when combining')
        hdr['COMBSLH'] = (','.join([ '{0:.1f}'.format(s) for s in self.data['sig_lohi']]),
                                'Low and high sigma rejection when combining')
        hdr['COMBREPL'] = (self.data['replace'], 'Method used to replace pixels when combining')
        hdr['LACMAXI'] = ('{0}'.format(self.data['lamaxiter']), 'Max iterations for LA cosmic')
        hdr['LACGRW'] = ('{0:.1f}'.format(self.data['grow']), 'Growth radius for LA cosmic')
        hdr['LACRMC'] = (str(self.data['rmcompact']), 'Compact objects removed by LA cosmic')
        hdr['LACSIGC'] = ('{0:.1f}'.format(self.data['sigclip']), 'Sigma clip for LA cosmic')
        hdr['LACSIGF'] = ('{0:.1f}'.format(self.data['sigfrac']),
                            'Lower clip threshold for LA cosmic')
        hdr['LACOBJL'] = ('{0:.1f}'.format(self.data['objlim']),
                            'Object detect limit for LA cosmic')

    @classmethod
    def from_header(cls, hdr):
        """
        Instantiate the object from parameters read from a fits header.
        """
        return cls(overscan=hdr['OSCANMET'],
                   overscan_par=[int(p) for p in hdr['OSCANPAR'].split(',')],
                   match=eval(hdr['COMBMAT']),
                   combine=hdr['COMBMETH'], satpix=hdr['COMBSATP'],
                   sigrej=eval(hdr['COMBSIGR']),
                   n_lohi=[int(p) for p in hdr['COMBNLH'].split(',')],
                   sig_lohi=[float(p) for p in hdr['COMBSLH'].split(',')],
                   replace=hdr['COMBREPL'],
                   lamaxiter=int(hdr['LACMAXI']), grow=float(hdr['LACGRW']),
                   rmcompact=eval(hdr['LACRMC']), sigclip=float(hdr['LACSIGC']),
                   sigfrac=float(hdr['LACSIGF']), objlim=float(hdr['LACOBJL']))


class FlatFieldPar(ParSet):
    """
    A parameter set holding the arguments for how to perform the field
    flattening.

    For a table with the current keywords, defaults, and descriptions,
    see :ref:`pypeitpar`.
    """
    def __init__(self, method=None, frame=None, illumflatten=None, spec_samp_fine=None,
                 spec_samp_coarse=None, spat_samp=None, tweak_slits=None, tweak_slits_thresh=None,
                 tweak_slits_maxfrac=None, rej_sticky=None, slit_trim=None, slit_illum_pad=None,
                 illum_iter=None, illum_rej=None, twod_fit_npoly=None):

        # Grab the parameter names and values from the function
        # arguments
        args, _, _, values = inspect.getargvalues(inspect.currentframe())
        pars = OrderedDict([(k,values[k]) for k in args[1:]])

        # Initialize the other used specifications for this parameter
        # set
        defaults = OrderedDict.fromkeys(pars.keys())
        options = OrderedDict.fromkeys(pars.keys())
        dtypes = OrderedDict.fromkeys(pars.keys())
        descr = OrderedDict.fromkeys(pars.keys())

        # Fill out parameter specifications.  Only the values that are
        # *not* None (i.e., the ones that are defined) need to be set


        # ToDO there are only two methods. The bspline method and skip, so maybe we should rename the bspline method.
        defaults['method'] = 'bspline'
        options['method'] = FlatFieldPar.valid_methods()
        dtypes['method'] = str
        descr['method'] = 'Method used to flat field the data; use skip to skip flat-fielding.  ' \
                          'Options are: None, {0}'.format(', '.join(options['method']))

        # TODO: Provide a list of valid masters to use as options?
        defaults['frame'] = 'pixelflat'
        dtypes['frame'] = str
        descr['frame'] = 'Frame to use for field flattening.  Options are: "pixelflat", ' \
                         'or a specified calibration filename.'

        defaults['illumflatten'] = True
        dtypes['illumflatten'] = bool
        descr['illumflatten'] = 'Use the flat field to determine the illumination profile of each slit.'

        defaults['spec_samp_fine'] = 1.2
        dtypes['spec_samp_fine'] = [int, float]
        descr['spec_samp_fine'] = 'bspline break point spacing in units of pixels for spectral fit to flat field blaze function.'

        defaults['spec_samp_coarse'] = 50.0
        dtypes['spec_samp_coarse'] = [int, float]
        descr['spec_samp_coarse'] = 'bspline break point spacing in units of pixels for 2-d bspline-polynomial fit to ' \
                                    'flat field image residuals. This should be a large number unless you are trying to ' \
                                    'fit a sky flat with lots of narrow spectral features.'

        defaults['spat_samp'] = 5.0
        dtypes['spat_samp'] = [int, float]
        descr['spat_samp'] = 'Spatial sampling for slit illumination function. This is the width of the median ' \
                             'filter in pixels used to determine the slit illumination function, and thus sets the ' \
                             'minimum scale on which the illumination function will have features.'

        defaults['tweak_slits'] = True
        dtypes['tweak_slits'] = bool
        descr['tweak_slits'] = 'Use the illumination flat field to tweak the slit edges. ' \
                               'This will work even if illumflatten is set to False '

        defaults['tweak_slits_thresh'] = 0.93
        dtypes['tweak_slits_thresh'] = float
        descr['tweak_slits_thresh'] = 'If tweak_slits is True, this sets the illumination function threshold used to ' \
                                      'tweak the slit boundaries based on the illumination flat. ' \
                                      'It should be a number less than 1.0'

        defaults['tweak_slits_maxfrac'] = 0.10
        dtypes['tweak_slits_maxfrac'] = float
        descr['tweak_slits_maxfrac'] = 'If tweak_slit is True, this sets the maximum fractional amount (of a slits width) ' \
                                       'allowed for trimming each (i.e. left and right) slit boundary, i.e. the default is 10% ' \
                                       'which means slits would shrink or grow by at most 20% (10% on each side)'


        defaults['rej_sticky'] = False
        dtypes['rej_sticky'] = bool
        descr['rej_sticky'] = 'Propagate the rejected pixels through the stages of the ' \
                              'flat-field fitting (i.e, from the spectral fit, to the spatial ' \
                              'fit, and finally to the 2D residual fit).  If False, pixels ' \
                              'rejected in each stage are included in each subsequent stage.'

        defaults['slit_trim'] = 3.
        dtypes['slit_trim'] = [int, float, tuple]
        descr['slit_trim'] = 'The number of pixels to trim each side of the slit when ' \
                             'selecting pixels to use for fitting the spectral response ' \
                             'function.  Single values are used for both slit edges; a ' \
                             'two-tuple can be used to trim the left and right sides differently.'

        defaults['slit_illum_pad'] = 5.
        dtypes['slit_illum_pad'] = [int, float]
        descr['slit_illum_pad'] = 'The number of pixels to pad the slit edges when constructing ' \
                                  'the slit-illumination profile. Single value applied to both ' \
                                  'edges.'

        defaults['illum_iter'] = 0
        dtypes['illum_iter'] = int
        descr['illum_iter'] = 'The number of rejection iterations to perform when constructing ' \
                              'the slit-illumination profile.  No rejection iterations are ' \
                              'performed if 0.  WARNING: Functionality still being tested.'

        defaults['illum_rej'] = 5.
        dtypes['illum_rej'] = [int, float]
        descr['illum_rej'] = 'The sigma threshold used in the rejection iterations used to ' \
                             'refine the slit-illumination profile.  Rejection iterations are ' \
                             'only performed if ``illum_iter > 0``.'

        dtypes['twod_fit_npoly'] = int
        descr['twod_fit_npoly'] = 'Order of polynomial used in the 2D bspline-polynomial fit to ' \
                                  'flat-field image residuals. The code determines the order of ' \
                                  'these polynomials to each slit automatically depending on ' \
                                  'the slit width, which is why the default is None. Alter ' \
                                  'this paramter at your own risk!'

        # Instantiate the parameter set
        super(FlatFieldPar, self).__init__(list(pars.keys()),
                                           values=list(pars.values()),
                                           defaults=list(defaults.values()),
                                           options=list(options.values()),
                                           dtypes=list(dtypes.values()),
                                           descr=list(descr.values()))

        # Check the parameters match the method requirements
        self.validate()

    @classmethod
    def from_dict(cls, cfg):
        k = numpy.array([*cfg.keys()])
        parkeys = ['method', 'frame', 'illumflatten', 'spec_samp_fine', 'spec_samp_coarse',
                   'spat_samp', 'tweak_slits', 'tweak_slits_thresh', 'tweak_slits_maxfrac',
                   'rej_sticky', 'slit_trim', 'slit_illum_pad', 'illum_iter', 'illum_rej',
                   'twod_fit_npoly']

        badkeys = numpy.array([pk not in parkeys for pk in k])
        if numpy.any(badkeys):
            raise ValueError('{0} not recognized key(s) for FlatFieldPar.'.format(k[badkeys]))

        kwargs = {}
        for pk in parkeys:
            kwargs[pk] = cfg[pk] if pk in k else None
        return cls(**kwargs)

    @staticmethod
    def valid_frames():
        """
        Return the valid frame types.
        """

        # ToDO JFH So won't this fail if the user tries to provide a filename?
        return ['pixelflat'] # , 'pinhole'] disabling this for now, we don't seem to be using it. JFH

    @staticmethod
    def valid_methods():
        """
        Return the valid flat-field methods
        """
        return ['bspline', 'skip'] # [ 'PolyScan', 'bspline' ]. Same here. Not sure what PolyScan is

    def validate(self):
        """
        Check the parameters are valid for the provided method.
        """
        # Convert param to list
        #if isinstance(self.data['params'], int):
        #    self.data['params'] = [self.data['params']]
        
        # Check that there are the correct number of parameters
        #if self.data['method'] == 'PolyScan' and len(self.data['params']) != 3:
        #    raise ValueError('For PolyScan method, set params = order, number of '
        #                     'pixels, number of repeats')
        #if self.data['method'] == 'bspline' and len(self.data['params']) != 1:
        #    raise ValueError('For bspline method, set params = spacing (integer).')
        if self.data['frame'] in FlatFieldPar.valid_frames() or self.data['frame'] is None:
            return

        # Check the frame exists
        if not os.path.isfile(self.data['frame']):
            raise ValueError('Provided frame file name does not exist: {0}'.format(
                                self.data['frame']))

        # Check that if tweak slits is true that illumflatten is alwo true
        if self.data['tweak_slits'] and not self.data['illumflatten']:
            raise ValueError('In order to tweak slits illumflatten must be set to True')



class FlexurePar(ParSet):
    """
    A parameter set holding the arguments for how to perform the flexure
    correction.

    For a table with the current keywords, defaults, and descriptions,
    see :ref:`pypeitpar`.
    """
    def __init__(self, method=None, maxshift=None, spectrum=None):

        # Grab the parameter names and values from the function
        # arguments
        args, _, _, values = inspect.getargvalues(inspect.currentframe())
        pars = OrderedDict([(k,values[k]) for k in args[1:]])

        # Initialize the other used specifications for this parameter
        # set
        defaults = OrderedDict.fromkeys(pars.keys())
        options = OrderedDict.fromkeys(pars.keys())
        dtypes = OrderedDict.fromkeys(pars.keys())
        descr = OrderedDict.fromkeys(pars.keys())

        # Fill out parameter specifications.  Only the values that are
        # *not* None (i.e., the ones that are defined) need to be set
        defaults['method'] = 'skip'
        options['method'] = FlexurePar.valid_methods()
        dtypes['method'] = str
        descr['method'] = 'Method used to correct for flexure. Use skip for no correction.  If ' \
                          'slitcen is used, the flexure correction is performed before the ' \
                          'extraction of objects (not recommended).  ' \
                          'Options are: None, {0}'.format(', '.join(options['method']))

        defaults['maxshift'] = 20
        dtypes['maxshift'] = [int, float]
        descr['maxshift'] = 'Maximum allowed flexure shift in pixels.'

        defaults['spectrum'] = os.path.join(resource_filename('pypeit', 'data/sky_spec/'),
                                            'paranal_sky.fits')
        dtypes['spectrum'] = str
        descr['spectrum'] = 'Archive sky spectrum to be used for the flexure correction.'

        # Instantiate the parameter set
        super(FlexurePar, self).__init__(list(pars.keys()),
                                         values=list(pars.values()),
                                         defaults=list(defaults.values()),
                                         options=list(options.values()),
                                         dtypes=list(dtypes.values()),
                                         descr=list(descr.values()))
        self.validate()

    @classmethod
    def from_dict(cls, cfg):
        k = numpy.array([*cfg.keys()])
        parkeys = [ 'method', 'maxshift', 'spectrum' ]

        badkeys = numpy.array([pk not in parkeys for pk in k])
        if numpy.any(badkeys):
            raise ValueError('{0} not recognized key(s) for FlexurePar.'.format(k[badkeys]))

        kwargs = {}
        for pk in parkeys:
            kwargs[pk] = cfg[pk] if pk in k else None
        return cls(**kwargs)

    @staticmethod
    def valid_frames():
        """
        Return the valid frame types.
        """
        return ['pixelflat', 'pinhole']

    @staticmethod
    def valid_methods():
        """
        Return the valid flat-field methods
        """
        return ['boxcar', 'slitcen', 'skip']

    def validate(self):
        """
        Check the parameters are valid for the provided method.
        """
        pass
        # TODO: This has to check both the local directory and the
        # directory in the source distribution
#        if self.data['spectrum'] is not None and not os.path.isfile(self.data['spectrum']):
#            raise ValueError('Provided archive spectrum does not exist: {0}.'.format(
#                             self.data['spectrum']))


class AlignPar(ParSet):
    """
    The parameter set used to hold arguments for tracing the
    alignments in an align frame.

    For a table with the current keywords, defaults, and descriptions,
    see :ref:`pypeitpar`.

    """

    def __init__(self, locations=None, trace_npoly=None, trim_edge=None, sig_thresh=None):

        # Grab the parameter names and values from the function
        # arguments
        args, _, _, values = inspect.getargvalues(inspect.currentframe())
        pars = OrderedDict([(k, values[k]) for k in args[1:]])  # "1:" to skip 'self'

        # Initialize the other used specifications for this parameter
        # set
        defaults = OrderedDict.fromkeys(pars.keys())
        options = OrderedDict.fromkeys(pars.keys())
        dtypes = OrderedDict.fromkeys(pars.keys())
        descr = OrderedDict.fromkeys(pars.keys())

        # Fill out parameter specifications.  Only the values that are
        # *not* None (i.e., the ones that are defined) need to be set

        defaults['locations'] = [0.0, 0.5, 1.0]
        dtypes['locations'] = [list, numpy.ndarray]
        descr['locations'] = 'Locations of the bars, in a list, specified as a fraction of the slit width'

        defaults['trace_npoly'] = 8
        dtypes['trace_npoly'] = int
        descr['trace_npoly'] = 'Order of the polynomial to use when fitting the trace of a single bar'

        defaults['trim_edge'] = [1, 1]
        dtypes['trim_edge'] = list
        descr['trim_edge'] = 'Trim the slit by this number of pixels left/right before finding objects'

        defaults['sig_thresh'] = 1.0  # This must be low, because the routine will find the
        dtypes['sig_thresh'] = [int, float]
        descr['sig_thresh'] = 'Significance threshold for finding an alignment trace. This should be a low' \
                              'number to ensure that the algorithm finds all bars. The algorithm will' \
                              'then only use the N most significant detections, where N is the number' \
                              'of elements specified in the "locations" keyword argument'

        # Instantiate the parameter set
        super(AlignPar, self).__init__(list(pars.keys()),
                                           values=list(pars.values()),
                                           defaults=list(defaults.values()),
                                           options=list(options.values()),
                                           dtypes=list(dtypes.values()),
                                           descr=list(descr.values()))
        self.validate()

    @classmethod
    def from_dict(cls, cfg):
        k = numpy.array([*cfg.keys()])
        parkeys = ['locations', 'trace_npoly', 'trim_edge', 'sig_thresh']

        badkeys = numpy.array([pk not in parkeys for pk in k])
        if numpy.any(badkeys):
            raise ValueError('{0} not recognized key(s) for WaveTiltsPar.'.format(k[badkeys]))

        kwargs = {}
        for pk in parkeys:
            kwargs[pk] = cfg[pk] if pk in k else None
        return cls(**kwargs)

    def validate(self):
        """
        Check the parameters are valid for the provided method.
        """
        pass


class Coadd1DPar(ParSet):
    """
    A parameter set holding the arguments for how to perform 2D coadds

    For a table with the current keywords, defaults, and descriptions,
    see :ref:`pypeitpar`.
    """
    def __init__(self, ex_value=None, flux_value=None, nmaskedge=None,
                 sn_smooth_npix=None, wave_method=None, samp_fact=None, ref_percentile=None, maxiter_scale=None,
                 sigrej_scale=None, scale_method=None, sn_min_medscale=None, sn_min_polyscale=None, maxiter_reject=None,
                 lower=None, upper=None, maxrej=None, sn_clip=None, nbest=None, sensfuncfile=None, coaddfile=None,
                 mag_type=None, filter=None, filter_mag=None, filter_mask=None):

        # Grab the parameter names and values from the function
        # arguments
        args, _, _, values = inspect.getargvalues(inspect.currentframe())
        pars = OrderedDict([(k,values[k]) for k in args[1:]])

        # Initialize the other used specifications for this parameter
        # set
        defaults = OrderedDict.fromkeys(pars.keys())
        dtypes = OrderedDict.fromkeys(pars.keys())
        descr = OrderedDict.fromkeys(pars.keys())

        # Extraction to use
        defaults['ex_value'] = 'OPT'
        dtypes['ex_value'] = str
        descr['ex_value'] = "The extraction to coadd, i.e. optimal or boxcar. Must be either 'OPT' or 'BOX'"

        # Fluxed?
        defaults['flux_value'] = True
        dtypes['flux_value'] = bool
        descr['flux_value'] = 'If True (default), the code will coadd the fluxed spectra (i.e. the FLAM) in the ' \
                              'spec1d files. If False, it will coadd the counts.'


        # Mask edge pixels?
        defaults['nmaskedge'] = 2
        dtypes['nmaskedge'] = int
        descr['nmaskedge'] = 'Number of edge pixels to mask. This should be removed/fixed.'

        # Offsets
        defaults['sn_smooth_npix'] = None
        dtypes['sn_smooth_npix'] = [int, float]
        descr['sn_smooth_npix'] = 'Number of pixels to median filter by when computing S/N used to decide how to scale ' \
                                  'and weight spectra. If set to None (default), the code will determine the effective ' \
                                  'number of good pixels per spectrum in the stack that is being co-added and use 10% of ' \
                                  'this neff.'


        # Offsets
        defaults['wave_method'] = 'linear'
        dtypes['wave_method'] = str
        descr['wave_method'] = "Method used to construct wavelength grid for coadding spectra. The routine that creates " \
                               "the wavelength is coadd1d.get_wave_grid. The options are:" \
                               " "\
                               "'iref' -- Use the first wavelength array" \
                               "'velocity' -- Grid is uniform in velocity" \
                               "'log10' -- Grid is uniform in log10(wave).This is the same as velocity." \
                               "'linear' -- Grid is uniform in lamba." \
                               "'concatenate' -- Meld the input wavelength arrays"

        defaults['samp_fact'] = 1.0
        dtypes['samp_fact'] = float
        descr['samp_fact'] = 'sampling factor to make the wavelength grid for sensitivity function finer or coarser.  ' \
                             'samp_fact > 1.0 oversamples (finer), samp_fact < 1.0 undersamples (coarser).'

        defaults['ref_percentile'] = 70.0
        dtypes['ref_percentile'] = [int, float]
        descr['ref_percentile'] = 'Percentile used for selecting the minimum SNR cut from a reference spectrum used to ' \
                                  'robustly determine the median ratio between spectra. This parameter is used by ' \
                                  'coadd1d.robust_median_ratio as part of the automatic rescaling procedure. Pixels ' \
                                  'above this percentile cut are deemed the "good" pixels and are used to compute the ' \
                                  'ratio of two spectra.  This must be a number between 0 and 100.'

        defaults['maxiter_scale'] = 5
        dtypes['maxiter_scale'] = int
        descr['maxiter_scale'] = 'Maximum number of iterations performed for rescaling spectra.'

        defaults['sigrej_scale'] = 3.0
        dtypes['sigrej_scale'] = [int, float]
        descr['sigrej_scale'] = 'Rejection threshold used for rejecting pixels when rescaling spectra with scale_spec.'

        defaults['scale_method'] = 'auto'
        dtypes['scale_method'] = str
        descr['scale_method'] = "Method used to rescale the spectra prior to coadding. The options are:" \
                                " "\
                                "'auto' -- Determine the scaling method automatically based on the S/N ratio which works well"\
                                "'poly' -- Polynomial rescaling." \
                                "'median' -- Median rescaling" \
                                "'none' -- Do not rescale." \
                                "'hand' -- Pass in hand scaling factors. This option is not well tested."

        defaults['sn_min_medscale'] = 0.5
        dtypes['sn_min_medscale'] = [int, float]
        descr['sn_min_medscale'] = "For scale method set to 'auto', this sets the minimum SNR for which median scaling is attempted"

        defaults['sn_min_polyscale'] = 2.0
        dtypes['sn_min_polyscale'] = [int, float]
        descr['sn_min_polyscale'] = "For scale method set to 'auto', this sets the minimum SNR for which polynomial scaling is attempted. " \


        defaults['maxiter_reject'] = 5
        dtypes['maxiter_reject'] = int
        descr['maxiter_reject'] = 'maximum number of iterations for stacking and rejection. The code stops iterating ' \
                                  'either when the output mask does not change betweeen successive iterations or when ' \
                                  'maxiter_reject is reached.'
        defaults['lower'] = 3.0
        dtypes['lower'] = [int, float]
        descr['lower'] = 'Lower rejection threshold used for rejecting pixels when combining spectra in units of sigma.'

        defaults['upper'] = 3.0
        dtypes['upper'] = [int, float]
        descr['upper'] = 'Upper rejection threshold used for rejecting pixels when combining spectra in units of sigma.'

        defaults['maxrej'] = None
        dtypes['maxrej'] = int
        descr['maxrej'] = 'Coadding performs iterative rejection by comparing each exposure to a preliminary stack of ' \
                          'all the exposures. If this parameter is set then it will not reject more than maxrej pixels ' \
                          'per iteration of this rejection. The default is None, which means no maximum on rejected pixels.'

        defaults['sn_clip'] = 30.0
        dtypes['sn_clip'] = [int, float]
        descr['sn_clip'] = 'Errors are capped during rejection so that the S/N is never greater than sn_clip. This ' \
                           'prevents overly aggressive rejection in high S/N ratio spectrum which neverthless differ ' \
                           'at a level greater than the formal S/N due to systematics.'

        defaults['nbest'] = None
        dtypes['nbest'] = int
        descr['nbest'] = 'Number of orders to use for estimating the per exposure weights. Default is None, ' \
                         'which will just use one fourth of the total number of orders. This is only used for Echelle'

        # For scaling to an input filter magnitude
        defaults['filter'] = 'none'
        dtypes['filter'] = str
        descr['filter'] = 'Filter for scaling.  See flux_calib.load_fitler_file() for naming.  Ignore if none'

        defaults['mag_type'] = 'AB'
        dtypes['mag_type'] = str
        descr['mag_type'] = 'Magnitude type.  AB is the only option currently allowed'

        defaults['filter_mag'] = None
        dtypes['filter_mag'] = float
        descr['filter_mag'] = 'Magnitude of the source in the given filter'

        defaults['filter_mask'] = None
        dtypes['filter_mask'] = [str, list]
        descr['filter_mask'] = 'List of wavelength regions to mask when doing the scaling (ie. occasional junk pixels).'\
                               'Colon and comma separateed, e.g.   5552:5559,6010:6030'


        # JFH These last two are actually arguments and not parameters that are only here because there is no other easy
        # way to parse .coadd1d files except with parsets. I would like to separate arguments from parameters.
        defaults['sensfuncfile'] = None
        dtypes['sensfuncfile'] = str
        descr['sensfuncfile'] = 'File containing sensitivity function which is a requirement for echelle coadds. ' \
                            'This is only used for Echelle'

        defaults['coaddfile'] = None
        dtypes['coaddfile'] = str
        descr['coaddfile'] = 'Output filename'

        # Instantiate the parameter set
        super(Coadd1DPar, self).__init__(list(pars.keys()),
                                         values=list(pars.values()),
                                         defaults=list(defaults.values()),
                                         dtypes=list(dtypes.values()),
                                         descr=list(descr.values()))
        self.validate()

    @classmethod
    def from_dict(cls, cfg):
        k = numpy.array([*cfg.keys()])
        parkeys = ['ex_value', 'flux_value', 'nmaskedge', 'sn_smooth_npix', 'wave_method',
                   'samp_fact', 'ref_percentile', 'maxiter_scale', 'sigrej_scale', 'scale_method',
                   'sn_min_medscale', 'sn_min_polyscale', 'maxiter_reject', 'lower', 'upper',
                   'maxrej', 'sn_clip', 'nbest', 'sensfuncfile', 'coaddfile',
                   'filter', 'mag_type', 'filter_mag', 'filter_mask']

        badkeys = numpy.array([pk not in parkeys for pk in k])
        if numpy.any(badkeys):
            raise ValueError('{0} not recognized key(s) for Coadd1DPar.'.format(k[badkeys]))

        kwargs = {}
        for pk in parkeys:
            kwargs[pk] = cfg[pk] if pk in k else None
        return cls(**kwargs)

    def validate(self):
        """
        Check the parameters are valid for the provided method.
        """
        pass


class Coadd2DPar(ParSet):
    """
    A parameter set holding the arguments for how to perform 2D coadds

    For a table with the current keywords, defaults, and descriptions,
    see :ref:`pypeitpar`.
    """
    def __init__(self, offsets=None, weights=None):

        # Grab the parameter names and values from the function
        # arguments
        args, _, _, values = inspect.getargvalues(inspect.currentframe())
        pars = OrderedDict([(k,values[k]) for k in args[1:]])

        # Initialize the other used specifications for this parameter
        # set
        defaults = OrderedDict.fromkeys(pars.keys())
        dtypes = OrderedDict.fromkeys(pars.keys())
        descr = OrderedDict.fromkeys(pars.keys())

        # Offsets
        defaults['offsets'] = None
        dtypes['offsets'] = list
        descr['offsets'] = 'User-input list of offsets for the images being combined.'

        # Weights
        defaults['weights'] = 'auto'
        dtypes['weights'] = [str, list]
        descr['weights'] = 'Mode for the weights used to coadd images.  See coadd2d.py for all options.'

        # Instantiate the parameter set
        super(Coadd2DPar, self).__init__(list(pars.keys()),
                                                 values=list(pars.values()),
                                                 defaults=list(defaults.values()),
                                                 dtypes=list(dtypes.values()),
                                                 descr=list(descr.values()))
        self.validate()

    @classmethod
    def from_dict(cls, cfg):
        k = numpy.array([*cfg.keys()])
        parkeys = ['offsets', 'weights']

        badkeys = numpy.array([pk not in parkeys for pk in k])
        if numpy.any(badkeys):
            raise ValueError('{0} not recognized key(s) for Coadd2DPar.'.format(k[badkeys]))

        kwargs = {}
        for pk in parkeys:
            kwargs[pk] = cfg[pk] if pk in k else None
        return cls(**kwargs)

    def validate(self):
        """
        Check the parameters are valid for the provided method.
        """
        pass

class FluxCalibratePar(ParSet):
    """
    A parameter set holding the arguments for how to perform the flux
    calibration.

    For a table with the current keywords, defaults, and descriptions,
    see :ref:`pypeitpar`.
    """
    def __init__(self, extinct_correct=None):

        # Grab the parameter names and values from the function
        # arguments
        args, _, _, values = inspect.getargvalues(inspect.currentframe())
        pars = OrderedDict([(k,values[k]) for k in args[1:]])

        # Initialize the other used specifications for this parameter
        # set
        defaults = OrderedDict.fromkeys(pars.keys())
        dtypes = OrderedDict.fromkeys(pars.keys())
        descr = OrderedDict.fromkeys(pars.keys())

        defaults['extinct_correct'] = True
        dtypes['extinct_correct'] = bool
        descr['extinct_correct'] = 'If extinct_correct=True the code will use an atmospheric extinction model to ' \
                                   'extinction correct the data below 10000A. Note that this correction makes no ' \
                                   'sense if one is telluric correcting and this shold be set to False'

        # Instantiate the parameter set
        super(FluxCalibratePar, self).__init__(list(pars.keys()),
                                                 values=list(pars.values()),
                                                 defaults=list(defaults.values()),
                                                 dtypes=list(dtypes.values()),
                                                 descr=list(descr.values()))
        self.validate()

    @classmethod
    def from_dict(cls, cfg):
        k = numpy.array([*cfg.keys()])
        parkeys = ['extinct_correct']

        badkeys = numpy.array([pk not in parkeys for pk in k])
        if numpy.any(badkeys):
            raise ValueError('{0} not recognized key(s) for FluxCalibratePar.'.format(k[badkeys]))

        kwargs = {}
        for pk in parkeys:
            kwargs[pk] = cfg[pk] if pk in k else None
        return cls(**kwargs)

    def validate(self):
        """
        Check the parameters are valid for the provided method.
        """
        pass


class SensFuncPar(ParSet):
    """
    A parameter set holding the arguments for sensitivity function computation using the UV algorithm, see
    sensfunc.SensFuncUV

    For a table with the current keywords, defaults, and descriptions,
    see :ref:`pypeitpar`.
    """
    def __init__(self, extrap_blu=None, extrap_red=None, samp_fact=None, multi_spec_det=None, algorithm=None, UVIS=None, IR=None, polyorder=None, star_type=None, star_mag=None, star_ra=None,
                 star_dec=None, mask_abs_lines=None):
        # Grab the parameter names and values from the function arguments
        args, _, _, values = inspect.getargvalues(inspect.currentframe())
        pars = OrderedDict([(k, values[k]) for k in args[1:]])

        # Initialize the other used specifications for this parameter set
        defaults = OrderedDict.fromkeys(pars.keys())
        dtypes = OrderedDict.fromkeys(pars.keys())
        descr = OrderedDict.fromkeys(pars.keys())

        defaults['extrap_blu'] = 0.1
        dtypes['extrap_blu'] = float
        descr['extrap_blu'] = 'Fraction of minimum wavelength coverage to grow the wavelength coverage of the ' \
                              'sensitivitity function in the blue direction, i.e. if the standard star spectrum' \
                              'cuts off at wave_min, the sensfunc will be extrapolated to cover down to ' \
                              ' (1.0-extrap_blu)*wave_min'


        defaults['extrap_red'] = 0.1
        dtypes['extrap_red'] = float
        descr['extrap_red'] = 'Fraction of maximum wavelength coverage to grow the wavelength coverage of the ' \
                              'sensitivitity function in the red direction, i.e. if the standard star spectrum' \
                              'cuts off at wave_max, the sensfunc will be extrapolated to cover up to ' \
                              ' (1.0 + extrap_red)*wave_max'

        defaults['samp_fact'] = 1.5
        dtypes['samp_fact'] = float
        descr['samp_fact'] = 'sampling factor to make the wavelength grid for sensitivity function finer or coarser.  ' \
                             'samp_fact > 1.0 oversamples (finer), samp_fact < 1.0 undersamples (coarser).'
        defaults['polyorder'] = 5
        dtypes['polyorder'] = int
        descr['polyorder'] = 'Polynomial order for sensitivity function fitting'

        defaults['multi_spec_det'] = None
        dtypes['multi_spec_det'] = list
        descr['multi_spec_det'] = 'List of detector numbers to splice together for multi-detector instruments ' \
                                  '(e.g. DEIMOS, GMOS). It is assumed that there is *no* overlap in wavelength ' \
                                  'across detectors (might be ok if there is)'

        defaults['algorithm'] = 'UVIS'
        dtypes['algorithm'] = str
        descr['algorithm'] = "Specify the algorithm for computing the sensitivity function. The options are: " \
                             " (1) UVIS = Should be used for data with lambda < 7000A." \
                             "No detailed model of telluric absorption but corrects for atmospheric extinction." \
                             " (2) IR = Should be used for data with lambbda > 7000A." \
                             "Peforms joint fit for sensitivity function and telluric absorption using HITRAN models."


        defaults['UVIS'] = SensfuncUVISPar()
        dtypes['UVIS'] = [ParSet, dict ]
        descr['UVIS'] = 'Parameters for the UVIS sensfunc algorithm'

        defaults['IR'] = TelluricPar()
        dtypes['IR'] = [ ParSet, dict ]
        descr['IR'] = 'Parameters for the IR sensfunc algorithm'

        # JFH SHould the default by higher like 8?
        defaults['polyorder'] = 5
        dtypes['polyorder'] = int
        descr['polyorder'] = 'Polynomial order for sensitivity function fitting'

        defaults['star_type'] = None
        dtypes['star_type'] = str
        descr['star_type'] = 'Spectral type of the standard star (for near-IR mainly)'

        defaults['star_mag'] = None
        dtypes['star_mag'] = float
        descr['star_mag'] = 'Magnitude of the standard star (for near-IR mainly)'

        defaults['star_ra'] = None
        dtypes['star_ra'] = float
        descr['star_ra'] = 'RA of the standard star. This will override values in the header, i.e. if they are wrong or absent'

        defaults['star_dec'] = None
        dtypes['star_dec'] = float
        descr['star_dec'] = 'DEC of the standard star. This will override values in the header, i.e. if they are wrong or absent'

        defaults['mask_abs_lines'] = True
        dtypes['mask_abs_lines'] = bool
        descr['mask_abs_lines'] = 'Mask Balmer, Paschen, Brackett, and Pfund lines in sensitivity function fit'

        # Instantiate the parameter set
        super(SensFuncPar, self).__init__(list(pars.keys()),
                                          values=list(pars.values()),
                                          defaults=list(defaults.values()),
                                          dtypes=list(dtypes.values()),
                                          descr=list(descr.values()))
        self.validate()

    @classmethod
    def from_dict(cls, cfg):
        k = numpy.array([*cfg.keys()])
        parkeys = ['extrap_blu', 'extrap_red', 'samp_fact', 'multi_spec_det', 'algorithm', 'UVIS',
                   'IR', 'polyorder', 'star_type', 'star_mag', 'star_ra', 'star_dec',
                   'mask_abs_lines']

        badkeys = numpy.array([pk not in parkeys for pk in k])
        if numpy.any(badkeys):
            raise ValueError('{0} not recognized key(s) for SensFuncPar.'.format(k[badkeys]))

        kwargs = {}
        for pk in parkeys:
            kwargs[pk] = cfg[pk] if pk in k else None
        return cls(**kwargs)

    def validate(self):
        """
        Check the parameters are valid for the provided method.
        """
        if not ((self.data['algorithm'] == 'IR') or  (self.data['algorithm'] == 'UVIS')):
            raise ValueError('algorithm must be set to either  "IR" or "UVIS"')
        # JFH add other checks?


class SensfuncUVISPar(ParSet):
    """
    A parameter set holding the arguments for sensitivity function computation using the UV algorithm, see
    sensfunc.SensFuncUV

    For a table with the current keywords, defaults, and descriptions,
    see :ref:`pypeitpar`.
    """
    def __init__(self, balm_mask_wid=None, std_file=None, std_obj_id=None, sensfunc=None, extinct_correct=None,
                 telluric_correct=None, telluric=None,
                 polycorrect=None, nresln=None, resolution=None, trans_thresh=None):

        # Grab the parameter names and values from the function
        # arguments
        args, _, _, values = inspect.getargvalues(inspect.currentframe())
        pars = OrderedDict([(k,values[k]) for k in args[1:]])

        # Initialize the other used specifications for this parameter
        # set
        defaults = OrderedDict.fromkeys(pars.keys())
        dtypes = OrderedDict.fromkeys(pars.keys())
        descr = OrderedDict.fromkeys(pars.keys())


        # These are the UV sensfunc parameters
        defaults['balm_mask_wid'] = 5.
        dtypes['balm_mask_wid'] = float
        descr['balm_mask_wid'] = 'Mask width for Balmer lines in Angstroms.'

        dtypes['std_file'] = str
        descr['std_file'] = 'Standard star file to generate sensfunc'

        dtypes['std_obj_id'] = [str, int]
        descr['std_obj_id'] = 'Specifies object in spec1d file to use as standard.' \
            ' The brightest object found is used otherwise.'


        dtypes['sensfunc'] = str
        descr['sensfunc'] = 'FITS file that contains or will contain the sensitivity function.'


        defaults['extinct_correct'] = True
        dtypes['extinct_correct'] = bool
        descr['extinct_correct'] = 'If extinct_correct=True the code will use an atmospheric extinction model to ' \
                                   'extinction correct the data below 10000A. Note that this correction makes no ' \
                                   'sense if one is telluric correcting and this shold be set to False'


        defaults['telluric_correct'] = False
        dtypes['telluric_correct'] = bool
        descr['telluric_correct'] = "If telluric_correct=True the code will grab the sens_dict['telluric'] tag from the " \
                                    "sensfunc dictionary and apply it to the data."

        defaults['telluric'] = False
        dtypes['telluric'] = bool
        descr['telluric'] = 'If telluric=True the code creates a synthetic standard star spectrum using the Kurucz models, ' \
            'the sens func is created setting nresln=1.5 it contains the correction for telluric lines.'

        defaults['polycorrect'] = True
        dtypes['polycorrect'] = bool
        descr['polycorrect'] = 'Whether you want to correct the sensfunc with polynomial in the telluric and recombination line regions'


        defaults['nresln'] = 20
        dtypes['nresln'] = [int, float]
        descr['nresln'] = 'Parameter governing the spacing of the bspline breakpoints.'


        defaults['resolution'] = 3000.0
        dtypes['resolution'] = [int, float]
        descr['resolution'] = 'Expected resolution of the standard star spectrum. This should be measured from the data.'

        defaults['trans_thresh'] = 0.9
        dtypes['trans_thresh'] = float
        descr['trans_thresh'] = 'Parameter for selecting telluric regions which are masked. Locations below this ' \
                                'transmission value are masked. If you have significant telluric absorption you should ' \
                                'be using telluric.sensnfunc_telluric'

        # Instantiate the parameter set
        super(SensfuncUVISPar, self).__init__(list(pars.keys()),
                                          values=list(pars.values()),
                                          defaults=list(defaults.values()),
                                          dtypes=list(dtypes.values()),
                                          descr=list(descr.values()))
        self.validate()

    @classmethod
    def from_dict(cls, cfg):
        k = numpy.array([*cfg.keys()])
        parkeys = ['balm_mask_wid',  'sensfunc', 'extinct_correct', 'telluric_correct', 'std_file',
                   'std_obj_id', 'telluric', 'polycorrect', 'nresln', 'resolution', 'trans_thresh']

        badkeys = numpy.array([pk not in parkeys for pk in k])
        if numpy.any(badkeys):
            raise ValueError('{0} not recognized key(s) for SensfuncUVISPar.'.format(k[badkeys]))

        kwargs = {}
        for pk in parkeys:
            kwargs[pk] = cfg[pk] if pk in k else None
        return cls(**kwargs)

    def validate(self):
        """
        Check the parameters are valid for the provided method.
        """
        if self.data['sensfunc'] is not None and self.data['std_file'] is None and not os.path.isfile(self.data['sensfunc']):
            raise ValueError('Provided sensitivity function does not exist: {0}.'.format(
                             self.data['sensfunc']))


class TelluricPar(ParSet):
    """
    A parameter set holding the arguments for sensitivity function computation using the UV algorithm, see
    sensfunc.SensFuncUV

    For a table with the current keywords, defaults, and descriptions,
    see :ref:`pypeitpar`.
    """

    def __init__(self, telgridfile=None, sn_clip=None, resln_guess=None, resln_frac_bounds=None, pix_shift_bounds=None, maxiter=None,
                 sticky=None, lower=None, upper=None, seed=None, tol=None, popsize=None, recombination=None, polish=None,
                 disp=None):

        # Grab the parameter names and values from the function
        # arguments
        args, _, _, values = inspect.getargvalues(inspect.currentframe())
        pars = OrderedDict([(k, values[k]) for k in args[1:]])

        # Initialize the other used specifications for this parameter
        # set
        defaults = OrderedDict.fromkeys(pars.keys())
        dtypes = OrderedDict.fromkeys(pars.keys())
        descr = OrderedDict.fromkeys(pars.keys())

        defaults['telgridfile'] = None
        dtypes['telgridfile'] = str
        descr['telgridfile'] = 'File containing the telluric grid for the observatory in question. These grids are ' \
                               'generated from HITRAN models for each observatory using nominal site parameters. They ' \
                               'must be downloaded from the GoogleDrive and stored in PypeIt/pypeit/data/telluric/'

        defaults['sn_clip'] = 30.0
        dtypes['sn_clip'] = [int, float]
        descr['sn_clip'] = 'This adds an error floor to the ivar, preventing too much rejection at high-S/N (i.e. ' \
                          'standard stars, bright objects) using the function utils.clip_ivar. A small erorr is added ' \
                          'to the input ivar so that the output ivar_out will never give S/N greater than sn_clip. This ' \
                          'prevents overly aggressive rejection in high S/N ratio spectra which neverthless differ at a ' \
                          'level greater than the formal S/N due to the fact that our telluric models are only good to ' \
                          'about 3%.'

        defaults['resln_guess'] = None
        dtypes['resln_guess'] = [int, float]
        descr['resln_guess'] = 'A guess for the resolution of your spectrum expressed as lambda/dlambda. The resolution ' \
                               'is fit explicitly as part of the telluric model fitting, but this guess helps determine ' \
                               'the bounds for the optimization (see next). If not provided, the  wavelength sampling of ' \
                               'your spectrum will be used and the resolution calculated using a typical sampling of 3 ' \
                               'spectral pixels per resolution element.'


        # Force resln_frac_bounds to be a tuple
        if pars['resln_frac_bounds'] is not None and not isinstance(pars['resln_frac_bounds'], tuple):
            try:
                pars['resln_frac_bouncs'] = tuple(pars['resln_frac_bounds'])
            except:
                raise TypeError('Could not convert provided resln_frac_bounds to a tuple.')

        defaults['resln_frac_bounds'] = (0.5,1.5)
        dtypes['resln_frac_bounds'] = tuple
        descr['resln_frac_bounds'] = 'Bounds for the resolution fit optimization which is part of the telluric model. ' \
                                     'This range is in units of the resln_guess, so the (0.5, 1.5) would bound the ' \
                                     'spectral resolution fit to be within the range ' \
                                     'bounds_resln = (0.5*resln_guess, 1.5*resln_guess)'

        # Force pix_shisft_bounds to be a tuple
        if pars['pix_shift_bounds'] is not None and not isinstance(pars['pix_shift_bounds'], tuple):
            try:
                pars['pix_shift_bounds'] = tuple(pars['pix_shift_bounds'])
            except:
                raise TypeError('Could not convert provided pix_shift_bounds to a tuple.')

        defaults['pix_shift_bounds'] = (-5.0,5.0)
        dtypes['pix_shift_bounds'] = tuple
        descr['pix_shift_bounds'] = ' Bounds for the pixel shift optimization in telluric model fit in units of pixels. ' \
                                    'The atmosphere will be allowed to shift within this range during the fit.'


        defaults['maxiter'] = 3
        dtypes['maxiter'] = int
        descr['maxiter'] = 'Maximum number of iterations for the telluric + object model fitting. The code performs ' \
                           'multiple iterations rejecting outliers at each step. The fit is then performed anew to the ' \
                           'remaining good pixels. For this reason if you run with the disp=True option, you will see ' \
                           'that the f(x) loss function gets progressively better during the iterations.'

        defaults['sticky'] = True
        dtypes['sticky'] = bool
        descr['sticky'] = 'Sticky parameter for the utils.djs_reject algorithm for iterative model fit rejection.  ' \
                          'If set to True then points rejected from a previous iteration are kept rejected, in other ' \
                          'words the bad pixel mask is the OR of all previous iterations and rejected pixels accumulate. ' \
                          'If set to False, the bad pixel mask is the mask from the previous iteration, and if the model ' \
                          'fit changes between iterations, points can alternate from being rejected to not rejected. ' \
                          'At present this code only performs optimizations with differential evolution and experience ' \
                          'shows that sticky needs to be True in order for these to converge. This is because the ' \
                          'outliers can be so large that they dominate the loss function, and one never iteratively ' \
                          'converges to a good model fit. In other words, the deformations in the model between ' \
                          'iterations with sticky=False are too small to approach a reasonable fit.'

        defaults['lower'] = 3.0
        dtypes['lower'] = [int, float]
        descr['lower'] = 'Lower rejection threshold in units of sigma_corr*sigma, where sigma is the formal noise of the ' \
                         'spectrum, and sigma_corr is an empirically determined correction to the formal error. The ' \
                         'distribution of input chi (defined by chi = (data - model)/sigma) values is analyzed, and a ' \
                         'correction factor to the formal error sigma_corr is returned which is multiplied into the ' \
                         'formal errors. In this way, a rejection threshold of i.e. 3-sigma, will always correspond to ' \
                         'roughly the same percentile.  This renormalization is performed with ' \
                         'coadd1d.renormalize_errors function, and guarantees that rejection is not too agressive in ' \
                         'cases where the empirical errors determined from the chi-distribution differ significantly ' \
                         'from the formal noise which is used to determine chi.'

        defaults['upper'] = 3.0
        dtypes['upper'] = [int, float]
        descr['upper'] = 'Upper rejection threshold in units of sigma_corr*sigma, where sigma is the formal noise of the ' \
                         'spectrum, and sigma_corr is an empirically determined correction to the formal error. See ' \
                         'above for description.'

        defaults['seed'] = 777
        dtypes['seed'] = int
        descr['seed'] = 'An initial seed for the differential evolution optimization, which is a random process. ' \
                        'The default is a seed = 777 which will be used to generate a unique seed for every order. ' \
                        'A specific seed is used because otherwise the random number generator will use the time for ' \
                        'the seed, and the results will not be reproducible.'


        defaults['tol'] = 1e-3
        dtypes['tol'] = float
        descr['tol'] = 'Relative tolerance for converage of the differential evolution optimization. See ' \
                       'scipy.optimize.differential_evolution for details.'


        defaults['popsize'] = 30
        dtypes['popsize'] = int
        descr['popsize'] = 'A multiplier for setting the total population size for the differential evolution ' \
                           'optimization. See scipy.optimize.differential_evolution for details.'

        defaults['recombination'] = 0.7
        dtypes['recombination'] = [int, float]
        descr['recombination'] = 'The recombination constant for the differential evolution optimization. This should ' \
                                 'be in the range [0, 1]. See scipy.optimize.differential_evolution for details.'

        defaults['polish'] = True
        dtypes['polish'] = bool
        descr['polish'] = 'If True then differential evolution will perform an additional optimizatino at the end to ' \
                          'polish the best fit at the end, which can improve the optimization slightly. See ' \
                          'scipy.optimize.differential_evolution for details.'

        defaults['disp'] = False
        dtypes['disp'] = bool
        descr['disp'] = 'Argument for scipy.optimize.differential_evolution which will  display status messages to the ' \
                        'screen indicating the status of the optimization. See documentation for telluric.Telluric ' \
                        'for a description of the output and how to know if things are working well.'

        # Instantiate the parameter set
        super(TelluricPar, self).__init__(list(pars.keys()),
                                          values=list(pars.values()),
                                          defaults=list(defaults.values()),
                                          dtypes=list(dtypes.values()),
                                          descr=list(descr.values()))
        self.validate()

    @classmethod
    def from_dict(cls, cfg):
        k = numpy.array([*cfg.keys()])
        parkeys = ['telgridfile', 'sn_clip', 'resln_guess', 'resln_frac_bounds',
                   'pix_shift_bounds', 'maxiter', 'sticky', 'lower', 'upper', 'seed', 'tol',
                   'popsize', 'recombination', 'polish', 'disp']

        badkeys = numpy.array([pk not in parkeys for pk in k])
        if numpy.any(badkeys):
            raise ValueError('{0} not recognized key(s) for TelluricPar.'.format(k[badkeys]))

        kwargs = {}
        for pk in parkeys:
            kwargs[pk] = cfg[pk] if pk in k else None
        return cls(**kwargs)

    def validate(self):
        """
        Check the parameters are valid for the provided method.
        """
        pass
        # JFH add something in here which checks that the recombination value provided is bewteen 0 and 1, although
        # scipy.optimize.differential_evoluiton probalby checks this.



class ManualExtractionPar(ParSet):
    """
    DEPRECATED!!

    A parameter set holding the arguments for how to perform the
    manual extraction of a spectrum.

    A list of these objects can be included in an instance of
    :class:`ExtractObjectsPar` to perform a set of user-defined
    extractions.

    For an example of how to define a series of manual extractions in
    the pypeit input file, see :ref:`pypeit_file`.

    Args:
        frame (:obj:`str`):
            The name of the fits file for a manual extraction
        spec = List of spectral positions to hand extract
        spat = List of spatial positions to hand extract
        det = List of detectors for hand extraction. This must be a list aligned with spec and spat lists, or a single integer
             which will be used for all members of that list
        fwhm = List of FWHM for hand extraction. This must be a list aligned with spec and spat lists, or a single number which will
             be used for all members of that list'


    """
    def __init__(self, frame=None, spec=None, spat = None, det = None, fwhm = None):

        # Grab the parameter names and values from the function
        # arguments
        args, _, _, values = inspect.getargvalues(inspect.currentframe())
        pars = OrderedDict([(k,values[k]) for k in args[1:]])

        # Initialize the other used specifications for this parameter
        # set
        dtypes = OrderedDict.fromkeys(pars.keys())
        descr = OrderedDict.fromkeys(pars.keys())

        # Fill out parameter specifications.  Only the values that are
        # *not* None (i.e., the ones that are defined) need to be set
        dtypes['frame'] = str
        descr['frame'] = 'The name of the fits file for a manual extraction'

        dtypes['spec'] = [list, float, int]
        descr['spec'] = 'List of spectral positions to hand extract '

        dtypes['spat'] = [list, float, int]
        descr['spat'] = 'List of spatial positions to hand extract '

        dtypes['det'] = [list, int]
        descr['det'] = 'List of detectors for hand extraction. This must be a list aligned with spec and spat lists, or a single integer which will be used for all members of that list.  Negative values indicated negative images.'
        dtypes['fwhm'] = [list, int,float]
        descr['fwhm'] = 'List of FWHM for hand extraction. This must be a list aligned with spec and spat lists, or a single number which will be used for all members of that list'

        # Instantiate the parameter set
        super(ManualExtractionPar, self).__init__(list(pars.keys()),
                                                  values=list(pars.values()),
                                                  dtypes=list(dtypes.values()),
                                                  descr=list(descr.values()))
        self.validate()

    @classmethod
    def from_dict(cls, cfg):
        k = numpy.array([*cfg.keys()])
        parkeys = [ 'frame', 'spec','spat','det','fwhm']

        badkeys = numpy.array([pk not in parkeys for pk in k])
        if numpy.any(badkeys):
            raise ValueError('{0} not recognized key(s) for ManualExtractionPar.'.format(
                                k[badkeys]))

        kwargs = {}
        for pk in parkeys:
            kwargs[pk] = cfg[pk] if pk in k else None
        return cls(**kwargs)

    def validate(self):
        pass


class ReduxPar(ParSet):
    """
    The parameter set used to hold arguments for functionality relevant
    to the overal reduction of the the data.
    
    Critically, this parameter set defines the spectrograph that was
    used to collect the data and the overall pipeline used in the
    reductions.
    
    For a table with the current keywords, defaults, and descriptions,
    see :ref:`pypeitpar`.
    """
    def __init__(self, spectrograph=None, detnum=None, sortroot=None, calwin=None, scidir=None,
                 qadir=None, redux_path=None, ignore_bad_headers=None):

        # Grab the parameter names and values from the function
        # arguments
        args, _, _, values = inspect.getargvalues(inspect.currentframe())
        pars = OrderedDict([(k,values[k]) for k in args[1:]])      # "1:" to skip 'self'

        # Initialize the other used specifications for this parameter
        # set
        defaults = OrderedDict.fromkeys(pars.keys())
        options = OrderedDict.fromkeys(pars.keys())
        dtypes = OrderedDict.fromkeys(pars.keys())
        descr = OrderedDict.fromkeys(pars.keys())

        # Fill out parameter specifications.  Only the values that are
        # *not* None (i.e., the ones that are defined) need to be set
        options['spectrograph'] = ReduxPar.valid_spectrographs()
        dtypes['spectrograph'] = str
        descr['spectrograph'] = 'Spectrograph that provided the data to be reduced.  ' \
                                'Options are: {0}'.format(', '.join(options['spectrograph']))

        dtypes['detnum'] = [int, list]
        descr['detnum'] = 'Restrict reduction to a list of detector indices'

        dtypes['sortroot'] = str
        descr['sortroot'] = 'A filename given to output the details of the sorted files.  If ' \
                            'None, the default is the root name of the pypeit file.  If off, ' \
                            'no output is produced.'

        # TODO: Allow this to apply to each calibration frame type
        defaults['calwin'] = 0
        dtypes['calwin']   = [int, float]
        descr['calwin'] = 'The window of time in hours to search for calibration frames for a ' \
                          'science frame'

        # TODO: Explain what this actually does in the description.
        defaults['ignore_bad_headers'] = False
        dtypes['ignore_bad_headers'] = bool
        descr['ignore_bad_headers'] = 'Ignore bad headers (NOT recommended unless you know it is safe).'

        defaults['scidir'] = 'Science'
        dtypes['scidir'] = str
        descr['scidir'] = 'Directory relative to calling directory to write science files.'

        defaults['qadir'] = 'QA'
        dtypes['qadir'] = str
        descr['qadir'] = 'Directory relative to calling directory to write quality ' \
                         'assessment files.'

        defaults['redux_path'] = os.getcwd()
        dtypes['redux_path'] = str
        descr['redux_path'] = 'Path to folder for performing reductions.  Default is the ' \
                              'current working directory.'

        # Instantiate the parameter set
        super(ReduxPar, self).__init__(list(pars.keys()),
                                        values=list(pars.values()),
                                        defaults=list(defaults.values()),
                                        options=list(options.values()),
                                        dtypes=list(dtypes.values()),
                                        descr=list(descr.values()))
        self.validate()

    @classmethod
    def from_dict(cls, cfg):
        k = numpy.array([*cfg.keys()])

        # Basic keywords
        parkeys = [ 'spectrograph', 'detnum', 'sortroot', 'calwin', 'scidir', 'qadir',
                    'redux_path', 'ignore_bad_headers']

        badkeys = numpy.array([pk not in parkeys for pk in k])
        if numpy.any(badkeys):
            raise ValueError('{0} not recognized key(s) for ReduxPar.'.format(k[badkeys]))

        kwargs = {}
        for pk in parkeys:
            kwargs[pk] = cfg[pk] if pk in k else None
        return cls(**kwargs)

    @staticmethod
    def valid_spectrographs():
        # WARNING: Needs this to determine the valid spectrographs.
        # Should use pypeit.spectrographs.util.valid_spectrographs
        # instead, but it causes a circular import.  Spectrographs have
        # to be redefined here.   To fix this, spectrograph specific
        # parameter sets (like DetectorPar) and where they go needs to
        # be rethought.
<<<<<<< HEAD
        return ['keck_deimos', 'keck_lris_blue', 'keck_lris_red',
                'keck_nires', 'keck_nirspec_low', 'keck_mosfire', 'keck_hires_red',
=======
        return ['keck_deimos', 'keck_lris_blue', 'keck_lris_red', 'keck_lris_red_longonly',
                'keck_nires', 'keck_nirspec_low', 'keck_mosfire', 'keck_hires_red', 'keck_kcwi',
>>>>>>> a15f3188
                'shane_kast_blue', 'shane_kast_red', 'shane_kast_red_ret', 'tng_dolores',
                'wht_isis_blue', 'wht_isis_red', 'vlt_xshooter_uvb', 'vlt_xshooter_vis', 'vlt_xshooter_nir',
                'vlt_fors2', 'gemini_gnirs', 'gemini_flamingos1', 'gemini_flamingos2',
                'gemini_gmos_south_ham', 'gemini_gmos_north_e2v', 'gemini_gmos_north_ham',
                'magellan_fire', 'magellan_fire_long', 'magellan_mage', 'lbt_mods1r', 'lbt_mods1b',
                'lbt_mods2r', 'lbt_mods2b', 'lbt_luci1', 'lbt_luci2', 'mmt_binospec']
    def validate(self):
        pass

    
class WavelengthSolutionPar(ParSet):
    """
    The parameter set used to hold arguments for the determination of
    wavelength solution.
    
    For a table with the current keywords, defaults, and descriptions,
    see :ref:`pypeitpar`.
    """
    def __init__(self, reference=None, method=None, echelle=None, ech_fix_format=None,
                 ech_nspec_coeff=None, ech_norder_coeff=None, ech_sigrej=None, lamps=None,
                 sigdetect=None, fwhm=None, reid_arxiv=None,
                 nreid_min=None, cc_thresh=None, cc_local_thresh=None, nlocal_cc=None,
                 rms_threshold=None, match_toler=None, func=None, n_first=None, n_final=None,
                 sigrej_first=None, sigrej_final=None, wv_cen=None, disp=None, numsearch=None,
                 nfitpix=None, IDpixels=None, IDwaves=None, medium=None, frame=None,
                 nsnippet=None):

        # Grab the parameter names and values from the function
        # arguments
        args, _, _, values = inspect.getargvalues(inspect.currentframe())
        pars = OrderedDict([(k,values[k]) for k in args[1:]])

        # Initialize the other used specifications for this parameter
        # set
        defaults = OrderedDict.fromkeys(pars.keys())
        options = OrderedDict.fromkeys(pars.keys())
        dtypes = OrderedDict.fromkeys(pars.keys())
        descr = OrderedDict.fromkeys(pars.keys())

        # Fill out parameter specifications.  Only the values that are
        # *not* None (i.e., the ones that are defined) need to be set

        # TODO JFH Does sky actually do anything?
        # TODO: Only test for 'pixel' is ever used. I.e. 'arc' or 'sky'
        # does not make a difference.
        defaults['reference'] = 'arc'
        options['reference'] = WavelengthSolutionPar.valid_reference()
        dtypes['reference'] = str
        descr['reference'] = 'Perform wavelength calibration with an arc, sky frame.  Use ' \
                             '\'pixel\' for no wavelength solution.'

        defaults['method'] = 'holy-grail'
        options['method'] = WavelengthSolutionPar.valid_methods()
        dtypes['method'] = str
        descr['method'] = 'Method to use to fit the individual arc lines. Most of these methods are now deprecated ' \
                          'as they fail most of the time without significant parameter tweaking. ' \
                          '\'holy-grail\' attempts to get a first guess at line IDs by looking for patterns in the ' \
                          'line locations. It is fully automated and works really well excpet for when it does not' \
                          '\'reidentify\' is now the preferred method, however it requires that an archive of ' \
                          'wavelength solution has been constructed for your instrument/grating combination'' \
                          ''Options are: {0}'.format(', '.join(options['method']))
#        descr['method'] = 'Method to use to fit the individual arc lines.  ' \
#                          '\'fit\' is likely more accurate, but \'simple\' uses a polynomial ' \
#                          'fit (to the log of a gaussian) and is fast and reliable.  ' \
#                          '\'arclines\' uses the arclines python package.' \
#                          'Options are: {0}'.format(', '.join(options['method']))

        # Echelle wavelength calibration stuff
        defaults['echelle'] = False
        dtypes['echelle'] = bool
        descr['echelle'] = 'Is this an echelle spectrograph? If yes an additional 2-d fit wavelength fit will be performed as a function ' \
                           'of spectral pixel and order number to improve the wavelength solution'

        defaults['ech_nspec_coeff'] = 4
        dtypes['ech_nspec_coeff'] = int
        descr['ech_nspec_coeff'] = 'For echelle spectrographs, order of the final 2d fit to the spectral dimension. ' \
                                   'You should choose this to be the n_final of the fits to the individual orders.'

        defaults['ech_norder_coeff'] = 4
        dtypes['ech_norder_coeff'] = int
        descr['ech_norder_coeff'] = 'For echelle spectrographs, order of the final 2d fit to the order dimension.'

        defaults['ech_sigrej'] = 2.0
        dtypes['ech_sigrej'] = [int,float]
        descr['ech_sigrej'] = 'For echelle spectrographs sigma clipping rejection threshold in 2d fit to spectral and order dimensions'


        # TODO: These needs to be tidied up so we can check for valid lamps. Right now I'm not checking.
        # Force lamps to be a list
        if pars['lamps'] is not None and not isinstance(pars['lamps'], list):
            pars['lamps'] = [pars['lamps']]
        options['lamps'] = None
        #options['lamps'] = WavelengthSolutionPar.valid_lamps()
        dtypes['lamps'] = list
        descr['lamps'] = 'Name of one or more ions used for the wavelength calibration.  Use ' \
                         'None for no calibration.  ' \
                         'Options are: {0}'.format(', '.join(WavelengthSolutionPar.valid_lamps()))


        # ToDo Should this be in counts or ADU? Currently the arcs are in ADU (which actually sort of makes sense here) but the
        # name of the parameter is counts. Perhaps we should just change this to nonlinear_adu or something to avoid confusion.

        # These are the parameters used for arc line detection
        # TODO: Why is this not always defined by the detectors of the
        # spectrograph?
        #defaults['nonlinear_counts'] = None
        #dtypes['nonlinear_counts'] = float
        #descr['nonlinear_counts'] = 'Arc lines above this saturation threshold are not used in wavelength solution fits because they cannot' \
        #                            'be accurately centroided'

        defaults['sigdetect'] = 5.
        dtypes['sigdetect'] =  [int, float, list, numpy.ndarray]
        descr['sigdetect'] = 'Detection threshold for arc lines. This can be a single number or a list/array providing the value for each slit'

        defaults['fwhm'] = 4.
        dtypes['fwhm'] = [int, float]
        descr['fwhm'] = 'Spectral sampling of the arc lines. This is the FWHM of an arcline in *unbinned* pixels.'

        # These are the parameters used for reidentification
        defaults['reid_arxiv']=None
        dtypes['reid_arxiv'] = str
        descr['reid_arxiv'] = 'Name of the archival wavelength solution file that will be used for the wavelength ' \
                              'reidentification if the wavelength solution method = reidentify'

        defaults['nreid_min'] = 1
        dtypes['nreid_min'] = int
        descr['nreid_min'] = 'Minimum number of times that a given candidate reidentified line must be properly matched ' \
                             'with a line in the arxiv to be considered a good reidentification. If there is a lot of ' \
                             'duplication in the arxiv of the spectra in question (i.e. multislit) set this to a number ' \
                             'like 1-4. For echelle this depends on the number of solutions in the arxiv. For fixed format ' \
                             'echelle (ESI, X-SHOOTER, NIRES) set this 1. For an echelle with a tiltable grating, it will ' \
                             'depend on the number of solutions in the arxiv.'

        defaults['nsnippet'] = 2
        dtypes['nsnippet'] = int
        descr['nsnippet'] = 'Number of spectra to chop the arc spectrum into when using the full_template method'

        defaults['cc_thresh'] = 0.70
        dtypes['cc_thresh'] = [float, list, numpy.ndarray]
        descr['cc_thresh'] = 'Threshold for the *global* cross-correlation coefficient between an input spectrum and member ' \
                             'of the archive required to attempt reidentification. Spectra from the archive with a lower ' \
                             'cross-correlation are not used for reidentification. This can be a single number or a list/array providing the value for each slit'

        defaults['cc_local_thresh'] = 0.70
        dtypes['cc_local_thresh'] = float
        descr['cc_local_thresh'] = 'Threshold for the *local* cross-correlation coefficient, evaluated at each reidentified line,  ' \
                                   'between an input spectrum and the shifted and stretched archive spectrum above which a ' \
                                   'line must be to be considered a good line for reidentification. The local cross-correlation ' \
                                   'is evaluated at each candidate reidentified line (using a window of nlocal_cc), and is then ' \
                                   'used to score the the reidentified lines to arrive at the final set of good reidentifications'

        defaults['nlocal_cc'] = 11
        dtypes['nlocal_cc'] = int
        descr['nlocal_cc'] = 'Size of pixel window used for local cross-correlation computation for each arc line. If not ' \
                             'an odd number one will be added to it to make it odd.'

        defaults['ech_fix_format'] = True
        dtypes['ech_fix_format'] = bool
        descr['ech_fix_format'] = 'Is this a fixed format echelle like ESI, X-SHOOTER, or NIRES. If so reidentification ' \
                                  'will assume that each order in the data is aligned with a single order in the reid arxiv'




        # These are the parameters used for the iterative fitting of the arc lines
        defaults['rms_threshold'] = 0.15
        dtypes['rms_threshold'] = [float, list, numpy.ndarray]
        descr['rms_threshold'] = 'Minimum RMS for keeping a slit/order solution. This can be a single number or a list/array providing the value for each slit'

        defaults['match_toler'] = 2.0
        dtypes['match_toler'] = float
        descr['match_toler'] = 'Matching tolerance in pixels when searching for new lines. This is the difference ' \
                               'in pixels between the wavlength assigned to an arc line by an iteration of the wavelength ' \
                               'solution to the wavelength in the line list. This parameter is also used as the matching ' \
                               'tolerance in pixels for a line reidentification. A good line match must match within this ' \
                               'tolerance to the shifted and stretched archive spectrum, and the archive wavelength ' \
                               'solution at this match must be within match_toler dispersion elements from the line in line list.'

        defaults['func'] = 'legendre'
        dtypes['func'] = str
        descr['func'] = 'Function used for wavelength solution fits'

        defaults['n_first'] = 2
        dtypes['n_first'] = int
        descr['n_first'] = 'Order of first guess fit to the wavelength solution.'

        defaults['sigrej_first'] = 2.0
        dtypes['sigrej_first'] = float
        descr['sigrej_first'] = 'Number of sigma for rejection for the first guess to the wavelength solution.'


        defaults['n_final'] = 4
        dtypes['n_final'] = [int, float, list, numpy.ndarray]
        descr['n_final'] = 'Order of final fit to the wavelength solution (there are n_final+1 parameters in the fit). This can be a single number or a list/array providing the value for each slit'


        defaults['sigrej_final'] = 3.0
        dtypes['sigrej_final'] = float
        descr['sigrej_final'] = 'Number of sigma for rejection for the final guess to the wavelength solution.'

        # TODO: Not used
        # Backwards compatibility with basic and semi_brute algorithms
        defaults['wv_cen'] = 0.0
        dtypes['wv_cen'] = float
        descr['wv_cen'] = 'Central wavelength. Backwards compatibility with basic and semi-brute algorithms.'

        defaults['disp'] = 0.0
        dtypes['disp'] = float
        descr['disp'] = 'Dispersion. Backwards compatibility with basic and semi-brute algorithms.'


        defaults['numsearch'] = 20
        dtypes['numsearch'] = int
        descr['numsearch'] = 'Number of brightest arc lines to search for in preliminary ' \
                             'identification'

        defaults['nfitpix'] = 5
        dtypes['nfitpix'] = int
        descr['nfitpix'] = 'Number of pixels to fit when deriving the centroid of the arc ' \
                           'lines (an odd number is best)'

        dtypes['IDpixels'] = [int, float, list]
        descr['IDpixels'] = 'One or more pixels at which to manually identify a line'

        dtypes['IDwaves'] = [int, float, list]
        descr['IDwaves'] = 'Wavelengths of the manually identified lines'

        # TODO: Not used
        defaults['medium'] = 'vacuum'
        options['medium'] = WavelengthSolutionPar.valid_media()
        dtypes['medium'] = str
        descr['medium'] = 'Medium used when wavelength calibrating the data.  ' \
                          'Options are: {0}'.format(', '.join(options['medium']))

        # TODO: What should the default be?  None or 'heliocentric'?
        defaults['frame'] = 'heliocentric'
        options['frame'] = WavelengthSolutionPar.valid_reference_frames()
        dtypes['frame'] = str
        descr['frame'] = 'Frame of reference for the wavelength calibration.  ' \
                         'Options are: {0}'.format(', '.join(options['frame']))

        # Instantiate the parameter set
        super(WavelengthSolutionPar, self).__init__(list(pars.keys()),
                                                    values=list(pars.values()),
                                                    defaults=list(defaults.values()),
                                                    options=list(options.values()),
                                                    dtypes=list(dtypes.values()),
                                                    descr=list(descr.values()))
        self.validate()

    @classmethod
    def from_dict(cls, cfg):
        k = numpy.array([*cfg.keys()])
        parkeys = ['reference', 'method', 'echelle', 'ech_fix_format', 'ech_nspec_coeff',
                   'ech_norder_coeff', 'ech_sigrej', 'lamps', 'sigdetect',
                   'fwhm', 'reid_arxiv', 'nreid_min', 'cc_thresh', 'cc_local_thresh',
                   'nlocal_cc', 'rms_threshold', 'match_toler', 'func', 'n_first','n_final',
                   'sigrej_first', 'sigrej_final', 'wv_cen', 'disp', 'numsearch', 'nfitpix',
                   'IDpixels', 'IDwaves', 'medium', 'frame', 'nsnippet']

        badkeys = numpy.array([pk not in parkeys for pk in k])
        if numpy.any(badkeys):
            raise ValueError('{0} not recognized key(s) for WavelengthSolutionPar.'.format(
                             k[badkeys]))

        kwargs = {}
        for pk in parkeys:
            kwargs[pk] = cfg[pk] if pk in k else None
        return cls(**kwargs)

    @staticmethod
    def valid_reference():
        """
        Return the valid wavelength solution methods.
        """
        return [ 'arc', 'sky', 'pixel' ]

    @staticmethod
    def valid_methods():
        """
        Return the valid wavelength solution methods.
        """
        return [ 'simple', 'semi-brute', 'basic', 'holy-grail', 'identify', 'reidentify', 'full_template']

    @staticmethod
    def valid_lamps():
        """
        Return the valid lamp ions
        """
        return [ 'ArI', 'CdI', 'HgI', 'HeI', 'KrI', 'NeI', 'XeI', 'ZnI', 'ThAr' ]

    @staticmethod
    def valid_media():
        """
        Return the valid media for the wavelength calibration.
        """
        return [ 'vacuum', 'air' ]

    @staticmethod
    def valid_reference_frames():
        """
        Return the valid reference frames for the wavelength calibration
        """
        return [ 'observed', 'heliocentric', 'barycentric' ]

    def validate(self):
        pass


class EdgeTracePar(ParSet):
    """
    Parameters used for slit edge tracing.
    
    For a table with the current keywords, defaults, and descriptions,
    see :ref:`pypeitpar`.
    """
    prefix = 'ETP'  # Prefix for writing parameters to a header is a class attribute
    def __init__(self, filt_iter=None, sobel_mode=None, edge_thresh=None, follow_span=None,
                 det_min_spec_length=None, valid_flux_thresh=None, max_shift_abs=None,
                 max_shift_adj=None, max_spat_error=None, match_tol=None, fit_function=None,
                 fit_order=None, fit_maxdev=None, fit_maxiter=None, fit_niter=None,
                 fit_min_spec_length=None, auto_pca=None, left_right_pca=None, pca_min_edges=None,
                 pca_n=None, pca_var_percent=None, pca_function=None, pca_order=None,
                 pca_sigrej=None, pca_maxrej=None, pca_maxiter=None, smash_range=None,
                 edge_detect_clip=None, trace_median_frac=None, trace_thresh=None,
                 fwhm_uniform=None, niter_uniform=None, fwhm_gaussian=None, niter_gaussian=None,
                 det_buffer=None, max_nudge=None, sync_predict=None, sync_center=None,
                 gap_offset=None, sync_to_edge=None, minimum_slit_length=None, length_range=None,
                 minimum_slit_gap=None, clip=None, sync_clip=None, mask_reg_maxiter=None,
                 mask_reg_maxsep=None, mask_reg_sigrej=None, ignore_alignment=None, pad=None,
                 add_slits=None, rm_slits=None):

        # Grab the parameter names and values from the function
        # arguments
        args, _, _, values = inspect.getargvalues(inspect.currentframe())
        pars = OrderedDict([(k,values[k]) for k in args[1:]])      # "1:" to skip 'self'

        # Initialize the other used specifications for this parameter
        # set
        defaults = OrderedDict.fromkeys(pars.keys())
        options = OrderedDict.fromkeys(pars.keys())
        dtypes = OrderedDict.fromkeys(pars.keys())
        descr = OrderedDict.fromkeys(pars.keys())

        # Fill out parameter specifications.  Only the values that are
        # *not* None (i.e., the ones that are defined) need to be set
        defaults['filt_iter'] = 0
        dtypes['filt_iter'] = int
        descr['filt_iter'] = 'Number of median-filtering iterations to perform on sqrt(trace) ' \
                             'image before applying to Sobel filter to detect slit/order edges.'

        defaults['sobel_mode'] = 'nearest'
        options['sobel_mode'] = EdgeTracePar.valid_sobel_modes()
        dtypes['sobel_mode'] = str
        descr['sobel_mode'] = 'Mode for Sobel filtering.  Default is \'nearest\'; note we find' \
                              '\'constant\' works best for DEIMOS.'

        defaults['edge_thresh'] = 20.
        dtypes['edge_thresh'] = [int, float]
        descr['edge_thresh'] = 'Threshold for finding edges in the Sobel-filtered significance' \
                               ' image.'

        defaults['follow_span'] = 20
        dtypes['follow_span'] = int
        descr['follow_span'] = 'In the initial connection of spectrally adjacent edge ' \
                               'detections, this sets the number of previous spectral rows ' \
                               'to consider when following slits forward.'

        # TODO: Allow this to be a list so that it can be detector specific?
        defaults['det_min_spec_length'] = 0.33
        dtypes['det_min_spec_length'] = [int, float]
        descr['det_min_spec_length'] = 'The minimum spectral length (as a fraction of the ' \
                                       'detector size) of a trace determined by direct ' \
                                       'measurements of the detector data (as opposed to what ' \
                                       'should be included in any modeling approach; see '\
                                       'fit_min_spec_length).'
        
        defaults['valid_flux_thresh'] = 500.
        dtypes['valid_flux_thresh'] = [int, float]
        descr['valid_flux_thresh'] = 'The flux in the image used to construct the edge traces ' \
                                     'is valid if its median value is above this threshold.  ' \
                                     'Any edge tracing issues are then assumed not to be an ' \
                                     'issue with the trace image itself.'

        defaults['max_shift_abs'] = 0.5
        dtypes['max_shift_abs'] = [int, float]
        descr['max_shift_abs'] = 'Maximum spatial shift in pixels between an input edge ' \
                                 'location and the recentroided value.'

        defaults['max_shift_adj'] = 0.15
        dtypes['max_shift_adj'] = [int, float]
        descr['max_shift_adj'] = 'Maximum spatial shift in pixels between the edges in ' \
                                 'adjacent spectral positions.'

#        defaults['max_spat_error'] = 0.2
        dtypes['max_spat_error'] = [int, float]
        descr['max_spat_error'] = 'Maximum error in the spatial position of edges in pixels.'

        defaults['match_tol'] = 3.
        dtypes['match_tol'] = [int, float]
        descr['match_tol'] = 'Same-side slit edges below this separation in pixels are ' \
                             'considered part of the same edge.'

        defaults['fit_function'] = 'legendre'
        options['fit_function'] = EdgeTracePar.valid_functions()
        dtypes['fit_function'] = str
        descr['fit_function'] = 'Function fit to edge measurements.  ' \
                                'Options are: {0}'.format(', '.join(options['fit_function']))

        defaults['fit_order'] = 5
        dtypes['fit_order'] = int
        descr['fit_order'] = 'Order of the function fit to edge measurements.'

        defaults['fit_maxdev'] = 5.0
        dtypes['fit_maxdev'] = [int, float]
        descr['fit_maxdev'] = 'Maximum deviation between the fitted and measured edge position ' \
                              'for rejection in spatial pixels.'

        defaults['fit_maxiter'] = 25
        dtypes['fit_maxiter'] = int
        descr['fit_maxiter'] = 'Maximum number of rejection iterations during edge fitting.'

        defaults['fit_niter'] = 1
        dtypes['fit_niter'] = int
        descr['fit_niter'] = 'Number of iterations of re-measuring and re-fitting the edge ' \
                             'data; see :func:`pypeit.core.trace.fit_trace`.'

        # TODO: Allow this to be a list so that it can be detector specific?
        defaults['fit_min_spec_length'] = 0.6
        dtypes['fit_min_spec_length'] = float
        descr['fit_min_spec_length'] = 'Minimum unmasked spectral length of a traced slit edge ' \
                                       'to use in any modeling procedure (polynomial fitting ' \
                                       'or PCA decomposition).'

        defaults['auto_pca'] = True
        dtypes['auto_pca'] = bool
        descr['auto_pca'] = 'During automated tracing, attempt to construct a PCA decomposition ' \
                            'of the traces. When True, the edge traces resulting from the ' \
                            'initial detection, centroid refinement, and polynomial fitting ' \
                            'must meet a set of criteria for performing the pca; see ' \
                            ':func:`pypeit.edgetrace.EdgeTraceSet.can_pca`.  If False, the ' \
                            '``sync_predict`` parameter *cannot* be set to ``pca``; if it is ' \
                            'not, the value is set to ``nearest`` and a warning is issued when ' \
                            'validating the parameter set.'

        defaults['left_right_pca'] = False
        dtypes['left_right_pca'] = bool
        descr['left_right_pca'] = 'Construct a PCA decomposition for the left and right traces ' \
                                  'separately.  This can be important for cross-dispersed ' \
                                  'echelle spectrographs (e.g., Keck-NIRES)'

        defaults['pca_min_edges'] = 4
        dtypes['pca_min_edges'] = int
        descr['pca_min_edges'] = 'Minimum number of edge traces required to perform a PCA '\
                                 'decomposition of the trace form.  If left_right_pca is True, ' \
                                 'this minimum applies to the number of left and right traces '\
                                 'separately.'

        dtypes['pca_n'] = int
        descr['pca_n'] = 'The number of PCA components to keep, which must be less than the ' \
                         'number of detected traces.  If not provided, determined by ' \
                         'calculating the minimum number of components required to explain a ' \
                         'given percentage of variance in the edge data; see `pca_var_percent`.'
            
        defaults['pca_var_percent'] = 99.8
        dtypes['pca_var_percent'] = [int, float]
        descr['pca_var_percent'] = 'The percentage (i.e., not the fraction) of the variance in ' \
                                   'the edge data accounted for by the PCA used to truncate ' \
                                   'the number of PCA coefficients to keep (see `pca_n`).  ' \
                                   'Ignored if `pca_n` is provided directly.'
        
        defaults['pca_function'] = 'polynomial'
        dtypes['pca_function'] = str
        options['pca_function'] = EdgeTracePar.valid_functions()
        descr['pca_function'] = 'Type of function fit to the PCA coefficients for each ' \
                                'component.  Options are: {0}'.format(
                                    ', '.join(options['pca_function']))
        
        defaults['pca_order'] = 2
        dtypes['pca_order'] = int
        descr['pca_order'] = 'Order of the function fit to the PCA coefficients.'
        
        defaults['pca_sigrej'] = [2., 2.]
        dtypes['pca_sigrej'] = [int, float, list]
        descr['pca_sigrej'] = 'Sigma rejection threshold for fitting PCA components. Individual ' \
                              'numbers are used for both lower and upper rejection. A list of ' \
                              'two numbers sets these explicitly (e.g., [2., 3.]).'

        defaults['pca_maxrej'] = 1
        dtypes['pca_maxrej'] = int
        descr['pca_maxrej'] = 'Maximum number of PCA coefficients rejected during a given fit ' \
                              'iteration.'

        defaults['pca_maxiter'] = 25
        dtypes['pca_maxiter'] = int
        descr['pca_maxiter'] = 'Maximum number of rejection iterations when fitting the PCA ' \
                               'coefficients.'

        defaults['smash_range'] = [0., 1.]
        dtypes['smash_range'] = list
        descr['smash_range'] = 'Range of the slit in the spectral direction (in fractional ' \
                               'units) to smash when searching for slit edges.  If the ' \
                               'spectrum covers only a portion of the image, use that range.'

        dtypes['edge_detect_clip'] = [int, float]
        descr['edge_detect_clip'] = 'Sigma clipping level for peaks detected in the collapsed, ' \
                                    'Sobel-filtered significance image.'

        dtypes['trace_median_frac'] = [int, float]
        descr['trace_median_frac'] = 'After detection of peaks in the rectified Sobel-filtered ' \
                                     'image and before refitting the edge traces, the rectified ' \
                                     'image is median filtered with a kernel width of ' \
                                     '`trace_median_frac*nspec` along the spectral dimension.'
        
        dtypes['trace_thresh'] = [int, float]
        descr['trace_thresh'] = 'After rectification and median filtering of the Sobel-filtered ' \
                                'image (see `trace_median_frac`), values in the median-filtered ' \
                                'image *below* this threshold are masked in the refitting of ' \
                                'the edge trace data.  If None, no masking applied.'

        defaults['fwhm_uniform'] = 3.0
        dtypes['fwhm_uniform'] = [int, float]
        descr['fwhm_uniform'] = 'The `fwhm` parameter to use when using uniform weighting in ' \
                                ':func:`pypeit.core.trace.fit_trace` when refining the PCA ' \
                                'predictions of edges.  See description of ' \
                                ':func:`pypeit.core.trace.peak_trace`.'

        defaults['niter_uniform'] = 9
        dtypes['niter_uniform'] = int
        descr['niter_uniform'] = 'The number of iterations of ' \
                                 ':func:`pypeit.core.trace.fit_trace` to use when using ' \
                                 'uniform weighting.'

        defaults['fwhm_gaussian'] = 3.0
        dtypes['fwhm_gaussian'] = [int, float]
        descr['fwhm_gaussian'] = 'The `fwhm` parameter to use when using Gaussian weighting in ' \
                                 ':func:`pypeit.core.trace.fit_trace` when refining the PCA ' \
                                 'predictions of edges.  See description ' \
                                 ':func:`pypeit.core.trace.peak_trace`.'

        defaults['niter_gaussian'] = 6
        dtypes['niter_gaussian'] = int
        descr['niter_gaussian'] = 'The number of iterations of ' \
                                  ':func:`pypeit.core.trace.fit_trace` to use when using ' \
                                  'Gaussian weighting.'

        defaults['det_buffer'] = 5
        dtypes['det_buffer'] = int
        descr['det_buffer'] = 'The minimum separation between the detector edges and a slit ' \
                              'edge for any added edge traces.  Must be positive.'

#        defaults['max_nudge'] = 100
        dtypes['max_nudge'] = int
        descr['max_nudge'] = 'If parts of any (predicted) trace fall off the detector edge, ' \
                             'allow them to be nudged away from the detector edge up to and ' \
                             'including this maximum number of pixels.  If None, no limit is ' \
                             'set; otherwise should be 0 or larger.'

        defaults['sync_predict'] = 'pca'
        options['sync_predict'] = EdgeTracePar.valid_predict_modes()
        dtypes['sync_predict'] = str
        descr['sync_predict'] = 'Mode to use when predicting the form of the trace to insert.  ' \
                                'Use `pca` to use the PCA decomposition or `nearest` to ' \
                                'reproduce the shape of the nearest trace.'
                      
        defaults['sync_center'] = 'median'
        options['sync_center'] = EdgeTracePar.valid_center_modes()
        dtypes['sync_center'] = str
        descr['sync_center'] = 'Mode to use for determining the location of traces to insert.  ' \
                               'Use `median` to use the median of the matched left and right ' \
                               'edge pairs, `nearest` to use the length of the nearest slit, ' \
                               'or `gap` to offset by a fixed gap width from the next slit edge.'

        defaults['gap_offset'] = 5.
        dtypes['gap_offset'] = [int, float]
        descr['gap_offset'] = 'Offset (pixels) used for the slit edge gap width when inserting ' \
                              'slit edges (see `sync_center`) or when nudging predicted slit ' \
                              'edges to avoid slit overlaps.  This should be larger than ' \
                              '`minimum_slit_gap` when converted to arcseconds.'
        
        defaults['sync_to_edge'] = True
        dtypes['sync_to_edge'] = bool
        descr['sync_to_edge'] = 'If adding a first left edge or a last right edge, ignore ' \
                                '`center_mode` for these edges and place them at the edge of ' \
                                'the detector (with the relevant shape).'

#        defaults['minimum_slit_length'] = 6.
        dtypes['minimum_slit_length'] = [int, float]
        descr['minimum_slit_length'] = 'Minimum slit length in arcsec.  Slit lengths are ' \
                                       'determined by the median difference between the left ' \
                                       'and right edge locations for the unmasked trace ' \
                                       'locations.  Short slits are masked or clipped.  ' \
                                       'If None, no minimum slit length applied.'

#        defaults['length_range'] = 0.3
        dtypes['length_range'] = [int, float]
        descr['length_range'] = 'Allowed range in slit length compared to the median slit ' \
                                'length.  For example, a value of 0.3 means that slit lengths ' \
                                'should not vary more than 30%.  Relatively shorter or longer ' \
                                'slits are masked or clipped.  Most useful for echelle or ' \
                                'multi-slit data where the slits should have similar or ' \
                                'identical lengths.'

        # TODO: Define this in pixels instead of arcsec?
        dtypes['minimum_slit_gap'] = [int, float]
        descr['minimum_slit_gap'] = 'Minimum slit gap in arcsec.  Gaps between slits are ' \
                                    'determined by the median difference between the right ' \
                                    'and left edge locations of adjacent slits.  Slits with ' \
                                    'small gaps are merged by removing the intervening traces.' \
                                    'If None, no minimum slit gap is applied.  This should be ' \
                                    'smaller than `gap_offset` when converted to pixels.'

        defaults['clip'] = True
        dtypes['clip'] = bool
        descr['clip'] = 'Instead of just masking bad slit trace edges, remove them.'

        defaults['sync_clip'] = True
        dtypes['sync_clip'] = bool
        descr['sync_clip'] = 'For synchronized edges specifically, remove both edge traces, ' \
                             'even if only one is selected for removal.'

        # TODO: Make these mask registration parameters a separate
        # (nested) parameter set? Would making saving the paramters to
        # the master file header annoying ...
        dtypes['mask_reg_maxiter'] = int
        descr['mask_reg_maxiter'] = 'Maximum number of fit iterations to perform for ' \
                                    'registering slit-mask design and trace locations. If None, ' \
                                    'rejection iterations are performed until no points are ' \
                                    'rejected. If 1, only a single fit is performed without any ' \
                                    'rejection.'

        dtypes['mask_reg_maxsep'] = [int, float]
        descr['mask_reg_maxsep'] = 'Maximum allowed separation between the calibrated ' \
                                   'coordinates of the designed slit position in pixels and the ' \
                                   'matched trace. If None, rejection is done iteratively using ' \
                                   'sigma clipping.  See mask_reg_sigrej.'
        
        defaults['mask_reg_sigrej'] = 5
        dtypes['mask_reg_sigrej'] = [int, float]
        descr['mask_reg_sigrej'] = 'Number of sigma for sigma-clipping during rejection ' \
                                   'iterations during the slit-mask design registration. If ' \
                                   'None, uses default set by `astropy.stats.sigma_clipped_stats`.'

        defaults['ignore_alignment'] = False
        dtypes['ignore_alignment'] = bool
        descr['ignore_alignment'] = 'Ignore any slit-mask designs identified as alignment slits.'

#        # Force trim to be a tuple
#        if pars['trim'] is not None and not isinstance(pars['trim'], tuple):
#            try:
#                pars['trim'] = tuple(pars['trim'])
#            except:
#                raise TypeError('Could not convert provided trim to a tuple.')
#        defaults['trim'] = (0,0)
#        dtypes['trim'] = tuple
#        descr['trim'] = 'How much to trim off each edge of each slit.  Each number should be 0 ' \
#                        'or positive'

        # TODO: Describe better where and how this is used.  It's not
        # actually used in the construction of the nominal slit edges,
        # but only in subsequent use of the slits (e.g., flat-fielding)
        defaults['pad'] = 0
        dtypes['pad'] = int
        descr['pad'] = 'Integer number of pixels to consider beyond the slit edges when ' \
                       'selecting pixels that are \'on\' the slit.'

#        defaults['single'] = []
#        dtypes['single'] = list
#        descr['single'] = 'Add a single, user-defined slit based on its location on each ' \
#                          'detector.  Syntax is a list of values, 2 per detector, that define ' \
#                          'the slit according to column values.  The second value (for the ' \
#                          'right edge) must be greater than 0 to be applied.  LRISr example: ' \
#                          'setting single = -1, -1, 7, 295 means the code will skip the ' \
#                          'user-definition for the first detector but adds one for the second. ' \
#                          ' None means no user-level slits defined.'

        dtypes['add_slits'] = [str, list]
        descr['add_slits'] = 'Add one or more user-defined slits.  The syntax to define a ' \
                             'slit to add is: \'det:spec:spat_left:spat_right\' where ' \
                             'det=detector, spec=spectral pixel, spat_left=spatial pixel of ' \
                             'left slit boundary, and spat_righ=spatial pixel of right slit ' \
                             'boundary.  For example, \'2:2000:2121:2322,3:2000:1201:1500\' ' \
                             'will add a slit to detector 2 passing through spec=2000 ' \
                             'extending spatially from 2121 to 2322 and another on detector 3 ' \
                             'at spec=2000 extending from 1201 to 1500.'

        dtypes['rm_slits'] = [str, list]
        descr['rm_slits'] = 'Remove one or more user-specified slits.  The syntax used to ' \
                            'define a slit to remove is: \'det:spec:spat\' where det=detector, ' \
                            'spec=spectral pixel, spat=spatial pixel.  For example, ' \
                            '\'2:2000:2121,3:2000:1500\' will remove the slit on detector 2 ' \
                            'that contains pixel (spat,spec)=(2000,2121) and on detector 3 ' \
                            'that contains pixel (2000,2121).'

        # Instantiate the parameter set
        super(EdgeTracePar, self).__init__(list(pars.keys()), values=list(pars.values()),
                                           defaults=list(defaults.values()),
                                           options=list(options.values()),
                                           dtypes=list(dtypes.values()),
                                           descr=list(descr.values()))
        self.validate()

    @classmethod
    def from_dict(cls, cfg):
        # TODO Please provide docs
        k = numpy.array([*cfg.keys()])
        parkeys = ['filt_iter', 'sobel_mode', 'edge_thresh', 'follow_span', 'det_min_spec_length',
                   'valid_flux_thresh', 'max_shift_abs', 'max_shift_adj', 'max_spat_error',
                   'match_tol', 'fit_function', 'fit_order', 'fit_maxdev', 'fit_maxiter',
                   'fit_niter', 'fit_min_spec_length', 'auto_pca', 'left_right_pca',
                   'pca_min_edges', 'pca_n', 'pca_var_percent', 'pca_function', 'pca_order',
                   'pca_sigrej', 'pca_maxrej', 'pca_maxiter', 'smash_range', 'edge_detect_clip',
                   'trace_median_frac', 'trace_thresh', 'fwhm_uniform', 'niter_uniform',
                   'fwhm_gaussian', 'niter_gaussian', 'det_buffer', 'max_nudge', 'sync_predict',
                   'sync_center', 'gap_offset', 'sync_to_edge', 'minimum_slit_length',
                   'length_range', 'minimum_slit_gap', 'clip', 'sync_clip', 'mask_reg_maxiter',
                   'mask_reg_maxsep', 'mask_reg_sigrej', 'ignore_alignment', 'pad', 'add_slits',
                   'rm_slits']

        badkeys = numpy.array([pk not in parkeys for pk in k])
        if numpy.any(badkeys):
            raise ValueError('{0} not recognized key(s) for EdgeTracePar.'.format(k[badkeys]))

        kwargs = {}
        for pk in parkeys:
            kwargs[pk] = cfg[pk] if pk in k else None
        return cls(**kwargs)

    @staticmethod
    def valid_functions():
        """
        Return the list of valid functions to use for slit tracing.
        """
        return ['polynomial', 'legendre', 'chebyshev']

    @staticmethod
    def valid_sobel_modes():
        """Return the valid sobel modes."""
        return ['nearest', 'constant']

    @staticmethod
    def valid_predict_modes():
        """Return the valid trace prediction modes."""
        return ['pca', 'nearest']

    @staticmethod
    def valid_center_modes():
        """Return the valid center prediction modes."""
        return ['median', 'nearest', 'gap']

    def validate(self):
        """Validate the parameter set."""
        if not self['auto_pca'] and self['sync_predict'] == 'pca':
            warnings.warn('sync_predict cannot be pca if auto_pca is False.  Setting to nearest.')
            self['sync_predict'] = 'nearest'


class WaveTiltsPar(ParSet):
    """
    The parameter set used to hold arguments for tracing the
    monochromatic tilt along the slit.
    
    For a table with the current keywords, defaults, and descriptions,
    see :ref:`pypeitpar`.

    .. todo::
        Changed to reflect wavetilts.py settings.  Was `yorder`
        previously `disporder`?  If so, I think I prefer the generality
        of `disporder`...
    """
    def __init__(self, idsonly=None, tracethresh=None, sig_neigh=None, nfwhm_neigh=None,
                 maxdev_tracefit=None, sigrej_trace=None, spat_order=None, spec_order=None,
                 func2d=None, maxdev2d=None, sigrej2d=None, rm_continuum=None, cont_rej=None,
                 minmax_extrap=None):

        # Grab the parameter names and values from the function
        # arguments
        args, _, _, values = inspect.getargvalues(inspect.currentframe())
        pars = OrderedDict([(k,values[k]) for k in args[1:]])      # "1:" to skip 'self'

        # Initialize the other used specifications for this parameter
        # set
        defaults = OrderedDict.fromkeys(pars.keys())
        options = OrderedDict.fromkeys(pars.keys())
        dtypes = OrderedDict.fromkeys(pars.keys())
        descr = OrderedDict.fromkeys(pars.keys())

        # Fill out parameter specifications.  Only the values that are
        # *not* None (i.e., the ones that are defined) need to be set

        #maxdev_tracefit = 1.0,
        #sigrej_trace = 3.0, max_badpix_frac = 0.20, tcrude_nave = 5,
        #npca = 1, coeff_npoly_pca = 1, sigrej_pca = 2.0,

        defaults['idsonly'] = False
        dtypes['idsonly'] = bool
        descr['idsonly'] = 'Only use the arc lines that have an identified wavelength to trace ' \
                           'tilts (CURRENTLY NOT USED!)'

        defaults['tracethresh'] = 20.
        dtypes['tracethresh'] = [int, float, list, numpy.ndarray]
        descr['tracethresh'] = 'Significance threshold for arcs to be used in tracing wavelength tilts. ' \
                               'This can be a single number or a list/array providing the value for each slit'


        defaults['sig_neigh'] = 10.
        dtypes['sig_neigh'] = [int, float]
        descr['sig_neigh'] = 'Significance threshold for arcs to be used in line identification for the purpose of identifying neighboring lines.' \
                             'The tracethresh parameter above determines the significance threshold of lines that will be traced, but these lines' \
                             ' must be at least nfwhm_neigh fwhm away from neighboring lines. This parameter determines the significance above which' \
                             ' a line must be to be considered a possible colliding neighbor. A low value of sig_neigh will result in an overall' \
                             ' larger number of lines, which will result in more lines above tracethresh getting rejected'

        defaults['nfwhm_neigh'] = 3.0
        dtypes['nfwhm_neigh'] = [int, float]
        descr['nfwhm_neigh'] = 'Required separation between neighboring arc lines for them to be considered for tilt tracing in units of the ' \
                               'the spectral fwhm (see wavelength parset where fwhm is defined)'

        defaults['maxdev_tracefit'] = 0.2
        dtypes['maxdev_tracefit'] = [int, float]
        descr['maxdev_tracefit'] = 'Maximum absolute deviation (in units of fwhm) for the legendre polynomial fits to individual ' \
                                   'arc line tilt fits during iterative trace fitting (flux weighted, then gaussian weighted)'

        defaults['sigrej_trace'] = 3.0
        dtypes['sigrej_trace'] = [int, float]
        descr['sigrej_trace'] = 'Outlier rejection significance to determine which traced arc lines should be included in the global fit'

        defaults['spat_order'] = 3
        dtypes['spat_order'] = [int, float, list, numpy.ndarray]
        descr['spat_order'] = 'Order of the legendre polynomial to be fit to the the tilt of an arc line. This parameter determines' \
                              'both the orer of the *individual* arc line tilts, as well as the order of the spatial direction of the' \
                              '2d legendre polynomial (spatial, spectral) that is fit to obtain a global solution for the tilts across the' \
                              'slit/order. This can be a single number or a list/array providing the value for each slit'

        defaults['spec_order'] = 4
        dtypes['spec_order'] = [int, float, list, numpy.ndarray]
        descr['spec_order'] = 'Order of the spectral direction of the 2d legendre polynomial (spatial, spectral) that is ' \
                              'fit to obtain a global solution for the tilts across the slit/order. ' \
                              'This can be a single number or a list/array providing the value for each slit'


        defaults['minmax_extrap'] = [150., 1000.]
        dtypes['minmax_extrap'] = [list, numpy.ndarray]
        descr['minmax_extrap'] = 'Sets how far below the last measured tilt line is extrapolated in tracewave.fit_tilts()'

        defaults['func2d'] = 'legendre2d'
        dtypes['func2d'] = str
        descr['func2d'] = 'Type of function for 2D fit'

        defaults['maxdev2d'] = 0.25
        dtypes['maxdev2d'] = [int, float]
        descr['maxdev2d'] = 'Maximum absolute deviation (in units of fwhm) rejection threshold used to determines which pixels in global 2d fits to ' \
                            'arc line tilts are rejected because they deviate from the model by more than this value'

        defaults['sigrej2d'] = 3.0
        dtypes['sigrej2d'] = [int, float]
        descr['sigrej2d'] = 'Outlier rejection significance determining which pixels on a fit to an arc line tilt ' \
                            'are rejected by the global 2D fit'

        defaults['rm_continuum'] = False
        dtypes['rm_continuum'] = bool
        descr['rm_continuum'] = 'Before tracing the line center at each spatial position, ' \
                                'remove any low-order continuum in the 2D spectra.'

        # TODO: Replace these with relevant parameters from
        # arc.iter_continuum
#        defaults['cont_function'] = 'legendre'
#        dtypes['cont_function'] = str
#        descr['cont_function'] = 'Function type used to fit the continuum to be removed.'
#
#        defaults['cont_order'] = 3
#        dtypes['cont_order'] = int
#        descr['cont_order'] = 'Order of the function used to fit the continuum to be removed.'

        defaults['cont_rej'] = [3, 1.5]
        dtypes['cont_rej'] = [int, float, list, numpy.ndarray]
        descr['cont_rej'] = 'The sigma threshold for rejection.  Can be a single number or two ' \
                            'numbers that give the low and high sigma rejection, respectively.'

        # Right now this is not used the fits are hard wired to be legendre for the individual fits.
        #defaults['function'] = 'legendre'
        # TODO: Allowed values?
        #dtypes['function'] = str
        #descr['function'] = 'Type of function for arc line fits'

        #defaults['yorder'] = 4
        #dtypes['yorder'] = int
        #descr['yorder'] = 'Order of the polynomial function to be used to fit the tilts ' \
        #                  'along the y direction.'


        #defaults['method'] = 'spca'
        #options['method'] = WaveTiltsPar.valid_methods()
        #dtypes['method'] = str
        #descr['method'] = 'Method used to trace the tilt of the slit along an order.  ' \
        #                  'Options are: {0}'.format(', '.join(options['method']))

        # TODO: Need to add checks that check params against method
        #defaults['params'] = [ 1, 1, 0 ]
        #dtypes['params'] = [ int, list ]
        #descr['params'] = 'Parameters to use for the provided method.  TODO: Need more explanation'

        # Instantiate the parameter set
        super(WaveTiltsPar, self).__init__(list(pars.keys()),
                                           values=list(pars.values()),
                                           defaults=list(defaults.values()),
                                           options=list(options.values()),
                                           dtypes=list(dtypes.values()),
                                           descr=list(descr.values()))
        self.validate()

    @classmethod
    def from_dict(cls, cfg):
        k = numpy.array([*cfg.keys()])
        parkeys = ['idsonly', 'tracethresh', 'sig_neigh', 'maxdev_tracefit', 'sigrej_trace',
                   'nfwhm_neigh', 'spat_order', 'spec_order', 'func2d', 'maxdev2d', 'sigrej2d',
                   'rm_continuum', 'cont_rej', 'minmax_extrap'] #'cont_function', 'cont_order',

        badkeys = numpy.array([pk not in parkeys for pk in k])
        if numpy.any(badkeys):
            raise ValueError('{0} not recognized key(s) for WaveTiltsPar.'.format(k[badkeys]))

        kwargs = {}
        for pk in parkeys:
            kwargs[pk] = cfg[pk] if pk in k else None
        return cls(**kwargs)


    def validate(self):
        if hasattr(self.data['cont_rej'], '__len__'):
            if len(self.data['cont_rej']) != 2:
                raise ValueError('Continuum rejection threshold must be a single number or a '
                                 'two-element list/array.')

    #@staticmethod
    #def valid_methods():
    #    """
    #    Return the valid methods to use for tilt tracing.
    #    """
    #    return [ 'pca', 'spca', 'spline', 'interp', 'perp', 'zero' ]

#    def validate(self):
#        # Convert param to list
#        if isinstance(self.data['params'], int):
#            self.data['params'] = [self.data['params']]
#        pass


class ReducePar(ParSet):
    """
    The parameter set used to hold arguments for sky subtraction, object
    finding and extraction in the Reduce class

    For a table with the current keywords, defaults, and descriptions,
    see :ref:`pypeitpar`.
    """

    def __init__(self, findobj=None, skysub=None, extraction=None):

        # Grab the parameter names and values from the function
        # arguments
        args, _, _, values = inspect.getargvalues(inspect.currentframe())
        pars = OrderedDict([(k, values[k]) for k in args[1:]])  # "1:" to skip 'self'

        # Initialize the other used specifications for this parameter
        # set
        defaults = OrderedDict.fromkeys(pars.keys())
        options = OrderedDict.fromkeys(pars.keys())
        dtypes = OrderedDict.fromkeys(pars.keys())
        descr = OrderedDict.fromkeys(pars.keys())

        # Fill out parameter specifications.  Only the values that are
        # *not* None (i.e., the ones that are defined) need to be set
        defaults['findobj'] = FindObjPar()
        dtypes['findobj'] = [ ParSet, dict ]
        descr['findobj'] = 'Parameters for the find object and tracing algorithms'

        defaults['skysub'] = SkySubPar()
        dtypes['skysub'] = [ ParSet, dict ]
        descr['skysub'] = 'Parameters for sky subtraction algorithms'

        defaults['extraction'] = ExtractionPar()
        dtypes['extraction'] = [ ParSet, dict ]
        descr['extraction'] = 'Parameters for extraction algorithms'

        # Instantiate the parameter set
        super(ReducePar, self).__init__(list(pars.keys()),
                                              values=list(pars.values()),
                                              defaults=list(defaults.values()),
                                              options=list(options.values()),
                                              dtypes=list(dtypes.values()),
                                              descr=list(descr.values()))
        self.validate()

    @classmethod
    def from_dict(cls, cfg):
        k = numpy.array([*cfg.keys()])

        allkeys = ['findobj', 'skysub', 'extraction']
        badkeys = numpy.array([pk not in allkeys for pk in k])
        if numpy.any(badkeys):
            raise ValueError('{0} not recognized key(s) for ReducePar.'.format(k[badkeys]))

        kwargs = {}
        # Keywords that are ParSets
        pk = 'findobj'
        kwargs[pk] = FindObjPar.from_dict(cfg[pk]) if pk in k else None
        pk = 'skysub'
        kwargs[pk] = SkySubPar.from_dict(cfg[pk]) if pk in k else None
        pk = 'extraction'
        kwargs[pk] = ExtractionPar.from_dict(cfg[pk]) if pk in k else None

        return cls(**kwargs)

    def validate(self):
        pass


class FindObjPar(ParSet):
    """
    The parameter set used to hold arguments for functionality relevant
    to finding and tracing objects.

    For a table with the current keywords, defaults, and descriptions,
    see :ref:`pypeitpar`.
    """

    def __init__(self, trace_npoly=None, sig_thresh=None, find_trim_edge=None, find_cont_fit=None,
                 find_npoly_cont=None, find_maxdev=None, find_extrap_npoly=None, maxnumber=None,
                 find_fwhm=None, ech_find_max_snr=None, ech_find_min_snr=None,
                 ech_find_nabove_min_snr=None, skip_second_find=None):
        # Grab the parameter names and values from the function
        # arguments
        args, _, _, values = inspect.getargvalues(inspect.currentframe())
        pars = OrderedDict([(k, values[k]) for k in args[1:]])  # "1:" to skip 'self'

        # Initialize the other used specifications for this parameter
        # set
        defaults = OrderedDict.fromkeys(pars.keys())
        options = OrderedDict.fromkeys(pars.keys())
        dtypes = OrderedDict.fromkeys(pars.keys())
        descr = OrderedDict.fromkeys(pars.keys())

        # Fill out parameter specifications.  Only the values that are
        # *not* None (i.e., the ones that are defined) need to be set
        defaults['trace_npoly'] = 5
        dtypes['trace_npoly'] = int
        descr['trace_npoly'] = 'Order of legendre polynomial fits to object traces.'

        defaults['maxnumber'] = 10
        dtypes['maxnumber'] = int
        descr['maxnumber'] = 'Maximum number of objects to extract in a science frame.  Use ' \
                             'None for no limit.'

        defaults['sig_thresh'] = 10.0
        dtypes['sig_thresh'] = [int, float]
        descr['sig_thresh'] = 'Significance threshold for object finding.'

        defaults['find_trim_edge'] = [5,5]
        dtypes['find_trim_edge'] = list
        descr['find_trim_edge'] = 'Trim the slit by this number of pixels left/right before finding objects'

        defaults['find_cont_fit'] = True
        dtypes['find_cont_fit'] = bool
        descr['find_cont_fit'] = 'Fit a continuum to the illumination pattern across the trace rectified image' \
                                 ' (masking objects) when searching for peaks to initially identify objects'

        defaults['find_npoly_cont'] = 1
        dtypes['find_npoly_cont'] = int
        descr['find_npoly_cont'] = 'Polynomial order for fitting continuum to the illumination pattern across the trace rectified image' \
                                   ' (masking objects) when searching for peaks to initially identify objects'

        defaults['find_extrap_npoly'] = 3
        dtypes['find_extrap_npoly'] = int
        descr['find_extrap_npoly'] = 'Polynomial order used for trace extrapolation'

        defaults['find_maxdev'] = 2.0
        dtypes['find_maxdev'] = [int, float]
        descr['find_maxdev'] = 'Maximum deviation of pixels from polynomial fit to trace used to reject bad pixels in trace fitting.'

        defaults['find_fwhm'] = 5.0
        dtypes['find_fwhm'] = [int, float]
        descr['find_fwhm'] = 'Indicates roughly the fwhm of objects in pixels for object finding'

        defaults['ech_find_max_snr'] = 1.0
        dtypes['ech_find_max_snr'] = [int, float]
        descr['ech_find_max_snr'] = 'Criteria for keeping echelle objects. They must either have a maximum S/N across all the orders greater than this value' \
                                    ' or satisfy the min_snr criteria described by the min_snr parameters'

        defaults['ech_find_min_snr'] = 0.3
        dtypes['ech_find_min_snr'] = [int, float]
        descr['ech_find_min_snr'] = 'Criteria for keeping echelle objects. They must either have a maximum S/N across all the orders greater than ech_find_max_snr,  value' \
                                    ' or they must have S/N > ech_find_min_snr on >= ech_find_nabove_min_snr orders'

        defaults['ech_find_nabove_min_snr'] = 2
        dtypes['ech_find_nabove_min_snr'] = int
        descr['ech_find_nabove_min_snr'] = 'Criteria for keeping echelle objects. They must either have a maximum S/N across all the orders greater than ech_find_max_snr,  value' \
                                           ' or they must have S/N > ech_find_min_snr on >= ech_find_nabove_min_snr orders'

        defaults['skip_second_find'] = False
        dtypes['skip_second_find'] = bool
        descr['skip_second_find'] = 'Only perform one round of object finding (mainly for quick_look)'

        # Instantiate the parameter set
        super(FindObjPar, self).__init__(list(pars.keys()),
                                        values=list(pars.values()),
                                        defaults=list(defaults.values()),
                                        options=list(options.values()),
                                        dtypes=list(dtypes.values()),
                                        descr=list(descr.values()))
        self.validate()

    @classmethod
    def from_dict(cls, cfg):
        k = numpy.array([*cfg.keys()])

        # Basic keywords
        parkeys = ['trace_npoly', 'sig_thresh', 'find_trim_edge',
                   'find_cont_fit', 'find_npoly_cont',
                   'find_extrap_npoly', 'maxnumber',
                   'find_maxdev', 'find_fwhm', 'ech_find_max_snr',
                   'ech_find_min_snr', 'ech_find_nabove_min_snr', 'skip_second_find']

        badkeys = numpy.array([pk not in parkeys for pk in k])
        if numpy.any(badkeys):
            raise ValueError('{0} not recognized key(s) for FindObjPar.'.format(k[badkeys]))

        kwargs = {}
        for pk in parkeys:
            kwargs[pk] = cfg[pk] if pk in k else None
        return cls(**kwargs)

    def validate(self):
        pass


class SkySubPar(ParSet):
    """
    The parameter set used to hold arguments for functionality relevant
    to sky subtraction.

    For a table with the current keywords, defaults, and descriptions,
    see :ref:`pypeitpar`.
    """

    def __init__(self, bspline_spacing=None, sky_sigrej=None, global_sky_std=None, no_poly=None):
        # Grab the parameter names and values from the function
        # arguments
        args, _, _, values = inspect.getargvalues(inspect.currentframe())
        pars = OrderedDict([(k, values[k]) for k in args[1:]])  # "1:" to skip 'self'

        # Initialize the other used specifications for this parameter
        # set
        defaults = OrderedDict.fromkeys(pars.keys())
        options = OrderedDict.fromkeys(pars.keys())
        dtypes = OrderedDict.fromkeys(pars.keys())
        descr = OrderedDict.fromkeys(pars.keys())

        # Fill out parameter specifications.  Only the values that are
        # *not* None (i.e., the ones that are defined) need to be set
        defaults['bspline_spacing'] = 0.6
        dtypes['bspline_spacing'] = [int, float]
        descr['bspline_spacing'] = 'Break-point spacing for the bspline sky subtraction fits.'

        defaults['sky_sigrej'] = 3.0
        dtypes['sky_sigrej'] = float
        descr['sky_sigrej'] = 'Rejection parameter for local sky subtraction'

        defaults['global_sky_std'] = True
        dtypes['global_sky_std'] = bool
        descr['global_sky_std'] = 'Global sky subtraction will be performed on standard stars. This should be turned' \
                                  'off for example for near-IR reductions with narrow slits, since bright standards can' \
                                  'fill the slit causing global sky-subtraction to fail. In these situations we go ' \
                                  'straight to local sky-subtraction since it is designed to deal with such situations'

        defaults['no_poly'] = False
        dtypes['no_poly'] = bool
        descr['no_poly'] = 'Turn off polynomial basis (Legendre) in global sky subtraction'


        # Instantiate the parameter set
        super(SkySubPar, self).__init__(list(pars.keys()),
                                        values=list(pars.values()),
                                        defaults=list(defaults.values()),
                                        options=list(options.values()),
                                        dtypes=list(dtypes.values()),
                                        descr=list(descr.values()))
        self.validate()

    @classmethod
    def from_dict(cls, cfg):
        k = numpy.array([*cfg.keys()])

        # Basic keywords
        parkeys = ['bspline_spacing', 'sky_sigrej', 'global_sky_std', 'no_poly']

        badkeys = numpy.array([pk not in parkeys for pk in k])
        if numpy.any(badkeys):
            raise ValueError('{0} not recognized key(s) for SkySubPar.'.format(k[badkeys]))

        kwargs = {}
        for pk in parkeys:
            kwargs[pk] = cfg[pk] if pk in k else None
        return cls(**kwargs)

    def validate(self):
        pass


class ExtractionPar(ParSet):
    """
    The parameter set used to hold arguments for functionality relevant
    to extraction.

    For a table with the current keywords, defaults, and descriptions,
    see :ref:`pypeitpar`.
    """

    def __init__(self, boxcar_radius=None, std_prof_nsigma=None, sn_gauss=None,
                 model_full_slit=None, manual=None, skip_optimal=None):

        # Grab the parameter names and values from the function
        # arguments
        args, _, _, values = inspect.getargvalues(inspect.currentframe())
        pars = OrderedDict([(k, values[k]) for k in args[1:]])  # "1:" to skip 'self'

        # Check the manual input
        if manual is not None:
            if not isinstance(manual, (ParSet, dict, list)):
                raise TypeError('Manual extraction input must be a ParSet, dictionary, or list.')
            _manual = [manual] if isinstance(manual, (ParSet, dict)) else manual
            pars['manual'] = _manual

        # Initialize the other used specifications for this parameter
        # set
        defaults = OrderedDict.fromkeys(pars.keys())
        options = OrderedDict.fromkeys(pars.keys())
        dtypes = OrderedDict.fromkeys(pars.keys())
        descr = OrderedDict.fromkeys(pars.keys())

        # Fill out parameter specifications.  Only the values that are
        # *not* None (i.e., the ones that are defined) need to be set

        # Boxcar Parameters
        defaults['boxcar_radius'] = 1.5
        dtypes['boxcar_radius'] = [int, float]
        descr['boxcar_radius'] = 'Boxcar radius in arcseconds used for boxcar extraction'

        defaults['skip_optimal'] = False
        dtypes['skip_optimal'] = bool
        descr['skip_optimal'] = 'Perform boxcar extraction only (i.e. skip Optimal and local skysub)'

        defaults['std_prof_nsigma'] = 30.
        dtypes['std_prof_nsigma'] = float
        descr['std_prof_nsigma'] = 'prof_nsigma parameter for Standard star extraction.  Prevents undesired rejection.'

        defaults['sn_gauss'] = 4.0
        dtypes['sn_gauss'] = [int, float]
        descr['sn_gauss'] = 'S/N threshold for performing the more sophisticated optimal extraction which performs a ' \
                            'b-spline fit to the object profile. For S/N < sn_gauss the code will simply optimal extract' \
                            'with a Gaussian with FWHM determined from the object finding.'

        defaults['model_full_slit'] = False
        dtypes['model_full_slit'] = bool
        descr['model_full_slit'] = 'If True local sky subtraction will be performed on the entire slit. If False, local sky subtraction will ' \
                                   'be applied to only a restricted region around each object. This should be set to True for either multislit ' \
                                   'observations using narrow slits or echelle observations with narrow slits'

        dtypes['manual'] = list
        descr['manual'] = 'List of manual extraction parameter sets'

        # Instantiate the parameter set
        super(ExtractionPar, self).__init__(list(pars.keys()),
                                        values=list(pars.values()),
                                        defaults=list(defaults.values()),
                                        options=list(options.values()),
                                        dtypes=list(dtypes.values()),
                                        descr=list(descr.values()))
        self.validate()

    @classmethod
    def from_dict(cls, cfg):
        k = numpy.array([*cfg.keys()])

        # Basic keywords
        parkeys = ['boxcar_radius', 'std_prof_nsigma', 'sn_gauss', 'model_full_slit', 'manual',
                   'skip_optimal']

        badkeys = numpy.array([pk not in parkeys for pk in k])
        if numpy.any(badkeys):
            raise ValueError('{0} not recognized key(s) for ExtractionPar.'.format(k[badkeys]))

        kwargs = {}
        for pk in parkeys:
            kwargs[pk] = cfg[pk] if pk in k else None
        kwargs['manual'] = util.get_parset_list(cfg, 'manual', ManualExtractionPar)
        return cls(**kwargs)

    def validate(self):
        pass


class CalibrationsPar(ParSet):
    """
    The superset of parameters used to calibrate the science data.
    
    Note that there are specific defaults for each frame group that are
    different from the defaults of the abstracted :class:`FrameGroupPar`
    class.

    For a table with the current keywords, defaults, and descriptions,
    see :ref:`pypeitpar`.
    """
    def __init__(self, caldir=None, setup=None, trim=None, bpm_usebias=None, biasframe=None,
                 darkframe=None, arcframe=None, tiltframe=None, pixelflatframe=None,
                 pinholeframe=None, alignframe=None, alignment=None, traceframe=None,
                 standardframe=None, flatfield=None, wavelengths=None, slitedges=None, tilts=None):

        # Grab the parameter names and values from the function
        # arguments
        args, _, _, values = inspect.getargvalues(inspect.currentframe())
        pars = OrderedDict([(k,values[k]) for k in args[1:]])      # "1:" to skip 'self'

        # Initialize the other used specifications for this parameter
        # set
        defaults = OrderedDict.fromkeys(pars.keys())
        options = OrderedDict.fromkeys(pars.keys())
        dtypes = OrderedDict.fromkeys(pars.keys())
        descr = OrderedDict.fromkeys(pars.keys())

        # Fill out parameter specifications.  Only the values that are
        # *not* None (i.e., the ones that are defined) need to be set
        defaults['caldir'] = 'default'
        dtypes['caldir'] = str
        descr['caldir'] = 'If provided, it must be the full path to calling directory to write master files.'

        dtypes['setup'] = str
        descr['setup'] = 'If masters=\'force\', this is the setup name to be used: e.g., ' \
                         'C_02_aa .  The detector number is ignored but the other information ' \
                         'must match the Master Frames in the master frame folder.'

        defaults['trim'] = True
        dtypes['trim'] = bool
        descr['trim'] = 'Trim the frame to isolate the data'

        defaults['bpm_usebias'] = False
        dtypes['bpm_usebias'] = bool
        descr['bpm_usebias'] = 'Make a bad pixel mask from bias frames? Bias frames must be provided.'

        defaults['biasframe'] = FrameGroupPar(frametype='bias', processing_steps=['trim', 'orient'])
        dtypes['biasframe'] = [ ParSet, dict ]
        descr['biasframe'] = 'The frames and combination rules for the bias correction'

        defaults['darkframe'] = FrameGroupPar(frametype='bias', processing_steps=['trim', 'orient'])
        dtypes['darkframe'] = [ ParSet, dict ]
        descr['darkframe'] = 'The frames and combination rules for the dark-current correction'

        # JFH Turning off masking of saturated pixels which causes headaches becauase it was being done unintelligently
        defaults['pixelflatframe'] = FrameGroupPar(frametype='pixelflat',
                                                   process=ProcessImagesPar(satpix='nothing'),
                                                   processing_steps=['trim', 'orient', 'apply_gain'])
        dtypes['pixelflatframe'] = [ ParSet, dict ]
        descr['pixelflatframe'] = 'The frames and combination rules for the field flattening'

        defaults['pinholeframe'] = FrameGroupPar(frametype='pinhole',
                                                 processing_steps = ['trim', 'orient', 'apply_gain'])
        dtypes['pinholeframe'] = [ ParSet, dict ]
        descr['pinholeframe'] = 'The frames and combination rules for the pinholes'

<<<<<<< HEAD
        defaults['arcframe'] = FrameGroupPar(frametype='arc',
                                             process=ProcessImagesPar(sigrej=-1),
                                             processing_steps = ['trim', 'orient', 'apply_gain'])
=======
        defaults['alignframe'] = FrameGroupPar(frametype='align', number=0)
        dtypes['alignframe'] = [ ParSet, dict ]
        descr['alignframe'] = 'The frames and combination rules for the align frames'

        defaults['arcframe'] = FrameGroupPar(frametype='arc', number=1,
                                             process=ProcessImagesPar(sigrej=-1))
>>>>>>> a15f3188
        dtypes['arcframe'] = [ ParSet, dict ]
        descr['arcframe'] = 'The frames and combination rules for the wavelength calibration'

        defaults['tiltframe'] = FrameGroupPar(frametype='tilt',
                                              process=ProcessImagesPar(sigrej=-1),
                                              processing_steps = ['trim', 'orient', 'apply_gain'])
        dtypes['tiltframe'] = [ ParSet, dict ]
        descr['tiltframe'] = 'The frames and combination rules for the wavelength tilts'

        defaults['traceframe'] = FrameGroupPar(frametype='trace',
                                               # Note that CR masking is found to be too problematic!!
                                               processing_steps = ['trim', 'orient', 'apply_gain'])

        dtypes['traceframe'] = [ ParSet, dict ]
        descr['traceframe'] = 'The frames and combination rules for images used for slit tracing'

        defaults['standardframe'] = FrameGroupPar(frametype='standard',
                                                  processing_steps = ['trim', 'orient', 'apply_gain',
                                                                      'flatten', 'crmask'])
        dtypes['standardframe'] = [ ParSet, dict ]
        descr['standardframe'] = 'The frames and combination rules for the spectrophotometric ' \
                                 'standard observations'

        defaults['alignment'] = AlignPar()
        dtypes['alignment'] = [ ParSet, dict ]
        descr['alignment'] = 'Define the procedure for the alignment of traces'

        defaults['flatfield'] = FlatFieldPar()
        dtypes['flatfield'] = [ ParSet, dict ]
        descr['flatfield'] = 'Parameters used to set the flat-field procedure'

        defaults['wavelengths'] = WavelengthSolutionPar()
        dtypes['wavelengths'] = [ ParSet, dict ]
        descr['wavelengths'] = 'Parameters used to derive the wavelength solution'

        defaults['slitedges'] = EdgeTracePar()
        dtypes['slitedges'] = [ ParSet, dict ]
        descr['slitedges'] = 'Slit-edge tracing parameters'

        defaults['tilts'] = WaveTiltsPar()
        dtypes['tilts'] = [ ParSet, dict ]
        descr['tilts'] = 'Define how to trace the slit tilts using the trace frames'

        # Instantiate the parameter set
        super(CalibrationsPar, self).__init__(list(pars.keys()),
                                              values=list(pars.values()),
                                              defaults=list(defaults.values()),
                                              options=list(options.values()),
                                              dtypes=list(dtypes.values()),
                                              descr=list(descr.values()))
        #self.validate()

    @classmethod
    def from_dict(cls, cfg):
        k = numpy.array([*cfg.keys()])

        # Basic keywords
        parkeys = [ 'caldir', 'setup', 'trim', 'bpm_usebias' ]

        allkeys = parkeys + ['biasframe', 'darkframe', 'arcframe', 'tiltframe', 'pixelflatframe',
                             'pinholeframe', 'alignframe', 'alignment', 'traceframe', 'standardframe', 'flatfield',
                             'wavelengths', 'slitedges', 'tilts']
        badkeys = numpy.array([pk not in allkeys for pk in k])
        if numpy.any(badkeys):
            raise ValueError('{0} not recognized key(s) for CalibrationsPar.'.format(k[badkeys]))

        kwargs = {}
        for pk in parkeys:
            kwargs[pk] = cfg[pk] if pk in k else None

        # Keywords that are ParSets
        pk = 'biasframe'
        kwargs[pk] = FrameGroupPar.from_dict('bias', cfg[pk]) if pk in k else None
        pk = 'darkframe'
        kwargs[pk] = FrameGroupPar.from_dict('dark', cfg[pk]) if pk in k else None
        pk = 'arcframe'
        kwargs[pk] = FrameGroupPar.from_dict('arc', cfg[pk]) if pk in k else None
        pk = 'tiltframe'
        kwargs[pk] = FrameGroupPar.from_dict('tilt', cfg[pk]) if pk in k else None
        pk = 'pixelflatframe'
        kwargs[pk] = FrameGroupPar.from_dict('pixelflat', cfg[pk]) if pk in k else None
        pk = 'pinholeframe'
        kwargs[pk] = FrameGroupPar.from_dict('pinhole', cfg[pk]) if pk in k else None
        pk = 'alignframe'
        kwargs[pk] = FrameGroupPar.from_dict('align', cfg[pk]) if pk in k else None
        pk = 'alignment'
        kwargs[pk] = AlignPar.from_dict(cfg[pk]) if pk in k else None
        pk = 'traceframe'
        kwargs[pk] = FrameGroupPar.from_dict('trace', cfg[pk]) if pk in k else None
        pk = 'standardframe'
        kwargs[pk] = FrameGroupPar.from_dict('standard', cfg[pk]) if pk in k else None
        pk = 'flatfield'
        kwargs[pk] = FlatFieldPar.from_dict(cfg[pk]) if pk in k else None
        pk = 'wavelengths'
        kwargs[pk] = WavelengthSolutionPar.from_dict(cfg[pk]) if pk in k else None
        pk = 'slitedges'
        kwargs[pk] = EdgeTracePar.from_dict(cfg[pk]) if pk in k else None
        pk = 'tilts'
        kwargs[pk] = WaveTiltsPar.from_dict(cfg[pk]) if pk in k else None

        return cls(**kwargs)

    # TODO: Perform extensive checking that the parameters are valid for
    # the Calibrations class.  May not be necessary because validate will
    # be called for all the sub parameter sets, but this can do higher
    # level checks, if necessary.

    # JFH I'm not sure what to do about this function? Commentingo out for now.
    #def validate(self):
    #    if self.data['masters'] == 'force' \
    #            and (self.data['setup'] is None or len(self.data['setup']) == 0):
    #        raise ValueError('When forcing use of master frames, you must specify the setup to '
    #                         'be used using the \'setup\' keyword.')

#-----------------------------------------------------------------------------
# Parameters superset
class PypeItPar(ParSet):
    """
    The superset of parameters used by PypeIt.
    
    This is a single object used as a container for all the
    user-specified arguments used by PypeIt.
    
    To get the default parameters for a given spectrograph, e.g.::

        from pypeit.spectrographs.util import load_spectrograph

        spectrograph = load_spectrograph('shane_kast_blue')
        par = spectrograph.default_pypeit_par()

    If the user has a set of configuration alterations to be read from a
    pypeit file, e.g.::

        from pypeit.par.util import parse_pypeit_file
        from pypeit.spectrographs.util import load_spectrograph
        from pypeit.par import PypeItPar

        spectrograph = load_spectrograph('shane_kast_blue')
        spec_cfg_lines = spectrograph.default_pypeit_par().to_config()
        user_cfg_lines = parse_pypeit_file('myrdx.pypeit')[0]
        par = PypeItPar.from_cfg_lines(cfg_lines=spec_cfg_lines,
                                      merge_with=user_cfg_lines)

    To write the configuration of a given instance of :class:`PypeItPar`,
    use the :func:`to_config` function::
        
        par.to_config('mypypeitpar.cfg')

    For a table with the current keywords, defaults, and descriptions,
    see :ref:`pypeitpar`.
    """
    def __init__(self, rdx=None, calibrations=None, scienceframe=None, reduce=None,
                 flexure=None, fluxcalib=None, coadd1d=None, coadd2d=None, sensfunc=None):

        # Grab the parameter names and values from the function
        # arguments
        args, _, _, values = inspect.getargvalues(inspect.currentframe())
        pars = OrderedDict([(k,values[k]) for k in args[1:]])      # "1:" to skip 'self'

        # Initialize the other used specifications for this parameter
        # set
        defaults = OrderedDict.fromkeys(pars.keys())
        dtypes = OrderedDict.fromkeys(pars.keys())
        descr = OrderedDict.fromkeys(pars.keys())

        # Fill out parameter specifications.  Only the values that are
        # *not* None (i.e., the ones that are defined) need to be set
        defaults['rdx'] = ReduxPar()
        dtypes['rdx'] = [ ParSet, dict ]
        descr['rdx'] = 'PypeIt reduction rules.'

#        defaults['baseprocess'] = ProcessImagesPar()
#        dtypes['baseprocess'] = [ ParSet, dict ]
#        descr['baseprocess'] = 'Default-level parameters used when processing all images'

        defaults['calibrations'] = CalibrationsPar()
        dtypes['calibrations'] = [ ParSet, dict ]
        descr['calibrations'] = 'Parameters for the calibration algorithms'

        defaults['scienceframe'] = FrameGroupPar(frametype='science',
                                                 processing_steps = ['trim', 'orient', 'apply_gain',
                                                                     'flatten', 'crmask'])
        dtypes['scienceframe'] = [ ParSet, dict ]
        descr['scienceframe'] = 'The frames and combination rules for the science observations'

        defaults['reduce'] = ReducePar()
        dtypes['reduce'] = [ParSet, dict]
        descr['reduce'] = 'Parameters determining sky-subtraction, object finding, and ' \
                                'extraction'

        # Flexure is turned OFF by default
        defaults['flexure'] = FlexurePar()
        dtypes['flexure'] = [ParSet, dict]
        descr['flexure'] = 'Parameters used by the flexure-correction procedure.  Flexure ' \
                           'corrections are not performed by default.  To turn on, either ' \
                           'set the parameters in the \'flexure\' parameter group or set ' \
                           '\'flexure = True\' in the \'rdx\' parameter group to use the ' \
                           'default flexure-correction parameters.'

        # Flux calibration is turned OFF by default
        defaults['fluxcalib'] = FluxCalibratePar()
        dtypes['fluxcalib'] = [ParSet, dict]
        descr['fluxcalib'] = 'Parameters used by the flux-calibration procedure.  Flux ' \
                             'calibration is not performed by default.  To turn on, either ' \
                             'set the parameters in the \'fluxcalib\' parameter group or set ' \
                             '\'fluxcalib = True\' in the \'rdx\' parameter group to use the ' \
                             'default flux-calibration parameters.'


        # Coadd1D
        defaults['coadd1d'] = Coadd1DPar()
        dtypes['coadd1d'] = [ParSet, dict]
        descr['coadd1d'] = 'Par set to control 1D coadds.  Only used in the after-burner script.'


        # Coadd2D
        defaults['coadd2d'] = Coadd2DPar()
        dtypes['coadd2d'] = [ParSet, dict]
        descr['coadd2d'] = 'Par set to control 2D coadds.  Only used in the after-burner script.'


        # Sensfunc
        defaults['sensfunc'] = SensFuncPar()
        dtypes['sensfunc'] = [ParSet, dict]
        descr['sensfunc'] = 'Par set to control sensitivity function computation.  Only used in the after-burner script.'


        # Instantiate the parameter set
        super(PypeItPar, self).__init__(list(pars.keys()),
                                       values=list(pars.values()),
                                       defaults=list(defaults.values()),
                                       dtypes=list(dtypes.values()),
                                       descr=list(descr.values()))

        self.validate()

    @classmethod
    def from_cfg_file(cls, cfg_file=None, merge_with=None, evaluate=True):
        """
        Construct the parameter set using a configuration file.

        Note that::

            default = PypeItPar()
            nofile = PypeItPar.from_cfg_file()
            assert default.data == nofile.data, 'This should always pass.'

        Args:
            cfg_file (:obj:`str`, optional):
                The name of the configuration file that defines the
                default parameters.  This can be used to load a pypeit
                config file from a previous run that was constructed and
                output by pypeit.  This has to contain the full set of
                parameters, not just the subset you want to change.  For
                the latter, use `merge_with` to provide one or more
                config files to merge with the defaults to construct the
                full parameter set.
            merge_with (:obj:`str`, :obj:`list`, optional):
                One or more config files with the modifications to
                either default parameters (`cfg_file` is None) or
                the parameters provided by `cfg_file`.  The
                modifications are performed in series so the list order
                of the config files is important.
            evaluate (:obj:`bool`, optional):
                Evaluate the values in the config object before
                assigning them in the subsequent parameter sets.  The
                parameters in the config file are *always* read as
                strings, so this should almost always be true; however,
                see the warning below.
                
        .. warning::

            When `evaluate` is true, the function runs `eval()` on
            all the entries in the `ConfigObj` dictionary, done using
            :func:`_recursive_dict_evaluate`.  This has the potential to
            go haywire if the name of a parameter unintentionally
            happens to be identical to an imported or system-level
            function.  Of course, this can be useful by allowing one to
            define the function to use as a parameter, but it also means
            one has to be careful with the values that the parameters
            should be allowed to have.  The current way around this is
            to provide a list of strings that should be ignored during
            the evaluation, done using :func:`_eval_ignore`.

        .. todo::
            Allow the user to add to the ignored strings.

        Returns:
            :class:`pypeit.par.core.PypeItPar`: The instance of the
            parameter set.
        """
        # Get the base parameters in a ConfigObj instance
        cfg = ConfigObj(PypeItPar().to_config() if cfg_file is None else cfg_file)

        # Get the list of other configuration parameters to merge it with
        _merge_with = [] if merge_with is None else \
                        ([merge_with] if isinstance(merge_with, str) else merge_with)
        merge_cfg = ConfigObj()
        for f in _merge_with:
            merge_cfg.merge(ConfigObj(f))

        # Merge with the defaults
        cfg.merge(merge_cfg)

        # Evaluate the strings if requested
        if evaluate:
            cfg = util.recursive_dict_evaluate(cfg)
        
        # Instantiate the object based on the configuration dictionary
        return cls.from_dict(cfg)

    @classmethod
    def from_cfg_lines(cls, cfg_lines=None, merge_with=None, evaluate=True):
        """
        Construct the parameter set using the list of string lines read
        from a config file.

        Note that::

            default = PypeItPar()
            nofile = PypeItPar.from_cfg_lines()
            assert default.data == nofile.data, 'This should always pass.'

        Args:
            cfg_lines (:obj:`list`, optional):
                A list of strings with lines read, or made to look like
                they are, from a configuration file.  This can be used
                to load lines from a previous run of pypeit that was
                constructed and output by pypeit.  This has to contain
                the full set of parameters, not just the subset to
                change.  For the latter, leave this as the default value
                (None) and use `merge_with` to provide a set of
                lines to merge with the defaults to construct the full
                parameter set.
            merge_with (:obj:`list`, optional):
                A list of strings with lines read, or made to look like
                they are, from a configuration file that should be
                merged with the lines provided by `cfg_lines`, or the
                default parameters.
            evaluate (:obj:`bool`, optional):
                Evaluate the values in the config object before
                assigning them in the subsequent parameter sets.  The
                parameters in the config file are *always* read as
                strings, so this should almost always be true; however,
                see the warning below.
                
        .. warning::

            When `evaluate` is true, the function runs `eval()` on
            all the entries in the `ConfigObj` dictionary, done using
            :func:`_recursive_dict_evaluate`.  This has the potential to
            go haywire if the name of a parameter unintentionally
            happens to be identical to an imported or system-level
            function.  Of course, this can be useful by allowing one to
            define the function to use as a parameter, but it also means
            one has to be careful with the values that the parameters
            should be allowed to have.  The current way around this is
            to provide a list of strings that should be ignored during
            the evaluation, done using :func:`_eval_ignore`.

        .. todo::
            Allow the user to add to the ignored strings.

        Returns:
            :class:`pypeit.par.core.PypeItPar`: The instance of the
            parameter set.
        """
        # Get the base parameters in a ConfigObj instance
        cfg = ConfigObj(PypeItPar().to_config() if cfg_lines is None else cfg_lines)

        # Merge in additional parameters
        if merge_with is not None:
            cfg.merge(ConfigObj(merge_with))

        # Evaluate the strings if requested
        if evaluate:
            cfg = util.recursive_dict_evaluate(cfg)

        # Instantiate the object based on the configuration dictionary
        return cls.from_dict(cfg)

    @classmethod
    def from_pypeit_file(cls, ifile, evaluate=True):
        """
        Construct the parameter set using a pypeit file.
        
        Args:
            ifile (str):
                Name of the pypeit file to read.  Expects to find setup
                and data blocks in the file.  See docs.
            evaluate (:obj:`bool`, optional):
                Evaluate the values in the config object before
                assigning them in the subsequent parameter sets.  The
                parameters in the config file are *always* read as
                strings, so this should almost always be true; however,
                see the warning below.
                
        .. warning::

            When `evaluate` is true, the function runs `eval()` on
            all the entries in the `ConfigObj` dictionary, done using
            :func:`_recursive_dict_evaluate`.  This has the potential to
            go haywire if the name of a parameter unintentionally
            happens to be identical to an imported or system-level
            function.  Of course, this can be useful by allowing one to
            define the function to use as a parameter, but it also means
            one has to be careful with the values that the parameters
            should be allowed to have.  The current way around this is
            to provide a list of strings that should be ignored during
            the evaluation, done using :func:`_eval_ignore`.

        .. todo::
            Allow the user to add to the ignored strings.

        Returns:
            :class:`pypeit.par.core.PypeItPar`: The instance of the
            parameter set.
        """
        # TODO: Need to include instrument-specific defaults somewhere...
        return cls.from_cfg_lines(merge_with=util.pypeit_config_lines(ifile), evaluate=evaluate)

    @classmethod
    def from_dict(cls, cfg):
        k = numpy.array([*cfg.keys()])

        allkeys = ['rdx', 'calibrations', 'scienceframe', 'reduce', 'flexure', 'fluxcalib',
                   'coadd1d', 'coadd2d', 'sensfunc', 'baseprocess']
        badkeys = numpy.array([pk not in allkeys for pk in k])
        if numpy.any(badkeys):
            raise ValueError('{0} not recognized key(s) for PypeItPar.'.format(k[badkeys]))

        kwargs = {}

        pk = 'rdx'
        kwargs[pk] = ReduxPar.from_dict(cfg[pk]) if pk in k else None

        pk = 'calibrations'
        kwargs[pk] = CalibrationsPar.from_dict(cfg[pk]) if pk in k else None

        pk = 'scienceframe'
        kwargs[pk] = FrameGroupPar.from_dict('science', cfg[pk]) if pk in k else None

        pk = 'reduce'
        kwargs[pk] = ReducePar.from_dict(cfg[pk]) if pk in k else None

        # Allow flexure to be turned on using cfg['rdx']
        pk = 'flexure'
        default = FlexurePar()
        kwargs[pk] = FlexurePar.from_dict(cfg[pk]) if pk in k else default

        # Allow flux calibration to be turned on using cfg['rdx']
        pk = 'fluxcalib'
        default = FluxCalibratePar() \
                        if pk in cfg['rdx'].keys() and cfg['rdx']['fluxcalib'] else None
        kwargs[pk] = FluxCalibratePar.from_dict(cfg[pk]) if pk in k else default

        # Allow coadd1d  to be turned on using cfg['rdx']
        pk = 'coadd1d'
        default = Coadd1DPar() \
                        if pk in cfg['rdx'].keys() and cfg['rdx']['coadd1d'] else None
        kwargs[pk] = Coadd1DPar.from_dict(cfg[pk]) if pk in k else default

        # Allow coadd2d  to be turned on using cfg['rdx']
        pk = 'coadd2d'
        default = Coadd2DPar() \
                        if pk in cfg['rdx'].keys() and cfg['rdx']['coadd2d'] else None
        kwargs[pk] = Coadd2DPar.from_dict(cfg[pk]) if pk in k else default

        # Allow coadd2d  to be turned on using cfg['rdx']
        pk = 'sensfunc'
        default = SensFuncPar() \
                        if pk in cfg['rdx'].keys() and cfg['rdx']['sensfunc'] else None
        kwargs[pk] = SensFuncPar.from_dict(cfg[pk]) if pk in k else default

        if 'baseprocess' not in k:
            return cls(**kwargs)

        # Include any alterations to the basic processing of *all*
        # images
        self = cls(**kwargs)
        baseproc = ProcessImagesPar.from_dict(cfg['baseprocess'])
        self.sync_processing(baseproc)
        return self

    def sync_processing(self, proc_par):
        """
        Sync the processing of all the frame types based on the input
        ProcessImagesPar parameters.

        The parameters are merged in sequence starting from the
        parameter defaults, then including global adjustments provided
        by ``process``, and ending with the parameters that may have
        already been changed for each frame.

        This function can be used at anytime, but is most useful with
        the from_dict method where a ``baseprocess`` group can be
        supplied to change the processing parameters for all frames away
        from the defaults.

        Args:
            proc_par (:class:`ProcessImagesPar`):
                Effectively a new set of default image processing
                parameters for all frames.

        Raises:
            TypeError:
                Raised if the provided parameter set is not an instance
                of :class:`ProcessImagesPar`.
        """
        # Checks
        if not isinstance(proc_par, ProcessImagesPar):
            raise TypeError('Must provide an instance of ProcessImagesPar')
        
        # All the relevant ParSets are already ProcessImagesPar objects,
        # so we can work directly with the internal dictionaries.

        # Find the keys in the input that are different from the default
        default = ProcessImagesPar()
        base_diff = [ k for k in proc_par.keys() if default[k] != proc_par[k] ]

        # Calibration frames
        frames = [ f for f in self['calibrations'].keys() if 'frame' in f ]
        for f in frames:
            # Find the keys in self that are the same as the default
            frame_same = [ k for k in proc_par.keys() 
                            if self['calibrations'][f]['process'].data[k] == default[k] ]
            to_change = list(set(base_diff) & set(frame_same))
            for k in to_change:
                self['calibrations'][f]['process'].data[k] = proc_par[k]
            
        # Science frames
        frame_same = [ k for k in proc_par.keys() 
                            if self['scienceframe']['process'].data[k] == default[k] ]
        to_change = list(set(base_diff) & set(frame_same))
        for k in to_change:
            self['scienceframe']['process'].data[k] = proc_par[k]

    # TODO: Perform extensive checking that the parameters are valid for
    # a full run of PYPIT.  May not be necessary because validate will
    # be called for all the sub parameter sets, but this can do higher
    # level checks, if necessary.
    def validate(self):
        pass

#-----------------------------------------------------------------------------
# Instrument parameters

# TODO: This should probably get moved to spectrograph.py
class DetectorPar(ParSet):
    """
    The parameters used to define the salient properties of an
    instrument detector.

    These parameters should be *independent* of any specific use of the
    detector, and are used in the definition of the instruments served
    by PypeIt.

    To see the list of instruments served, a table with the the current
    keywords, defaults, and descriptions for the :class:`DetectorPar`
    class, and an explanation of how to define a new instrument, see
    :ref:`instruments`.
    """
    def __init__(self, dataext=None, specaxis=None, specflip=None, spatflip=None, xgap=None,
                 ygap=None, ysize=None, platescale=None, darkcurr=None, saturation=None,
                 mincounts=None, nonlinear=None, numamplifiers=None, gain=None, ronoise=None,
                 datasec=None, oscansec=None, suffix=None, det=None):

        # Grab the parameter names and values from the function
        # arguments
        args, _, _, values = inspect.getargvalues(inspect.currentframe())
        pars = OrderedDict([(k,values[k]) for k in args[1:]])

        # Initialize the other used specifications for this parameter
        # set
        defaults = OrderedDict.fromkeys(pars.keys())
        options = OrderedDict.fromkeys(pars.keys())
        dtypes = OrderedDict.fromkeys(pars.keys())
        descr = OrderedDict.fromkeys(pars.keys())

        # Fill out parameter specifications.  Only the values that are
        # *not* None (i.e., the ones that are defined) need to be set
        defaults['dataext'] = 0
        dtypes['dataext'] = int
        descr['dataext'] = 'Index of fits extension containing data'

        # TODO: Should this be detector-specific, or camera-specific?
        defaults['specaxis'] = 0
        options['specaxis'] = [ 0, 1]
        dtypes['specaxis'] = int
        descr['specaxis'] = 'Spectra are dispersed along this axis. Allowed values are 0 ' \
                            '(first dimension for a numpy array shape) or 1 (second dimension ' \
                            'for numpy array shape)'


        defaults['specflip'] = False
        dtypes['specflip'] = bool
        descr['specflip'] = 'If this is True then the dispersion dimension (specificed by ' \
                            'the specaxis) will be flipped.  PypeIt expects wavelengths to ' \
                            'increase with increasing pixel number.  If this is not the case ' \
                            'for this instrument, set specflip to True.'

        defaults['spatflip'] = False
        dtypes['spatflip'] = bool
        descr['spatflip'] = 'If this is True then the spatial dimension will be flipped.  ' \
                            'PypeIt expects echelle orders to increase with increasing pixel ' \
                            'number.  I.e., setting spatflip=True can reorder images so that ' \
                            'blue orders appear on the left and red orders on the right.'

        defaults['xgap'] = 0.0
        dtypes['xgap'] = [int, float]
        descr['xgap'] = 'Gap between the square detector pixels (expressed as a fraction of the ' \
                        'x pixel size -- x is predominantly the dispersion axis)'

        defaults['ygap'] = 0.0
        dtypes['ygap'] = [int, float]
        descr['ygap'] = 'Gap between the square detector pixels (expressed as a fraction of the ' \
                        'y pixel size -- x is predominantly the dispersion axis)'

        defaults['ysize'] = 1.0
        dtypes['ysize'] = [int, float]
        descr['ysize'] = 'The size of a pixel in the y-direction as a multiple of the x pixel ' \
                         'size (i.e. xsize = 1.0 -- x is predominantly the dispersion axis)'

        defaults['platescale'] = 0.135
        dtypes['platescale'] = [int, float]
        descr['platescale'] = 'arcsec per pixel in the spatial dimension for an unbinned pixel'

        defaults['darkcurr'] = 0.0
        dtypes['darkcurr'] = [int, float]
        descr['darkcurr'] = 'Dark current (e-/hour)'

        defaults['saturation'] = 65535.0
        dtypes['saturation'] = [ int, float ]
        descr['saturation'] = 'The detector saturation level'

        defaults['mincounts'] = -1000.0
        dtypes['mincounts'] = [ int, float ]
        descr['mincounts'] = 'Counts in a pixel below this value will be ignored as being unphysical'


        defaults['nonlinear'] = 0.86
        dtypes['nonlinear'] = [ int, float ]
        descr['nonlinear'] = 'Percentage of detector range which is linear (i.e. everything ' \
                             'above nonlinear*saturation will be flagged as saturated)'

        # gain, ronoise, datasec, and oscansec must be lists if there is
        # more than one amplifier
        defaults['numamplifiers'] = 1
        dtypes['numamplifiers'] = int
        descr['numamplifiers'] = 'Number of amplifiers'

        defaults['gain'] = 1.0 if pars['numamplifiers'] is None else [1.0]*pars['numamplifiers']
        dtypes['gain'] = [ int, float, list ]
        descr['gain'] = 'Inverse gain (e-/ADU). A list should be provided if a detector ' \
                        'contains more than one amplifier.'

        defaults['ronoise'] = 4.0 if pars['numamplifiers'] is None else [4.0]*pars['numamplifiers']
        dtypes['ronoise'] = [ int, float, list ]
        descr['ronoise'] = 'Read-out noise (e-). A list should be provided if a detector ' \
                           'contains more than one amplifier.'

        # TODO: Allow for None, such that the entire image is the data
        # section
        defaults['datasec'] = 'DATASEC' if pars['numamplifiers'] is None \
                                        else ['DATASEC']*pars['numamplifiers']
        dtypes['datasec'] = [str, list]
        descr['datasec'] = 'Either the data sections or the header keyword where the valid ' \
                           'data sections can be obtained, one per amplifier. If defined ' \
                           'explicitly should be in FITS format (e.g., [1:2048,10:4096]).'

        # TODO: Allow for None, such that there is no overscan region
        defaults['oscansec'] = 'BIASSEC' if pars['numamplifiers'] is None \
                                        else ['BIASSEC']*pars['numamplifiers']
        dtypes['oscansec'] = [str, list, type(None)]
        descr['oscansec'] = 'Either the overscan section or the header keyword where the valid ' \
                            'data sections can be obtained, one per amplifier. If defined ' \
                            'explicitly should be in FITS format (e.g., [1:2048,10:4096]).'

        # TODO: Allow this to be None?
        defaults['suffix'] = ''
        dtypes['suffix'] = str
        descr['suffix'] = 'Suffix to be appended to all saved calibration and extraction frames.'

        defaults['det'] = 1
        dtypes['det'] = int
        descr['det'] = 'PypeIt designation for detector number.  1 based indexing'

        # Instantiate the parameter set
        super(DetectorPar, self).__init__(list(pars.keys()),
                                          values=list(pars.values()),
                                          defaults=list(defaults.values()),
                                          options=list(options.values()),
                                          dtypes=list(dtypes.values()),
                                          descr=list(descr.values()))
        self.validate()

    @classmethod
    def from_dict(cls, cfg):
        k = numpy.array([*cfg.keys()])
        parkeys = ['dataext', 'specaxis', 'specflip', 'spatflip','xgap', 'ygap', 'ysize',
                   'platescale', 'darkcurr', 'saturation', 'mincounts','nonlinear',
                   'numamplifiers', 'gain', 'ronoise', 'datasec', 'oscansec', 'suffix',
                   'det']

        badkeys = numpy.array([pk not in parkeys for pk in k])
        if numpy.any(badkeys):
            raise ValueError('{0} not recognized key(s) for DetectorPar.'.format(k[badkeys]))

        kwargs = {}
        for pk in parkeys:
            kwargs[pk] = cfg[pk] if pk in k else None
        return cls(**kwargs)

    def validate(self):
        """
        Check the parameters are valid for the provided method.
        """
        if self.data['numamplifiers'] > 1:
            keys = [ 'gain', 'ronoise', 'datasec', 'oscansec' ]
            dtype = [ (int, float), (int, float), str, (str, None) ]
            for i in range(len(keys)):
                if self.data[keys[i]] is None:
                    continue
                if not isinstance(self.data[keys[i]], list) \
                        or len(self.data[keys[i]]) != self.data['numamplifiers']:
                    raise ValueError('Provided {0} does not match amplifiers.'.format(keys[i]))

            for j in range(self.data['numamplifiers']):
                if self.data[keys[i]] is not None \
                        and not isinstance(self.data[keys[i]][j], dtype[i]):
                    TypeError('Incorrect type for {0}; should be {1}'.format(keys[i], dtype[i]))

# TODO: This should get moved to telescopes.py
class TelescopePar(ParSet):
    """
    The parameters used to define the salient properties of a telescope.

    These parameters should be *independent* of any specific use of the
    telescope.  They and are used by the :mod:`pypeit.telescopes` module
    to define the telescopes served by PypeIt, and kept as part of the
    :class:`pypeit.spectrographs.spectrograph.Spectrograph` definition of
    the instruments served by PypeIt.

    To see the list of instruments served, a table with the the current
    keywords, defaults, and descriptions for the :class:`TelescopePar`
    class, and an explanation of how to define a new instrument, see
    :ref:`instruments`.
    """
    def __init__(self, name=None, longitude=None, latitude=None, elevation=None, fratio=None,
                 diameter=None):

        # Grab the parameter names and values from the function
        # arguments
        args, _, _, values = inspect.getargvalues(inspect.currentframe())
        pars = OrderedDict([(k,values[k]) for k in args[1:]])

        # Initialize the other used specifications for this parameter
        # set
        defaults = OrderedDict.fromkeys(pars.keys())
        options = OrderedDict.fromkeys(pars.keys())
        dtypes = OrderedDict.fromkeys(pars.keys())
        descr = OrderedDict.fromkeys(pars.keys())

        # Fill out parameter specifications.  Only the values that are
        # *not* None (i.e., the ones that are defined) need to be set
        defaults['name'] = 'KECK'
        options['name'] = TelescopePar.valid_telescopes()
        dtypes['name'] = str
        descr['name'] = 'Name of the telescope used to obtain the observations.  ' \
                        'Options are: {0}'.format(', '.join(options['name']))
        
        dtypes['longitude'] = [int, float]
        descr['longitude'] = 'Longitude of the telescope on Earth in degrees.'

        dtypes['latitude'] = [int, float]
        descr['latitude'] = 'Latitude of the telescope on Earth in degrees.'

        dtypes['elevation'] = [int, float]
        descr['elevation'] = 'Elevation of the telescope in m'

        dtypes['fratio'] = [int, float]
        descr['fratio'] = 'f-ratio of the telescope'

        dtypes['diameter'] = [int, float]
        descr['diameter'] = 'Diameter of the telescope in m'

        # Instantiate the parameter set
        super(TelescopePar, self).__init__(list(pars.keys()),
                                           values=list(pars.values()),
                                           defaults=list(defaults.values()),
                                           options=list(options.values()),
                                           dtypes=list(dtypes.values()),
                                           descr=list(descr.values()))

        # Check the parameters match the method requirements
        self.validate()


    @classmethod
    def from_dict(cls, cfg):
        k = numpy.array([*cfg.keys()])
        parkeys = [ 'name', 'longitude', 'latitude', 'elevation', 'fratio', 'diameter' ]

        badkeys = numpy.array([pk not in parkeys for pk in k])
        if numpy.any(badkeys):
            raise ValueError('{0} not recognized key(s) for TelescopePar.'.format(k[badkeys]))

        kwargs = {}
        for pk in parkeys:
            kwargs[pk] = cfg[pk] if pk in k else None
        return cls(**kwargs)

    @staticmethod
    def valid_telescopes():
        """
        Return the valid telescopes.
        """
        return [ 'GEMINI-N','GEMINI-S', 'KECK', 'SHANE', 'WHT', 'APF', 'TNG', 'VLT', 'MAGELLAN', 'LBT', 'MMT' ]

    def validate(self):
        pass

    def platescale(self):
        r"""
        Return the platescale of the telescope in arcsec per mm.

        Calculated as

        .. math::
            p = \frac{206265}{f D},

        where :math:`f` is the f-ratio and :math:`D` is the diameter.
        If either of these is not available, the function returns
        `None`.
        """
        return None if self['fratio'] is None or self['diameter'] is None \
                else 206265/self['fratio']/self['diameter']/1e3

<|MERGE_RESOLUTION|>--- conflicted
+++ resolved
@@ -1713,13 +1713,8 @@
         # to be redefined here.   To fix this, spectrograph specific
         # parameter sets (like DetectorPar) and where they go needs to
         # be rethought.
-<<<<<<< HEAD
         return ['keck_deimos', 'keck_lris_blue', 'keck_lris_red',
-                'keck_nires', 'keck_nirspec_low', 'keck_mosfire', 'keck_hires_red',
-=======
-        return ['keck_deimos', 'keck_lris_blue', 'keck_lris_red', 'keck_lris_red_longonly',
                 'keck_nires', 'keck_nirspec_low', 'keck_mosfire', 'keck_hires_red', 'keck_kcwi',
->>>>>>> a15f3188
                 'shane_kast_blue', 'shane_kast_red', 'shane_kast_red_ret', 'tng_dolores',
                 'wht_isis_blue', 'wht_isis_red', 'vlt_xshooter_uvb', 'vlt_xshooter_vis', 'vlt_xshooter_nir',
                 'vlt_fors2', 'gemini_gnirs', 'gemini_flamingos1', 'gemini_flamingos2',
@@ -3089,18 +3084,14 @@
         dtypes['pinholeframe'] = [ ParSet, dict ]
         descr['pinholeframe'] = 'The frames and combination rules for the pinholes'
 
-<<<<<<< HEAD
+        defaults['alignframe'] = FrameGroupPar(frametype='align',
+                                               processing_steps=['trim', 'orient', 'apply_gain'])
+        dtypes['alignframe'] = [ ParSet, dict ]
+        descr['alignframe'] = 'The frames and combination rules for the align frames'
+
         defaults['arcframe'] = FrameGroupPar(frametype='arc',
                                              process=ProcessImagesPar(sigrej=-1),
                                              processing_steps = ['trim', 'orient', 'apply_gain'])
-=======
-        defaults['alignframe'] = FrameGroupPar(frametype='align', number=0)
-        dtypes['alignframe'] = [ ParSet, dict ]
-        descr['alignframe'] = 'The frames and combination rules for the align frames'
-
-        defaults['arcframe'] = FrameGroupPar(frametype='arc', number=1,
-                                             process=ProcessImagesPar(sigrej=-1))
->>>>>>> a15f3188
         dtypes['arcframe'] = [ ParSet, dict ]
         descr['arcframe'] = 'The frames and combination rules for the wavelength calibration'
 
