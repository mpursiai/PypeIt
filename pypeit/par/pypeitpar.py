# encoding: utf-8
"""
Defines parameter sets used to set the behavior for core pypeit
functionality.

For more details on the full parameter hierarchy and a tabulated
description of the keywords in each parameter set, see :ref:`pypeitpar`.

For examples of how to change the parameters for a run of pypeit using
the pypeit input file, see :ref:`pypeit_file`.

**New Parameters**:

To add a new parameter, let's call it `foo`, to any of the provided
parameter sets:

    - Add ``foo=None`` to the ``__init__`` method of the relevant
      parameter set.  E.g.::

        def __init__(self, existing_par=None, foo=None):

    - Add any default value (the default value is ``None`` unless you set
      it), options list, data type, and description to the body of the
      ``__init__`` method.  E.g.::

        defaults['foo'] = 'bar'
        options['foo'] = [ 'bar', 'boo', 'fighters' ]
        dtypes['foo'] = str
        descr['foo'] = 'foo? who you callin a foo!  ' \
                       'Options are: {0}'.format(', '.join(options['foo']))

    - Add the parameter to the ``from_dict`` method:

        - If the parameter is something that does not require
          instantiation, add the keyword to the ``parkeys`` list in the
          ``from_dict`` method.  E.g.::

            parkeys = [ 'existing_par', 'foo' ]
            kwargs = {}
            for pk in parkeys:
                kwargs[pk] = cfg[pk] if pk in k else None

        - If the parameter is another ParSet or requires instantiation,
          provide the instantiation.  For example, see how the
          :class:`ProcessImagesPar` parameter set is defined in the
          :class:`FrameGroupPar` class.  E.g.::

            pk = 'foo'
            kwargs[pk] = FooPar.from_dict(cfg[pk]) if pk in k else None

**New Parameter Sets:**

To add an entirely new parameter set, use one of the existing parameter
sets as a template, then add the parameter set to :class:`PypeItPar`,
assuming you want it to be accessed throughout the code.

----

.. include common links, assuming primary doc root is up one directory
.. include:: ../include/links.rst

"""
import os
import warnings
import inspect
from IPython import embed
from collections import OrderedDict

import numpy as np

from configobj import ConfigObj

from pypeit.par.parset import ParSet
from pypeit.par import util
from pypeit.core.framematch import FrameTypeBitMask


def tuple_force(par):
    """
    Cast object as tuple.

    Args:
        par (object):
            Object to cast as a tuple.  Can be None; if so, the returned value
            is also None (*not* an empty tuple).  If this is already a tuple,
            this is the returned value.  If the input is a list with one tuple,
            the returned value is just the single tuple in the list (i.e, this
            does not convert the result to a tuple of one tuple).

    Returns:
        :obj:`tuple`: Casted result.
    """
    # Already has correct type
    if par is None or isinstance(par, tuple):
        return par

    # If the value is a list of one tuple, return the tuple.
    # TODO: This is a hack, and we should probably revisit how this is done.
    # The issue is that pypeit.par.util.eval_tuple always returns a list of
    # tuples, something that's required for allowing lists of detector mosaics.
    # But elements of TelluricPar are forced to be tuples.  When constructing
    # the parameters to use in a given run, the sequence of merging the
    # defaults, configuration-specific, and user-provided parameters leads to
    # converting these TelluricPar parameters into multiply nested tuples.  This
    # hook avoids that.
    if isinstance(par, list) and len(par) == 1 and isinstance(par[0], tuple):
        return par[0]

    return tuple(par)


class FrameGroupPar(ParSet):
    """
    An abstracted group of parameters that defines how specific types of
    frames should be grouped and combined.

    For a table with the current keywords, defaults, and descriptions,
    see :ref:`pypeitpar`.
    """
    def __init__(self, frametype=None, useframe=None, exprng=None, process=None):
        # Grab the parameter names and values from the function
        # arguments
        args, _, _, values = inspect.getargvalues(inspect.currentframe())
        pars = OrderedDict([(k,values[k]) for k in args[1:]])

        # Initialize the other used specifications for this parameter
        # set
        defaults = OrderedDict.fromkeys(pars.keys())
        options = OrderedDict.fromkeys(pars.keys())
        dtypes = OrderedDict.fromkeys(pars.keys())
        descr = OrderedDict.fromkeys(pars.keys())

        # Fill out parameter specifications.  Only the values that are
        # *not* None (i.e., the ones that are defined) need to be set
#        defaults['frametype'] = 'bias'
        defaults['frametype'] = frametype       # This is a kludge
        options['frametype'] = FrameGroupPar.valid_frame_types()
        dtypes['frametype'] = str
        descr['frametype'] = 'Frame type.  ' \
                             'Options are: {0}'.format(', '.join(options['frametype']))

        # TODO: Add overscan parameters for each frame type?
        # TODO: JFH This is not documented. What are the options for useframe and what the  does it do?
        defaults['useframe'] = None
        dtypes['useframe'] = str
        descr['useframe'] = 'A master calibrations file to use if it exists.'

        defaults['exprng'] = [None, None]
        dtypes['exprng'] = list
        descr['exprng'] = 'Used in identifying frames of this type.  This sets the minimum ' \
                          'and maximum allowed exposure times.  There must be two items in ' \
                          'the list.  Use None to indicate no limit; i.e., to select exposures ' \
                          'with any time greater than 30 sec, use exprng = [30, None].'

        defaults['process'] = ProcessImagesPar()
        dtypes['process'] = [ ParSet, dict ]
        descr['process'] = 'Low level parameters used for basic image processing'

        # Instantiate the parameter set
        super(FrameGroupPar, self).__init__(list(pars.keys()),
                                            values=list(pars.values()),
                                            defaults=list(defaults.values()),
                                            options=list(options.values()),
                                            dtypes=list(dtypes.values()),
                                            descr=list(descr.values()))

        self.validate()

    @classmethod
    def from_dict(cls, frametype, cfg):
        k = np.array([*cfg.keys()])
        parkeys = ['useframe', 'exprng']
        # TODO: cfg can contain frametype but it is ignored...
        allkeys = parkeys + ['process', 'frametype']
        badkeys = np.array([pk not in allkeys for pk in k])
        if np.any(badkeys):
            raise ValueError('{0} not recognized key(s) for FrameGroupPar.'.format(k[badkeys]))
        kwargs = {}
        for pk in parkeys:
            kwargs[pk] = cfg[pk] if pk in k else None
        pk = 'process'
        kwargs[pk] = ProcessImagesPar.from_dict(cfg[pk]) if pk in k else None
        return cls(frametype=frametype, **kwargs)

    @staticmethod
    def valid_frame_types():
        """
        Return the list of valid frame types.
        """
        return FrameTypeBitMask().keys()

    def validate(self):
        if len(self.data['exprng']) != 2:
            raise ValueError('exprng must be a list with two items.')


class ProcessImagesPar(ParSet):
    """
    The parameters needed to perform basic image processing.

    These parameters are primarily used by
    :class:`pypeit.processimages.ProcessImages`, the base class of many
    of the pypeit objects.

    For a table with the current keywords, defaults, and descriptions,
    see :ref:`pypeitpar`.
    """
    def __init__(self, trim=None, apply_gain=None, orient=None,
                 overscan_method=None, overscan_par=None,
                 combine=None, satpix=None,
                 mask_cr=None, clip=None,
                 #cr_sigrej=None, 
                 n_lohi=None, #replace=None,
                 lamaxiter=None, grow=None,
                 comb_sigrej=None,
                 rmcompact=None, sigclip=None, sigfrac=None, objlim=None,
                 use_biasimage=None, use_overscan=None, use_darkimage=None,
                 empirical_rn=None, shot_noise=None, noise_floor=None,
                 use_pixelflat=None, use_illumflat=None, use_specillum=None,
                 use_pattern=None, use_continuum=None, spat_flexure_correct=None):

        # Grab the parameter names and values from the function
        # arguments
        args, _, _, values = inspect.getargvalues(inspect.currentframe())
        pars = OrderedDict([(k,values[k]) for k in args[1:]])

        # Initialize the other used specifications for this parameter
        # set
        defaults = OrderedDict.fromkeys(pars.keys())
        options = OrderedDict.fromkeys(pars.keys())
        dtypes = OrderedDict.fromkeys(pars.keys())
        descr = OrderedDict.fromkeys(pars.keys())

        # Fill out parameter specifications.  Only the values that are
        # *not* None (i.e., the ones that are defined) need to be set

        # Raw image fussing
        defaults['trim'] = True
        dtypes['trim'] = bool
        descr['trim'] = 'Trim the image to the detector supplied region'

        defaults['apply_gain'] = True
        dtypes['apply_gain'] = bool
        descr['apply_gain'] = 'Convert the ADUs to electrons using the detector gain'

        defaults['orient'] = True
        dtypes['orient'] = bool
        descr['orient'] = 'Orient the raw image into the PypeIt frame'

        # Bias, overscan, dark, pattern (i.e. detector "signal")
        defaults['use_biasimage'] = True
        dtypes['use_biasimage'] = bool
        descr['use_biasimage'] = 'Use a bias image.  If True, one or more must be supplied in the PypeIt file.'

        defaults['use_overscan'] = True
        dtypes['use_overscan'] = bool
        descr['use_overscan'] = 'Subtract off the overscan.  Detector *must* have one or code will crash.'

        defaults['overscan_method'] = 'savgol'
        options['overscan_method'] = ProcessImagesPar.valid_overscan_methods()
        dtypes['overscan_method'] = str
        descr['overscan_method'] = 'Method used to fit the overscan. ' \
                            'Options are: {0}'.format(', '.join(options['overscan_method']))

        defaults['overscan_par'] = [5, 65]
        dtypes['overscan_par'] = [int, list]
        descr['overscan_par'] = 'Parameters for the overscan subtraction.  For ' \
                                '\'polynomial\', set overcan_par = order, number of pixels, ' \
                                'number of repeats ; for \'savgol\', set overscan_par = ' \
                                'order, window size ; for \'median\', set overscan_par = ' \
                                'None or omit the keyword.'

        defaults['use_darkimage'] = False
        dtypes['use_darkimage'] = bool
        descr['use_darkimage'] = 'Subtract off a dark image.  If True, one or more darks must ' \
                                 'be provided.'

        defaults['use_pattern'] = False
        dtypes['use_pattern'] = bool
        descr['use_pattern'] = 'Subtract off a detector pattern. This pattern is assumed to be ' \
                               'sinusoidal along one direction, with a frequency that is ' \
                               'constant across the detector.'

        defaults['use_continuum'] = False
        dtypes['use_continuum'] = bool
        descr['use_continuum'] = 'Subtract off the continuum level from an image. This parameter should only ' \
                                 'be set to True to combine arcs with multiple different lamps.' \
                                 'For all other cases, this parameter should probably be False.'

        defaults['empirical_rn'] = False
        dtypes['empirical_rn'] = bool
        descr['empirical_rn'] = 'If True, use the standard deviation in the overscan region to ' \
                                'measure an empirical readnoise to use in the noise model.'

        defaults['shot_noise'] = True
        dtypes['shot_noise'] = bool
        descr['shot_noise'] = 'Use the bias- and dark-subtracted image to calculate and include ' \
                              'electron count shot noise in the image processing error budget'

        defaults['noise_floor'] = 0.0
        dtypes['noise_floor'] = float
        descr['noise_floor'] = 'Impose a noise floor by adding the provided fraction of the ' \
                               'bias- and dark-subtracted electron counts to the error budget.  ' \
                               'E.g., a value of 0.01 means that the S/N of the counts in the ' \
                               'image will never be greater than 100.'

        # Flats
        defaults['use_pixelflat'] = True
        dtypes['use_pixelflat'] = bool
        descr['use_pixelflat'] = 'Use the pixel flat to make pixel-level corrections.  A ' \
                                 'pixelflat image must be provied.'

        defaults['use_illumflat'] = True
        dtypes['use_illumflat'] = bool
        descr['use_illumflat'] = 'Use the illumination flat to correct for the illumination ' \
                                 'profile of each slit.'

        defaults['use_specillum'] = False
        dtypes['use_specillum'] = bool
        descr['use_specillum'] = 'Use the relative spectral illumination profiles to correct ' \
                                 'the spectral illumination profile of each slit. This is ' \
                                 'primarily used for IFUs.  To use this, you must set ' \
                                 '``slit_illum_relative=True`` in the ``flatfield`` parameter set!'

        # Flexure
        defaults['spat_flexure_correct'] = False
        dtypes['spat_flexure_correct'] = bool
        descr['spat_flexure_correct'] = 'Correct slits, illumination flat, etc. for flexure'


        defaults['combine'] = 'mean'
        options['combine'] = ProcessImagesPar.valid_combine_methods()
        dtypes['combine'] = str
        descr['combine'] = 'Method used to combine multiple frames.  Options are: {0}'.format(
                                       ', '.join(options['combine']))

        defaults['clip'] = True
        dtypes['clip'] = bool
        descr['clip'] = 'Perform sigma clipping when combining.  Only used with combine=mean'

        defaults['comb_sigrej'] = None
        dtypes['comb_sigrej'] = float
        descr['comb_sigrej'] = 'Sigma-clipping level for when clip=True; ' \
                           'Use None for automatic limit (recommended).  '

        defaults['satpix'] = 'reject'
        options['satpix'] = ProcessImagesPar.valid_saturation_handling()
        dtypes['satpix'] = str
        descr['satpix'] = 'Handling of saturated pixels.  Options are: {0}'.format(
                                       ', '.join(options['satpix']))

        # TODO -- Make CR Parameters their own ParSet
        defaults['mask_cr'] = False
        dtypes['mask_cr'] = bool
        descr['mask_cr'] = 'Identify CRs and mask them'

#        # TODO: I don't think this is currently used; ``sigclip`` is used instead.
#        defaults['cr_sigrej'] = 20.0
#        dtypes['cr_sigrej'] = [int, float]
#        descr['cr_sigrej'] = 'Sigma level to reject cosmic rays (<= 0.0 means no CR removal)'

        defaults['n_lohi'] = [0, 0]
        dtypes['n_lohi'] = list
        descr['n_lohi'] = 'Number of pixels to reject at the lowest and highest ends of the ' \
                          'distribution; i.e., n_lohi = low, high.  Use None for no limit.'

        # TODO: I don't think this is currently used
#        defaults['replace'] = 'maxnonsat'
#        options['replace'] = ProcessImagesPar.valid_rejection_replacements()
#        dtypes['replace'] = str
#        descr['replace'] = 'If all pixels are rejected, replace them using this method.  ' \
#                           'Options are: {0}'.format(', '.join(options['replace']))

        defaults['lamaxiter'] = 1
        dtypes['lamaxiter'] = int
        descr['lamaxiter'] = 'Maximum number of iterations for LA cosmics routine.'

        defaults['grow'] = 1.5
        dtypes['grow'] = [int, float]
        descr['grow'] = 'Factor by which to expand regions with cosmic rays detected by the ' \
                        'LA cosmics routine.'

        defaults['rmcompact'] = True
        dtypes['rmcompact'] = bool
        descr['rmcompact'] = 'Remove compact detections in LA cosmics routine'

        # TODO: This is passed to lacosmic in
        # `pypeit.images.pypeitimage.PypeItImage.build_crmask`, *not*
        # `cr_sigrej`.
        defaults['sigclip'] = 4.5
        dtypes['sigclip'] = [int, float]
        descr['sigclip'] = 'Sigma level for rejection in LA cosmics routine'

        defaults['sigfrac'] = 0.3
        dtypes['sigfrac'] = [int, float]
        descr['sigfrac'] = 'Fraction for the lower clipping threshold in LA cosmics routine.'

        defaults['objlim'] = 3.0
        dtypes['objlim'] = [int, float]
        descr['objlim'] = 'Object detection limit in LA cosmics routine'

        # Instantiate the parameter set
        super(ProcessImagesPar, self).__init__(list(pars.keys()),
                                               values=list(pars.values()),
                                               defaults=list(defaults.values()),
                                               options=list(options.values()),
                                               dtypes=list(dtypes.values()),
                                               descr=list(descr.values()))

        # Check the parameters match the method requirements
        self.validate()

    @classmethod
    def from_dict(cls, cfg):
        k = np.array([*cfg.keys()])
        parkeys = ['trim', 'apply_gain', 'orient', 'use_biasimage', 'use_continuum', 'use_pattern', 'use_overscan',
                   'overscan_method', 'overscan_par', 'use_darkimage', 'spat_flexure_correct',
                   'use_illumflat', 'use_specillum', 'empirical_rn', 'shot_noise', 'noise_floor',
                   'use_pixelflat', 'combine', 'satpix', #'cr_sigrej',
                   'n_lohi', 'mask_cr',
                   #'replace',
                   'lamaxiter', 'grow', 'clip', 'comb_sigrej', 'rmcompact', 'sigclip',
                   'sigfrac', 'objlim']

        badkeys = np.array([pk not in parkeys for pk in k])
        if np.any(badkeys):
            raise ValueError('{0} not recognized key(s) for ProcessImagesPar.'.format(k[badkeys]))

        kwargs = {}
        for pk in parkeys:
            kwargs[pk] = cfg[pk] if pk in k else None
        return cls(**kwargs)

    @staticmethod
    def valid_overscan_methods():
        """
        Return the valid overscan methods.
        """
        return ['polynomial', 'savgol', 'median']

    @staticmethod
    def valid_combine_methods():
        """
        Return the valid methods for combining frames.
        """
        return ['median', 'mean' ]

    @staticmethod
    def valid_saturation_handling():
        """
        Return the valid approachs to handling saturated pixels.
        """
        return [ 'reject', 'force', 'nothing' ]

#    @staticmethod
#    def valid_rejection_replacements():
#        """
#        Return the valid replacement methods for rejected pixels.
#        """
#        return [ 'min', 'max', 'mean', 'median', 'weightmean', 'maxnonsat' ]

    def validate(self):
        """
        Check the parameters are valid for the provided method.
        """

        if self.data['n_lohi'] is not None and len(self.data['n_lohi']) != 2:
            raise ValueError('n_lohi must be a list of two numbers.')

        if not self.data['use_overscan']:
            return
        if self.data['overscan_par'] is None:
            raise ValueError('No overscan method parameters defined!')

        # Convert param to list
        if isinstance(self.data['overscan_par'], int):
            self.data['overscan_par'] = [self.data['overscan_par']]

        if self.data['overscan_method'] == 'polynomial' and len(self.data['overscan_par']) != 3:
            raise ValueError('For polynomial overscan method, set overscan_par = order, '
                             'number of pixels, number of repeats')

        if self.data['overscan_method'] == 'savgol' and len(self.data['overscan_par']) != 2:
            raise ValueError('For savgol overscan method, set overscan_par = order, window size')

        if self.data['overscan_method'] == 'median' and self.data['overscan_par'] is not None:
            warnings.warn('No parameters necessary for median overscan method.  Ignoring input.')

        if not self.data['use_pixelflat'] \
                and (self.data['use_illumflat'] or self.data['use_specillum']):
            raise ValueError('To apply a slit-illumination or spectral flat-field correction, '
                             'you must also apply the pixel-flat correction.')

    # TODO: Are these out of date or is this a purposeful subselection of the
    # full parameter set?
    def to_header(self, hdr):
        """
        Write the parameters to a header object.
        """
        hdr['OSCANMET'] = (self.data['overscan'], 'Method used for overscan subtraction')
        hdr['OSCANPAR'] = (','.join([ '{0:d}'.format(p) for p in self.data['overscan_par'] ]),
                                'Overscan method parameters')
        hdr['COMBMAT'] = ('{0}'.format(self.data['match']), 'Frame combination matching')
        hdr['COMBMETH'] = (self.data['combine'], 'Method used to combine frames')
        hdr['COMBSATP'] = (self.data['satpix'], 'Saturated pixel handling when combining frames')
        hdr['COMBSIGR'] = ('{0}'.format(self.data['sigrej']),
                                'Cosmic-ray sigma rejection when combining')
        hdr['COMBNLH'] = (','.join([ '{0}'.format(n) for n in self.data['n_lohi']]),
                                'N low and high pixels rejected when combining')
        hdr['COMBSRJ'] = (self.data['comb_sigrej'], 'Sigma rejection when combining')
#        hdr['COMBREPL'] = (self.data['replace'], 'Method used to replace pixels when combining')
        hdr['LACMAXI'] = ('{0}'.format(self.data['lamaxiter']), 'Max iterations for LA cosmic')
        hdr['LACGRW'] = ('{0:.1f}'.format(self.data['grow']), 'Growth radius for LA cosmic')
        hdr['LACRMC'] = (str(self.data['rmcompact']), 'Compact objects removed by LA cosmic')
        hdr['LACSIGC'] = ('{0:.1f}'.format(self.data['sigclip']), 'Sigma clip for LA cosmic')
        hdr['LACSIGF'] = ('{0:.1f}'.format(self.data['sigfrac']),
                            'Lower clip threshold for LA cosmic')
        hdr['LACOBJL'] = ('{0:.1f}'.format(self.data['objlim']),
                            'Object detect limit for LA cosmic')

    @classmethod
    def from_header(cls, hdr):
        """
        Instantiate the object from parameters read from a fits header.
        """
        return cls(overscan=hdr['OSCANMET'],
                   overscan_par=[int(p) for p in hdr['OSCANPAR'].split(',')],
                   match=eval(hdr['COMBMAT']),
                   combine=hdr['COMBMETH'], satpix=hdr['COMBSATP'],
                   n_lohi=[int(p) for p in hdr['COMBNLH'].split(',')],
                   comb_sigrej=float(hdr['COMBSRJ']),
#                   replace=hdr['COMBREPL'],
#                   cr_sigrej=eval(hdr['LASIGR']),
                   lamaxiter=int(hdr['LACMAXI']), grow=float(hdr['LACGRW']),
                   rmcompact=eval(hdr['LACRMC']), sigclip=float(hdr['LACSIGC']),
                   sigfrac=float(hdr['LACSIGF']), objlim=float(hdr['LACOBJL']))


class FlatFieldPar(ParSet):
    """
    A parameter set holding the arguments for how to perform the field
    flattening.

    For a table with the current keywords, defaults, and descriptions,
    see :ref:`pypeitpar`.
    """
    def __init__(self, method=None, pixelflat_file=None, spec_samp_fine=None,
                 spec_samp_coarse=None, spat_samp=None, tweak_slits=None, tweak_slits_thresh=None,
                 tweak_slits_maxfrac=None, rej_sticky=None, slit_trim=None, slit_illum_pad=None,
                 illum_iter=None, illum_rej=None, twod_fit_npoly=None, saturated_slits=None,
                 slit_illum_relative=None, slit_illum_ref_idx=None, slit_illum_smooth_npix=None,
<<<<<<< HEAD
                 pixelflat_min_wave=None, pixelflat_max_wave=None, flatfield_structure=None):
=======
                 pixelflat_min_wave=None, pixelflat_max_wave=None):
>>>>>>> 10661d37

        # Grab the parameter names and values from the function
        # arguments
        args, _, _, values = inspect.getargvalues(inspect.currentframe())
        pars = OrderedDict([(k,values[k]) for k in args[1:]])

        # Initialize the other used specifications for this parameter
        # set
        defaults = OrderedDict.fromkeys(pars.keys())
        options = OrderedDict.fromkeys(pars.keys())
        dtypes = OrderedDict.fromkeys(pars.keys())
        descr = OrderedDict.fromkeys(pars.keys())

        # Fill out parameter specifications.  Only the values that are
        # *not* None (i.e., the ones that are defined) need to be set


        # ToDO there are only two methods. The bspline method and skip, so maybe we should rename the bspline method.
        defaults['method'] = 'bspline'
        options['method'] = FlatFieldPar.valid_methods()
        dtypes['method'] = str
        descr['method'] = 'Method used to flat field the data; use skip to skip flat-fielding.  ' \
                          'Options are: None, {0}'.format(', '.join(options['method']))

        # Pixel flat parameter keys
        defaults['pixelflat_file'] = None
        dtypes['pixelflat_file'] = str
        descr['pixelflat_file'] = 'Filename of the image to use for pixel-level field flattening'

        defaults['spec_samp_fine'] = 1.2
        dtypes['spec_samp_fine'] = [int, float]
        descr['spec_samp_fine'] = 'bspline break point spacing in units of pixels for spectral fit to flat field blaze function.'

        defaults['spec_samp_coarse'] = 50.0
        dtypes['spec_samp_coarse'] = [int, float]
        descr['spec_samp_coarse'] = 'bspline break point spacing in units of pixels for 2-d bspline-polynomial fit to ' \
                                    'flat field image residuals. This should be a large number unless you are trying to ' \
                                    'fit a sky flat with lots of narrow spectral features.'

        defaults['spat_samp'] = 5.0
        dtypes['spat_samp'] = [int, float]
        descr['spat_samp'] = 'Spatial sampling for slit illumination function. This is the width of the median ' \
                             'filter in pixels used to determine the slit illumination function, and thus sets the ' \
                             'minimum scale on which the illumination function will have features.'

        defaults['pixelflat_min_wave'] = None
        dtypes['pixelflat_min_wave'] = [int, float]
        descr['pixelflat_min_wave'] = 'All values of the normalized pixel flat are set to 1 for wavelengths below this value.'

        defaults['pixelflat_max_wave'] = None
        dtypes['pixelflat_max_wave'] = [int, float]
        descr['pixelflat_max_wave'] = 'All values of the normalized pixel flat are set to 1 for wavelengths above this value.'


        # Slits
        defaults['tweak_slits'] = True
        dtypes['tweak_slits'] = bool
        descr['tweak_slits'] = 'Use the illumination flat field to tweak the slit edges. ' \
                               'This will work even if illumflatten is set to False '

        defaults['tweak_slits_thresh'] = 0.93
        dtypes['tweak_slits_thresh'] = float
        descr['tweak_slits_thresh'] = 'If tweak_slits is True, this sets the illumination function threshold used to ' \
                                      'tweak the slit boundaries based on the illumination flat. ' \
                                      'It should be a number less than 1.0'

        defaults['tweak_slits_maxfrac'] = 0.10
        dtypes['tweak_slits_maxfrac'] = float
        descr['tweak_slits_maxfrac'] = 'If tweak_slit is True, this sets the maximum fractional amount (of a slits width) ' \
                                       'allowed for trimming each (i.e. left and right) slit boundary, i.e. the default is 10% ' \
                                       'which means slits would shrink or grow by at most 20% (10% on each side)'


        defaults['rej_sticky'] = False
        dtypes['rej_sticky'] = bool
        descr['rej_sticky'] = 'Propagate the rejected pixels through the stages of the ' \
                              'flat-field fitting (i.e, from the spectral fit, to the spatial ' \
                              'fit, and finally to the 2D residual fit).  If False, pixels ' \
                              'rejected in each stage are included in each subsequent stage.'

        defaults['slit_trim'] = 3.
        dtypes['slit_trim'] = [int, float, tuple]
        descr['slit_trim'] = 'The number of pixels to trim each side of the slit when ' \
                             'selecting pixels to use for fitting the spectral response ' \
                             'function.  Single values are used for both slit edges; a ' \
                             'two-tuple can be used to trim the left and right sides differently.'

        defaults['slit_illum_pad'] = 5.
        dtypes['slit_illum_pad'] = [int, float]
        descr['slit_illum_pad'] = 'The number of pixels to pad the slit edges when constructing ' \
                                  'the slit-illumination profile. Single value applied to both ' \
                                  'edges.'

        defaults['slit_illum_relative'] = False
        dtypes['slit_illum_relative'] = bool
        descr['slit_illum_relative'] = 'Generate an image of the relative spectral illumination ' \
                                       'for a multi-slit setup.  If you set ``use_slitillum = ' \
                                       'True`` for any of the frames that use the flatfield ' \
                                       'model, this *must* be set to True. Currently, this is ' \
                                       'only used for IFU reductions.'

        defaults['illum_iter'] = 0
        dtypes['illum_iter'] = int
        descr['illum_iter'] = 'The number of rejection iterations to perform when constructing ' \
                              'the slit-illumination profile.  No rejection iterations are ' \
                              'performed if 0.  WARNING: Functionality still being tested.'

        defaults['illum_rej'] = 5.
        dtypes['illum_rej'] = [int, float]
        descr['illum_rej'] = 'The sigma threshold used in the rejection iterations used to ' \
                             'refine the slit-illumination profile.  Rejection iterations are ' \
                             'only performed if ``illum_iter > 0``.'

        dtypes['twod_fit_npoly'] = int
        descr['twod_fit_npoly'] = 'Order of polynomial used in the 2D bspline-polynomial fit to ' \
                                  'flat-field image residuals. The code determines the order of ' \
                                  'these polynomials to each slit automatically depending on ' \
                                  'the slit width, which is why the default is None. Alter ' \
                                  'this paramter at your own risk!'

        defaults['saturated_slits'] = 'crash'
        options['saturated_slits'] = FlatFieldPar.valid_saturated_slits_methods()
        dtypes['saturated_slits'] = str
        descr['saturated_slits'] = 'Behavior when a slit is encountered with a large fraction ' \
                                   'of saturated pixels in the flat-field.  The options are: ' \
                                   '\'crash\' - Raise an error and halt the data reduction; ' \
                                   '\'mask\' - Mask the slit, meaning no science data will be ' \
                                   'extracted from the slit; \'continue\' - ignore the ' \
                                   'flat-field correction, but continue with the reduction.'

        defaults['slit_illum_ref_idx'] = 0
        dtypes['slit_illum_ref_idx'] = int
        descr['slit_illum_ref_idx'] = 'The index of a reference slit (0-indexed) used for estimating ' \
                                      'the relative spectral sensitivity (or the relative blaze). This ' \
                                      'parameter is only used if ``slit_illum_relative = True``.'

        defaults['slit_illum_smooth_npix'] = 10
        dtypes['slit_illum_smooth_npix'] = int
        descr['slit_illum_smooth_npix'] = 'The number of pixels used to determine smoothly varying ' \
                                          'relative weights is given by ``nspec/slit_illum_smooth_npix``, ' \
                                          'where nspec is the number of spectral pixels.'

<<<<<<< HEAD
        defaults['flatfield_structure'] = False
        dtypes['flatfield_structure'] = bool
        descr['flatfield_structure'] = 'Set this variable to True if you want to compute and ' \
                                       'account for the detector structure in the flatfield image. ' \
                                       'Note that ``detector structure`` refers to pixel sensitivity ' \
                                       'variations that depend on both the spatial and spectral coordinates. ' \
                                       'In most cases, the default 2D bspline is sufficient to account ' \
                                       'for detector structure (i.e. set this parameter to False). Note ' \
                                       'that this correction will only be performed for the spectrographs ' \
                                       'that have a dedicated structure correction.'

=======
>>>>>>> 10661d37
        # Instantiate the parameter set
        super(FlatFieldPar, self).__init__(list(pars.keys()),
                                           values=list(pars.values()),
                                           defaults=list(defaults.values()),
                                           options=list(options.values()),
                                           dtypes=list(dtypes.values()),
                                           descr=list(descr.values()))

        # Check the parameters match the method requirements
        self.validate()

    @classmethod
    def from_dict(cls, cfg):
        k = np.array([*cfg.keys()])
        parkeys = ['method', 'pixelflat_file', 'spec_samp_fine', 'spec_samp_coarse',
                   'spat_samp', 'pixelflat_min_wave', 'pixelflat_max_wave',
                   'tweak_slits', 'tweak_slits_thresh', 'tweak_slits_maxfrac',
                   'rej_sticky', 'slit_trim', 'slit_illum_pad', 'slit_illum_relative',
                   'illum_iter', 'illum_rej', 'twod_fit_npoly', 'saturated_slits',
<<<<<<< HEAD
                   'slit_illum_ref_idx', 'slit_illum_smooth_npix', 'flatfield_structure']
=======
                   'slit_illum_ref_idx', 'slit_illum_smooth_npix']
>>>>>>> 10661d37

        badkeys = np.array([pk not in parkeys for pk in k])
        if np.any(badkeys):
            raise ValueError('{0} not recognized key(s) for FlatFieldPar.'.format(k[badkeys]))

        kwargs = {}
        for pk in parkeys:
            kwargs[pk] = cfg[pk] if pk in k else None
        return cls(**kwargs)

    @staticmethod
    def valid_methods():
        """
        Return the valid flat-field methods
        """
        return ['bspline', 'skip'] # [ 'PolyScan', 'bspline' ]. Same here. Not sure what PolyScan is

    @staticmethod
    def valid_saturated_slits_methods():
        """
        Return the valid options for dealing with saturated slits.
        """
        return ['crash', 'mask', 'continue']

    def validate(self):
        """
        Check the parameters are valid for the provided method.
        """
        # Convert param to list
        #if isinstance(self.data['params'], int):
        #    self.data['params'] = [self.data['params']]

        # Check that there are the correct number of parameters
        #if self.data['method'] == 'PolyScan' and len(self.data['params']) != 3:
        #    raise ValueError('For PolyScan method, set params = order, number of '
        #                     'pixels, number of repeats')
        #if self.data['method'] == 'bspline' and len(self.data['params']) != 1:
        #    raise ValueError('For bspline method, set params = spacing (integer).')
        if self.data['pixelflat_file'] is None:
            return

        # Check the frame exists
        if not os.path.isfile(self.data['pixelflat_file']):
            raise ValueError('Provided frame file name does not exist: {0}'.format(
                                self.data['pixelflat_file']))

        # Check that if tweak slits is true that illumflatten is alwo true
        # TODO -- We don't need this set, do we??   See the desc of tweak_slits above
        #if self.data['tweak_slits'] and not self.data['illumflatten']:
        #    raise ValueError('In order to tweak slits illumflatten must be set to True')


class FlexurePar(ParSet):
    """
    A parameter set holding the arguments for how to perform flexure
    corrections, both spatial and spectral

    For a table with the current keywords, defaults, and descriptions,
    see :ref:`pypeitpar`.
    """
    def __init__(self, spec_method=None, spec_maxshift=None, spectrum=None,
                 multi_min_SN=None):

        # Grab the parameter names and values from the function
        # arguments
        args, _, _, values = inspect.getargvalues(inspect.currentframe())
        pars = OrderedDict([(k,values[k]) for k in args[1:]])

        # Initialize the other used specifications for this parameter
        # set
        defaults = OrderedDict.fromkeys(pars.keys())
        options = OrderedDict.fromkeys(pars.keys())
        dtypes = OrderedDict.fromkeys(pars.keys())
        descr = OrderedDict.fromkeys(pars.keys())

        # Fill out parameter specifications.  Only the values that are
        # *not* None (i.e., the ones that are defined) need to be set
        defaults['spec_method'] = 'skip'
        options['spec_method'] = FlexurePar.valid_methods()
        dtypes['spec_method'] = str
        descr['spec_method'] = 'Method used to correct for flexure. Use skip for no correction.  If ' \
                          'slitcen is used, the flexure correction is performed before the ' \
                          'extraction of objects (not recommended).  ' \
                          'Options are: None, {0}'.format(', '.join(options['spec_method']))

        defaults['spec_maxshift'] = 20
        dtypes['spec_maxshift'] = [int, float]
        descr['spec_maxshift'] = 'Maximum allowed spectral flexure shift in pixels.'

        defaults['spectrum'] = 'paranal_sky.fits'
        dtypes['spectrum'] = str
        descr['spectrum'] = 'Archive sky spectrum to be used for the flexure correction.'

        # The following are all for MultiDet flexure
        defaults['multi_min_SN'] = 1
        dtypes['multi_min_SN'] = [int, float]
        descr['multi_min_SN'] = 'Minimum S/N for analyzing sky spectrum for flexure'

        # Instantiate the parameter set
        super(FlexurePar, self).__init__(list(pars.keys()),
                                         values=list(pars.values()),
                                         defaults=list(defaults.values()),
                                         options=list(options.values()),
                                         dtypes=list(dtypes.values()),
                                         descr=list(descr.values()))
        self.validate()

    @classmethod
    def from_dict(cls, cfg):

        k = np.array([*cfg.keys()])
        parkeys = ['spec_method', 'spec_maxshift', 'spectrum',
                   'multi_min_SN']
#                   'spat_frametypes']

        badkeys = np.array([pk not in parkeys for pk in k])
        if np.any(badkeys):
            raise ValueError('{0} not recognized key(s) for FlexurePar.'.format(k[badkeys]))

        kwargs = {}
        for pk in parkeys:
            kwargs[pk] = cfg[pk] if pk in k else None
        return cls(**kwargs)

    @staticmethod
    def valid_methods():
        """
        Return the valid flat-field methods
        """
        return ['boxcar', 'slitcen', 'skip']

    def validate(self):
        """
        Check the parameters are valid for the provided method.
        """
        pass
        # TODO: This has to check both the local directory and the
        # directory in the source distribution
#        if self.data['spectrum'] is not None and not os.path.isfile(self.data['spectrum']):
#            raise ValueError('Provided archive spectrum does not exist: {0}.'.format(
#                             self.data['spectrum']))


class AlignPar(ParSet):
    """
    The parameter set used to hold arguments for tracing the
    alignments in an align frame.

    For a table with the current keywords, defaults, and descriptions,
    see :ref:`pypeitpar`.

    """

    def __init__(self, locations=None, trace_npoly=None, trim_edge=None, sig_thresh=None):

        # Grab the parameter names and values from the function
        # arguments
        args, _, _, values = inspect.getargvalues(inspect.currentframe())
        pars = OrderedDict([(k, values[k]) for k in args[1:]])  # "1:" to skip 'self'

        # Initialize the other used specifications for this parameter
        # set
        defaults = OrderedDict.fromkeys(pars.keys())
        options = OrderedDict.fromkeys(pars.keys())
        dtypes = OrderedDict.fromkeys(pars.keys())
        descr = OrderedDict.fromkeys(pars.keys())

        # Fill out parameter specifications.  Only the values that are
        # *not* None (i.e., the ones that are defined) need to be set

        defaults['locations'] = [0.0, 0.5, 1.0]
        dtypes['locations'] = [list, np.ndarray]
        descr['locations'] = 'Locations of the bars, in a list, specified as a fraction of the slit width'

        defaults['trace_npoly'] = 4
        dtypes['trace_npoly'] = int
        descr['trace_npoly'] = 'Order of the polynomial to use when fitting the trace of a single bar'

        defaults['trim_edge'] = [0, 0]
        dtypes['trim_edge'] = list
        descr['trim_edge'] = 'Trim the slit by this number of pixels left/right before finding alignment bars'

        defaults['sig_thresh'] = 1.0  # This must be low, because the routine will find the
        dtypes['sig_thresh'] = [int, float]
        descr['sig_thresh'] = 'Significance threshold for finding an alignment trace. This should be a low' \
                              'number to ensure that the algorithm finds all bars. The algorithm will' \
                              'then only use the N most significant detections, where N is the number' \
                              'of elements specified in the "locations" keyword argument'

        # Instantiate the parameter set
        super(AlignPar, self).__init__(list(pars.keys()),
                                            values=list(pars.values()),
                                            defaults=list(defaults.values()),
                                            options=list(options.values()),
                                            dtypes=list(dtypes.values()),
                                            descr=list(descr.values()))
        self.validate()

    @classmethod
    def from_dict(cls, cfg):
        k = np.array([*cfg.keys()])
        parkeys = ['locations', 'trace_npoly', 'trim_edge', 'sig_thresh']

        badkeys = np.array([pk not in parkeys for pk in k])
        if np.any(badkeys):
            raise ValueError('{0} not recognized key(s) for WaveTiltsPar.'.format(k[badkeys]))

        kwargs = {}
        for pk in parkeys:
            kwargs[pk] = cfg[pk] if pk in k else None
        return cls(**kwargs)

    def validate(self):
        """
        Check the parameters are valid for the provided method.
        """
        pass


class Coadd1DPar(ParSet):
    """
    A parameter set holding the arguments for how to perform 1D coadds

    For a table with the current keywords, defaults, and descriptions,
    see :ref:`pypeitpar`.
    """
    def __init__(self, ex_value=None, flux_value=None, nmaskedge=None,
                 sn_smooth_npix=None, wave_method=None, dv=None, wave_grid_min=None, wave_grid_max=None, spec_samp_fact=None, ref_percentile=None, maxiter_scale=None,
                 sigrej_scale=None, scale_method=None, sn_min_medscale=None, sn_min_polyscale=None, maxiter_reject=None,
                 lower=None, upper=None, maxrej=None, sn_clip=None, nbest=None, sensfuncfile=None, coaddfile=None,
                 mag_type=None, filter=None, filter_mag=None, filter_mask=None):

        # Grab the parameter names and values from the function
        # arguments
        args, _, _, values = inspect.getargvalues(inspect.currentframe())
        pars = OrderedDict([(k,values[k]) for k in args[1:]])

        # Initialize the other used specifications for this parameter
        # set
        defaults = OrderedDict.fromkeys(pars.keys())
        options = OrderedDict.fromkeys(pars.keys())
        dtypes = OrderedDict.fromkeys(pars.keys())
        descr = OrderedDict.fromkeys(pars.keys())

        # Extraction to use
        defaults['ex_value'] = 'OPT'
        options['ex_value'] = Coadd1DPar.valid_ex()
        dtypes['ex_value'] = str
        descr['ex_value'] = "The extraction to coadd, i.e. optimal or boxcar. Must be either 'OPT' or 'BOX'"

        # Fluxed?
        defaults['flux_value'] = True
        dtypes['flux_value'] = bool
        descr['flux_value'] = 'If True (default), the code will coadd the fluxed spectra (i.e. the FLAM) in the ' \
                              'spec1d files. If False, it will coadd the counts.'

        # Mask edge pixels?
        defaults['nmaskedge'] = 2
        dtypes['nmaskedge'] = int
        descr['nmaskedge'] = 'Number of edge pixels to mask. This should be removed/fixed.'

        # Offsets
        defaults['sn_smooth_npix'] = None
        dtypes['sn_smooth_npix'] = [int, float]
        descr['sn_smooth_npix'] = 'Number of pixels to median filter by when computing S/N used to decide how to scale ' \
                                  'and weight spectra. If set to None (default), the code will determine the effective ' \
                                  'number of good pixels per spectrum in the stack that is being co-added and use 10% of ' \
                                  'this neff.'


        # Offsets
        defaults['wave_method'] = 'linear'
        dtypes['wave_method'] = str
        descr['wave_method'] = "Method used to construct wavelength grid for coadding spectra. The routine that creates " \
                               "the wavelength is :func:`~pypeit.core.wavecal.wvutils.get_wave_grid`. The options are:" \
                               " "\
                               "'iref' -- Use the first wavelength array" \
                               "'velocity' -- Grid is uniform in velocity" \
                               "'log10' -- Grid is uniform in log10(wave).This is the same as velocity." \
                               "'linear' -- Grid is uniform in lamba." \
                               "'concatenate' -- Meld the input wavelength arrays"

        defaults['dv'] = None
        dtypes['dv'] = [int, float]
        descr['dv'] = "Dispersion in units of km/s in case you want to specify it in the get_wave_grid  (for the 'velocity' option)," \
                    "otherwise a median value is computed from the data."

        defaults['wave_grid_min'] = None
        dtypes['wave_grid_min'] = [int, float]
        descr['wave_grid_min'] = "Used in case you want to specify the minimum wavelength in your wavelength grid, default=None computes from data"

        defaults['wave_grid_max'] = None
        dtypes['wave_grid_max'] = [int, float]
        descr['wave_grid_max'] = "Used in case you want to specify the maximum wavelength in your wavelength grid, default=None computes from data"

        defaults['spec_samp_fact'] = 1.0
        dtypes['spec_samp_fact'] = float
        descr['spec_samp_fact'] = "Make the wavelength grid  sampling finer (spec_samp_fact < 1.0) or coarser " \
                                  "(spec_samp_fact > 1.0) by this sampling factor. This basically multiples the 'native' " \
                                  "spectral pixels by spec_samp_fact, i.e. units spec_samp_fact are pixels."

        defaults['ref_percentile'] = 70.0
        dtypes['ref_percentile'] = [int, float]
        descr['ref_percentile'] = 'Percentile used for selecting the minimum SNR cut from a reference spectrum used to ' \
                                  'robustly determine the median ratio between spectra. This parameter is used by ' \
                                  'coadd1d.robust_median_ratio as part of the automatic rescaling procedure. Pixels ' \
                                  'above this percentile cut are deemed the "good" pixels and are used to compute the ' \
                                  'ratio of two spectra.  This must be a number between 0 and 100.'

        defaults['maxiter_scale'] = 5
        dtypes['maxiter_scale'] = int
        descr['maxiter_scale'] = 'Maximum number of iterations performed for rescaling spectra.'

        defaults['sigrej_scale'] = 3.0
        dtypes['sigrej_scale'] = [int, float]
        descr['sigrej_scale'] = 'Rejection threshold used for rejecting pixels when rescaling spectra with scale_spec.'

        defaults['scale_method'] = 'auto'
        dtypes['scale_method'] = str
        descr['scale_method'] = "Method used to rescale the spectra prior to coadding. The options are:" \
                                " "\
                                "'auto' -- Determine the scaling method automatically based on the S/N ratio which works well"\
                                "'poly' -- Polynomial rescaling." \
                                "'median' -- Median rescaling" \
                                "'none' -- Do not rescale." \
                                "'hand' -- Pass in hand scaling factors. This option is not well tested."

        defaults['sn_min_medscale'] = 0.5
        dtypes['sn_min_medscale'] = [int, float]
        descr['sn_min_medscale'] = "For scale method set to 'auto', this sets the minimum SNR for which median scaling is attempted"

        defaults['sn_min_polyscale'] = 2.0
        dtypes['sn_min_polyscale'] = [int, float]
        descr['sn_min_polyscale'] = "For scale method set to 'auto', this sets the minimum SNR for which polynomial scaling is attempted. " \


        defaults['maxiter_reject'] = 5
        dtypes['maxiter_reject'] = int
        descr['maxiter_reject'] = 'maximum number of iterations for stacking and rejection. The code stops iterating ' \
                                  'either when the output mask does not change betweeen successive iterations or when ' \
                                  'maxiter_reject is reached.'
        defaults['lower'] = 3.0
        dtypes['lower'] = [int, float]
        descr['lower'] = 'Lower rejection threshold used for rejecting pixels when combining spectra in units of sigma.'

        defaults['upper'] = 3.0
        dtypes['upper'] = [int, float]
        descr['upper'] = 'Upper rejection threshold used for rejecting pixels when combining spectra in units of sigma.'

        defaults['maxrej'] = None
        dtypes['maxrej'] = int
        descr['maxrej'] = 'Coadding performs iterative rejection by comparing each exposure to a preliminary stack of ' \
                          'all the exposures. If this parameter is set then it will not reject more than maxrej pixels ' \
                          'per iteration of this rejection. The default is None, which means no maximum on rejected pixels.'

        defaults['sn_clip'] = 30.0
        dtypes['sn_clip'] = [int, float]
        descr['sn_clip'] = 'Errors are capped during rejection so that the S/N is never greater than sn_clip. This ' \
                           'prevents overly aggressive rejection in high S/N ratio spectrum which neverthless differ ' \
                           'at a level greater than the formal S/N due to systematics.'

        defaults['nbest'] = None
        dtypes['nbest'] = int
        descr['nbest'] = 'Number of orders to use for estimating the per exposure weights. Default is None, ' \
                         'which will just use one fourth of the total number of orders. This is only used for Echelle'

        # For scaling to an input filter magnitude
        defaults['filter'] = 'none'
        dtypes['filter'] = str
        descr['filter'] = 'Filter for scaling.  See flux_calib.load_fitler_file() for naming.  Ignore if none'

        defaults['mag_type'] = 'AB'
        dtypes['mag_type'] = str
        descr['mag_type'] = 'Magnitude type.  AB is the only option currently allowed'

        defaults['filter_mag'] = None
        dtypes['filter_mag'] = float
        descr['filter_mag'] = 'Magnitude of the source in the given filter'

        defaults['filter_mask'] = None
        dtypes['filter_mask'] = [str, list]
        descr['filter_mask'] = 'List of wavelength regions to mask when doing the scaling (ie. occasional junk pixels).'\
                               'Colon and comma separateed, e.g.   5552:5559,6010:6030'


        # JFH These last two are actually arguments and not parameters that are only here because there is no other easy
        # way to parse .coadd1d files except with parsets. I would like to separate arguments from parameters.
        defaults['sensfuncfile'] = None
        dtypes['sensfuncfile'] = str
        descr['sensfuncfile'] = 'File containing sensitivity function which is a requirement for echelle coadds. ' \
                            'This is only used for Echelle'

        defaults['coaddfile'] = None
        dtypes['coaddfile'] = str
        descr['coaddfile'] = 'Output filename'

        # Instantiate the parameter set
        super(Coadd1DPar, self).__init__(list(pars.keys()),
                                         values=list(pars.values()),
                                         defaults=list(defaults.values()),
                                         dtypes=list(dtypes.values()),
                                         descr=list(descr.values()))
        self.validate()

    @classmethod
    def from_dict(cls, cfg):
        k = np.array([*cfg.keys()])
        parkeys = ['ex_value', 'flux_value', 'nmaskedge', 'sn_smooth_npix', 'wave_method', 'dv', 'wave_grid_min', 'wave_grid_max',
                   'spec_samp_fact', 'ref_percentile', 'maxiter_scale', 'sigrej_scale', 'scale_method',
                   'sn_min_medscale', 'sn_min_polyscale', 'maxiter_reject', 'lower', 'upper',
                   'maxrej', 'sn_clip', 'nbest', 'sensfuncfile', 'coaddfile',
                   'filter', 'mag_type', 'filter_mag', 'filter_mask']

        badkeys = np.array([pk not in parkeys for pk in k])
        if np.any(badkeys):
            raise ValueError('{0} not recognized key(s) for Coadd1DPar.'.format(k[badkeys]))

        kwargs = {}
        for pk in parkeys:
            kwargs[pk] = cfg[pk] if pk in k else None
        return cls(**kwargs)

    def validate(self):
        """
        Check the parameters are valid for the provided method.
        """
        pass

    @staticmethod
    def valid_ex():
        """
        Return the valid flat-field methods
        """
        return ['BOX', 'OPT']


class Coadd2DPar(ParSet):
    """
    A parameter set holding the arguments for how to perform 2D coadds

    For a table with the current keywords, defaults, and descriptions,
    see :ref:`pypeitpar`.
    """
    def __init__(self, offsets=None, spat_toler=None, weights=None, use_slits4wvgrid=None,
                 manual=None):

        # Grab the parameter names and values from the function
        # arguments
        args, _, _, values = inspect.getargvalues(inspect.currentframe())
        pars = OrderedDict([(k,values[k]) for k in args[1:]])

        # Initialize the other used specifications for this parameter
        # set
        defaults = OrderedDict.fromkeys(pars.keys())
        dtypes = OrderedDict.fromkeys(pars.keys())
        descr = OrderedDict.fromkeys(pars.keys())

        # Offsets
        defaults['offsets'] = None
        dtypes['offsets'] = [list, str]
        descr['offsets'] = 'User-input list of offsets for the images being combined (spat pixels). ' \
                           'Use ``maskdef_offsets`` to use the offsets computed during the slitmask ' \
                           'design matching (currently available for DEIMOS and MOSFIRE only).'

        defaults['spat_toler'] = 5
        dtypes['spat_toler'] = int
        descr['spat_toler'] = 'This parameter provides the desired tolerance in spatial pixel used ' \
                              'to identify slits in different exposures'

        # Offsets
        defaults['use_slits4wvgrid'] = False
        dtypes['use_slits4wvgrid'] = bool
        descr['use_slits4wvgrid'] = 'If True, use the slits to set the trace down the center'

        # TODO -- Provide all the weights options here
        # Weights
        defaults['weights'] = 'auto'
        dtypes['weights'] = [str, list]
        descr['weights'] = 'Mode for the weights used to coadd images.  See coadd2d.py for all options.'

        # Weights
        defaults['manual'] = None
        dtypes['manual'] = [list, str]
        descr['manual'] = 'Manual extraction parameters. det:spat:spec:fwhm. comma separated where spat,spec are in the pseudo-image generated by COADD2D'

        # Instantiate the parameter set
        super(Coadd2DPar, self).__init__(list(pars.keys()),
                                                 values=list(pars.values()),
                                                 defaults=list(defaults.values()),
                                                 dtypes=list(dtypes.values()),
                                                 descr=list(descr.values()))
        self.validate()

    @classmethod
    def from_dict(cls, cfg):
        k = np.array([*cfg.keys()])
        parkeys = ['offsets', 'spat_toler', 'weights', 'use_slits4wvgrid', 'manual']

        badkeys = np.array([pk not in parkeys for pk in k])
        if np.any(badkeys):
            raise ValueError('{0} not recognized key(s) for Coadd2DPar.'.format(k[badkeys]))

        kwargs = {}
        for pk in parkeys:
            kwargs[pk] = cfg[pk] if pk in k else None
        return cls(**kwargs)

    def validate(self):
        """
        Check the parameters are valid for the provided method.
        """
        pass


class CubePar(ParSet):
    """
    The parameter set used to hold arguments for functionality relevant
    to cube generation (primarily for IFU data).

    For a table with the current keywords, defaults, and descriptions,
    see :ref:`pypeitpar`.
    """

    def __init__(self, slit_spec=None, relative_weights=None, combine=None, output_filename=None,
                 standard_cube=None, reference_image=None, save_whitelight=None,
                 ra_min=None, ra_max=None, dec_min=None, dec_max=None, wave_min=None, wave_max=None,
                 spatial_delta=None, wave_delta=None, astrometric=None, grating_corr=None, scale_corr=None):

        # Grab the parameter names and values from the function
        # arguments
        args, _, _, values = inspect.getargvalues(inspect.currentframe())
        pars = OrderedDict([(k, values[k]) for k in args[1:]])  # "1:" to skip 'self'

        # Initialize the other used specifications for this parameter
        # set
        defaults = OrderedDict.fromkeys(pars.keys())
        options = OrderedDict.fromkeys(pars.keys())
        dtypes = OrderedDict.fromkeys(pars.keys())
        descr = OrderedDict.fromkeys(pars.keys())

        # Fill out parameter specifications.  Only the values that are
        # *not* None (i.e., the ones that are defined) need to be set

        # Cube Parameters
        defaults['slit_spec'] = True
        dtypes['slit_spec'] = [bool]
        descr['slit_spec'] = 'If the data use slits in one spatial direction, set this to True. ' \
                             'If the data uses fibres for all spaxels, set this to False.'

        defaults['relative_weights'] = False
        dtypes['relative_weights'] = [bool]
        descr['relative_weights'] = 'If set to True, the combined frames will use a relative weighting scheme. ' \
                                    'This only works well if there is a common continuum source in the field of ' \
                                    'view of all input observations, and is generally only required if high ' \
                                    'relative precision is desired.'

        defaults['combine'] = False
        dtypes['combine'] = [bool]
        descr['combine'] = 'If set to True, the input frames will be combined. Otherwise, a separate ' \
                           'datacube will be generated for each input spec2d file, and will be saved as ' \
                           'a spec3d file.'

        defaults['output_filename'] = ""
        dtypes['output_filename'] = str
        descr['output_filename'] = 'If combining multiple frames, this string sets the output filename of ' \
                                   'the combined datacube. If combine=False, the output filenames will be ' \
                                   'prefixed with "spec3d_"'

        defaults['standard_cube'] = None
        dtypes['standard_cube'] = str
        descr['standard_cube'] = 'Filename of a standard star datacube. This cube will be used to correct ' \
                                 'the relative scales of the slits, and to flux calibrate the science ' \
                                 'datacube.'

        defaults['reference_image'] = None
        dtypes['reference_image'] = str
        descr['reference_image'] = 'White light image of a previously combined datacube. The white light ' \
                                   'image will be used as a reference when calculating the offsets of the ' \
                                   'input spec2d files.'

        defaults['save_whitelight'] = False
        dtypes['save_whitelight'] = bool
        descr['save_whitelight'] = 'Save a white light image of the combined datacube. The output filename ' \
                                   'will be given by the "output_filename" variable with a suffix "_whitelight". ' \
                                   'Note that the white light image collapses the flux along the wavelength axis, ' \
                                   'so some spaxels in the 2D white light image may have different wavelength ' \
                                   'ranges. If combine=False, the individual spec3d files will have a suffix ' \
                                   '"_whitelight".'

        defaults['ra_min'] = None
        dtypes['ra_min'] = float
        descr['ra_min'] = 'Minimum RA to use when generating the WCS. If None, the default is minimum RA ' \
                          'based on the WCS of all spaxels. Units should be degrees.'

        defaults['ra_max'] = None
        dtypes['ra_max'] = float
        descr['ra_max'] = 'Maximum RA to use when generating the WCS. If None, the default is maximum RA ' \
                          'based on the WCS of all spaxels. Units should be degrees.'

        defaults['dec_min'] = None
        dtypes['dec_min'] = float
        descr['dec_min'] = 'Minimum DEC to use when generating the WCS. If None, the default is minimum DEC ' \
                           'based on the WCS of all spaxels. Units should be degrees.'

        defaults['dec_max'] = None
        dtypes['dec_max'] = float
        descr['dec_max'] = 'Maximum DEC to use when generating the WCS. If None, the default is maximum DEC ' \
                           'based on the WCS of all spaxels. Units should be degrees.'

        defaults['wave_min'] = None
        dtypes['wave_min'] = float
        descr['wave_min'] = 'Minimum wavelength to use when generating the WCS. If None, the default is ' \
                            'minimum wavelength based on the WCS of all spaxels. Units should be Angstroms.'

        defaults['wave_max'] = None
        dtypes['wave_max'] = float
        descr['wave_max'] = 'Maximum wavelength to use when generating the WCS. If None, the default is ' \
                            'maximum wavelength based on the WCS of all spaxels. Units should be Angstroms.'

        defaults['spatial_delta'] = None
        dtypes['spatial_delta'] = float
        descr['spatial_delta'] = 'The spatial size of each spaxel to use when generating the WCS (in arcsec). ' \
                                 'If None, the default is set by the spectrograph file.'

        defaults['wave_delta'] = None
        dtypes['wave_delta'] = float
        descr['wave_delta'] = 'The wavelength step to use when generating the WCS (in Angstroms). ' \
                                'If None, the default is set by the wavelength solution.'

        defaults['astrometric'] = True
        dtypes['astrometric'] = bool
        descr['astrometric'] = 'If true, an astrometric correction will be applied using the alignment frames.'

        defaults['grating_corr'] = True
        dtypes['grating_corr'] = bool
        descr['grating_corr'] = 'This option performs a small correction for the relative blaze function of all ' \
                                'input frames that have (even slightly) different grating angles, or if you are ' \
                                'flux calibrating your science data with a standard star that was observed with ' \
                                'a slightly different setup.'

        defaults['scale_corr'] = None
        dtypes['scale_corr'] = str
        descr['scale_corr'] = 'This option performs a small correction for the relative spectral illumination ' \
                              'scale of different spec2D files. specify the relative path+file to the spec2D ' \
                              'file that you would like to use for the relative scaling. If you want to perform ' \
                              'this correction, it is best to use the spec2d file with the highest S/N sky spectrum. ' \
                              'You should choose the same frame for both the standards and science frames.'

        # Instantiate the parameter set
        super(CubePar, self).__init__(list(pars.keys()),
                                      values=list(pars.values()),
                                      defaults=list(defaults.values()),
                                      options=list(options.values()),
                                      dtypes=list(dtypes.values()),
                                      descr=list(descr.values()))
        self.validate()

    @classmethod
    def from_dict(cls, cfg):
        k = np.array([*cfg.keys()])

        # Basic keywords
        parkeys = ['slit_spec', 'output_filename', 'standard_cube', 'reference_image',
                   'save_whitelight', 'ra_min', 'ra_max', 'dec_min', 'dec_max', 'wave_min', 'wave_max',
                   'spatial_delta', 'wave_delta', 'relative_weights', 'combine', 'astrometric', 'grating_corr',
                   'scale_corr']

        badkeys = np.array([pk not in parkeys for pk in k])
        if np.any(badkeys):
            raise ValueError('{0} not recognized key(s) for CubePar.'.format(k[badkeys]))

        kwargs = {}
        for pk in parkeys:
            kwargs[pk] = cfg[pk] if pk in k else None
        return cls(**kwargs)

    def validate(self):
        pass


class FluxCalibratePar(ParSet):
    """
    A parameter set holding the arguments for how to perform the flux
    calibration.

    For a table with the current keywords, defaults, and descriptions,
    see :ref:`pypeitpar`.
    """
    def __init__(self, extinct_correct=None, extrap_sens=None, use_archived_sens = False):

        # Grab the parameter names and values from the function
        # arguments
        args, _, _, values = inspect.getargvalues(inspect.currentframe())
        pars = OrderedDict([(k,values[k]) for k in args[1:]])

        # Initialize the other used specifications for this parameter
        # set
        defaults = OrderedDict.fromkeys(pars.keys())
        dtypes = OrderedDict.fromkeys(pars.keys())
        descr = OrderedDict.fromkeys(pars.keys())

        defaults['extrap_sens'] = False
        dtypes['extrap_sens'] = bool
        descr['extrap_sens'] = "If False (default), the code will barf if one tries to use " \
                               "sensfunc at wavelengths outside its defined domain. By changing the " \
                               "par['sensfunc']['extrap_blu'] and par['sensfunc']['extrap_red'] this domain " \
                               "can be extended. If True the code will blindly extrapolate."


        defaults['extinct_correct'] = None
        dtypes['extinct_correct'] = bool
        descr['extinct_correct'] = 'The default behavior for atmospheric extinction corrections is that if UVIS algorithm is used ' \
                                   '(which does not correct for telluric absorption) than an atmospheric extinction model ' \
                                   'is used to correct for extinction below 10000A, whereas if the IR algorithm is used, then ' \
                                   'no extinction correction is applied since the atmosphere is modeled directly. To follow these' \
                                   'defaults based on the algorithm this parameter should be set to extinct_correct=None. If instead this' \
                                   ' parameter is set, this overide this default behavior. In other words, it will force an extinction correction' \
                                   'if extinct_correct=True, and will not perform an extinction correction if extinct_correct=False.' \

        defaults['use_archived_sens'] = False
        dtypes['use_archived_sens'] = bool
        descr['use_archived_sens'] = 'Use an archived sensfunc to flux calibration'

        # Instantiate the parameter set
        super(FluxCalibratePar, self).__init__(list(pars.keys()),
                                                 values=list(pars.values()),
                                                 defaults=list(defaults.values()),
                                                 dtypes=list(dtypes.values()),
                                                 descr=list(descr.values()))
        self.validate()

    @classmethod
    def from_dict(cls, cfg):
        k = np.array([*cfg.keys()])
        parkeys = ['extinct_correct', 'extrap_sens', 'use_archived_sens']

        badkeys = np.array([pk not in parkeys for pk in k])
        if np.any(badkeys):
            raise ValueError('{0} not recognized key(s) for FluxCalibratePar.'.format(k[badkeys]))

        kwargs = {}
        for pk in parkeys:
            kwargs[pk] = cfg[pk] if pk in k else None
        return cls(**kwargs)

    def validate(self):
        """
        Check the parameters are valid for the provided method.
        """
        pass


class SensFuncPar(ParSet):
    """
    A parameter set holding the arguments for sensitivity function computation using the UV algorithm, see
    sensfunc.SensFuncUV

    For a table with the current keywords, defaults, and descriptions,
    see :ref:`pypeitpar`.
    """
    def __init__(self, extrap_blu=None, extrap_red=None, samp_fact=None, multi_spec_det=None, algorithm=None, UVIS=None,
                 IR=None, polyorder=None, star_type=None, star_mag=None, star_ra=None,
                 star_dec=None, mask_abs_lines=None):
        # Grab the parameter names and values from the function arguments
        args, _, _, values = inspect.getargvalues(inspect.currentframe())
        pars = OrderedDict([(k, values[k]) for k in args[1:]])

        # Initialize the other used specifications for this parameter set
        defaults = OrderedDict.fromkeys(pars.keys())
        options = OrderedDict.fromkeys(pars.keys())
        dtypes = OrderedDict.fromkeys(pars.keys())
        descr = OrderedDict.fromkeys(pars.keys())

        defaults['extrap_blu'] = 0.1
        dtypes['extrap_blu'] = float
        descr['extrap_blu'] = 'Fraction of minimum wavelength coverage to grow the wavelength coverage of the ' \
                              'sensitivitity function in the blue direction, i.e. if the standard star spectrum' \
                              'cuts off at wave_min, the sensfunc will be extrapolated to cover down to ' \
                              ' (1.0-extrap_blu)*wave_min'


        defaults['extrap_red'] = 0.1
        dtypes['extrap_red'] = float
        descr['extrap_red'] = 'Fraction of maximum wavelength coverage to grow the wavelength coverage of the ' \
                              'sensitivitity function in the red direction, i.e. if the standard star spectrum' \
                              'cuts off at wave_max, the sensfunc will be extrapolated to cover up to ' \
                              ' (1.0 + extrap_red)*wave_max'

        defaults['samp_fact'] = 1.5
        dtypes['samp_fact'] = float
        descr['samp_fact'] = 'sampling factor to make the wavelength grid for sensitivity function finer or coarser.  ' \
                             'samp_fact > 1.0 oversamples (finer), samp_fact < 1.0 undersamples (coarser).'

        defaults['multi_spec_det'] = None
        dtypes['multi_spec_det'] = list
        descr['multi_spec_det'] = 'List of detectors (identified by their string name, like ' \
                                  'DET01) to splice together for multi-detector instruments ' \
                                  '(e.g. DEIMOS). It is assumed that there is *no* overlap in ' \
                                  'wavelength across detectors (might be ok if there is).  If ' \
                                  'entered as a list of integers, they should be converted to ' \
                                  'the detector name.  **Cannot be used with detector mosaics.**'

        defaults['algorithm'] = 'UVIS'
        dtypes['algorithm'] = str
        options['algorithm'] = SensFuncPar.valid_algorithms()
        descr['algorithm'] = "Specify the algorithm for computing the sensitivity function. The options are: " \
                             " (1) UVIS = Should be used for data with lambda < 7000A." \
                             "No detailed model of telluric absorption but corrects for atmospheric extinction." \
                             " (2) IR = Should be used for data with lambbda > 7000A." \
                             "Peforms joint fit for sensitivity function and telluric absorption using HITRAN models."


        defaults['UVIS'] = SensfuncUVISPar()
        dtypes['UVIS'] = [ParSet, dict ]
        descr['UVIS'] = 'Parameters for the UVIS sensfunc algorithm'

        defaults['IR'] = TelluricPar()
        dtypes['IR'] = [ ParSet, dict ]
        descr['IR'] = 'Parameters for the IR sensfunc algorithm'

        # JFH SHould the default by higher like 8?
        defaults['polyorder'] = 5
        dtypes['polyorder'] = [int, list]
        descr['polyorder'] = 'Polynomial order for sensitivity function fitting'

        defaults['star_type'] = None
        dtypes['star_type'] = str
        descr['star_type'] = 'Spectral type of the standard star (for near-IR mainly)'

        defaults['star_mag'] = None
        dtypes['star_mag'] = float
        descr['star_mag'] = 'Magnitude of the standard star (for near-IR mainly)'

        defaults['star_ra'] = None
        dtypes['star_ra'] = float
        descr['star_ra'] = 'RA of the standard star. This will override values in the header, i.e. if they are wrong or absent'

        defaults['star_dec'] = None
        dtypes['star_dec'] = float
        descr['star_dec'] = 'DEC of the standard star. This will override values in the header, i.e. if they are wrong or absent'

        defaults['mask_abs_lines'] = True
        dtypes['mask_abs_lines'] = bool
        descr['mask_abs_lines'] = 'Mask Balmer, Paschen, Brackett, and Pfund lines in sensitivity function fit'

        # Instantiate the parameter set
        super(SensFuncPar, self).__init__(list(pars.keys()),
                                          values=list(pars.values()),
                                          defaults=list(defaults.values()),
                                          options=list(options.values()),
                                          dtypes=list(dtypes.values()),
                                          descr=list(descr.values()))
#        self.validate()

    @classmethod
    def from_dict(cls, cfg):
        k = np.array([*cfg.keys()])

        # Single element parameters
        parkeys = ['extrap_blu', 'extrap_red', 'samp_fact', 'multi_spec_det', 'algorithm',
                   'polyorder', 'star_type', 'star_mag', 'star_ra', 'star_dec', 'mask_abs_lines']

        # All parameters, including nested ParSets
        allkeys = parkeys + ['UVIS', 'IR']

        badkeys = np.array([pk not in allkeys for pk in k])
        if np.any(badkeys):
            raise ValueError(f"{','.join(k[badkeys])} are not recognized key(s) for SensFuncPar.")

        kwargs = {}
        # Single element parameters
        for pk in parkeys:
            kwargs[pk] = cfg[pk] if pk in k else None
        # Parameters that are themselves ParSets
        pk = 'UVIS'
        kwargs[pk] = SensfuncUVISPar.from_dict(cfg[pk]) if pk in k else None
        pk = 'IR'
        kwargs[pk] = TelluricPar.from_dict(cfg[pk]) if pk in k else None

        return cls(**kwargs)

    @staticmethod
    def valid_algorithms():
        """
        Return the valid sensitivity algorithms.
        """
        return ['UVIS', 'IR']


class SensfuncUVISPar(ParSet):
    """
    A parameter set holding the arguments for sensitivity function computation using the UV algorithm, see
    sensfunc.SensFuncUV

    For a table with the current keywords, defaults, and descriptions,
    see :ref:`pypeitpar`.
    """
    def __init__(self, balm_mask_wid=None, std_file=None, std_obj_id=None, sensfunc=None, extinct_correct=None,
                 telluric_correct=None, telluric=None, polycorrect=None,
                 polyfunc=None, nresln=None, resolution=None, trans_thresh=None):

        # Grab the parameter names and values from the function
        # arguments
        args, _, _, values = inspect.getargvalues(inspect.currentframe())
        pars = OrderedDict([(k,values[k]) for k in args[1:]])

        # Initialize the other used specifications for this parameter
        # set
        defaults = OrderedDict.fromkeys(pars.keys())
        dtypes = OrderedDict.fromkeys(pars.keys())
        descr = OrderedDict.fromkeys(pars.keys())


        # TODO these masks should be set in Angstroms not pixels!!
        # These are the UV sensfunc parameters
        defaults['balm_mask_wid'] = 10.0
        dtypes['balm_mask_wid'] = float
        descr['balm_mask_wid'] = 'Mask width for Balmer lines in Angstroms.'

        dtypes['std_file'] = str
        descr['std_file'] = 'Standard star file to generate sensfunc'

        dtypes['std_obj_id'] = [str, int]
        descr['std_obj_id'] = 'Specifies object in spec1d file to use as standard.' \
            ' The brightest object found is used otherwise.'


        dtypes['sensfunc'] = str
        descr['sensfunc'] = 'FITS file that contains or will contain the sensitivity function.'


        defaults['extinct_correct'] = True
        dtypes['extinct_correct'] = bool
        descr['extinct_correct'] = 'If extinct_correct=True the code will use an atmospheric extinction model to ' \
                                   'extinction correct the data below 10000A. Note that this correction makes no ' \
                                   'sense if one is telluric correcting and this shold be set to False'


        defaults['telluric_correct'] = False
        dtypes['telluric_correct'] = bool
        descr['telluric_correct'] = "If telluric_correct=True the code will grab the sens_dict['telluric'] tag from the " \
                                    "sensfunc dictionary and apply it to the data."

        defaults['telluric'] = False
        dtypes['telluric'] = bool
        descr['telluric'] = 'If telluric=True the code creates a synthetic standard star spectrum using the Kurucz models, ' \
            'the sens func is created setting nresln=1.5 it contains the correction for telluric lines.'

        defaults['polycorrect'] = True
        dtypes['polycorrect'] = bool
        descr['polycorrect'] = 'Whether you want to correct the sensfunc with polynomial in the telluric and recombination line regions'

        defaults['polyfunc'] = False
        dtypes['polyfunc'] = bool
        descr['polyfunc'] = 'Whether you want to use the polynomial fit as your final SENSFUNC'


        defaults['nresln'] = 20
        dtypes['nresln'] = [int, float]
        descr['nresln'] = 'Parameter governing the spacing of the bspline breakpoints.'


        defaults['resolution'] = 3000.0
        dtypes['resolution'] = [int, float]
        descr['resolution'] = 'Expected resolution of the standard star spectrum. This should be measured from the data.'

        defaults['trans_thresh'] = 0.9
        dtypes['trans_thresh'] = float
        descr['trans_thresh'] = 'Parameter for selecting telluric regions which are masked. Locations below this ' \
                                'transmission value are masked. If you have significant telluric absorption you should ' \
                                'be using telluric.sensnfunc_telluric'

        # Instantiate the parameter set
        super(SensfuncUVISPar, self).__init__(list(pars.keys()),
                                          values=list(pars.values()),
                                          defaults=list(defaults.values()),
                                          dtypes=list(dtypes.values()),
                                          descr=list(descr.values()))
        self.validate()

    @classmethod
    def from_dict(cls, cfg):
        k = np.array([*cfg.keys()])
        parkeys = ['balm_mask_wid',  'sensfunc', 'extinct_correct', 'telluric_correct', 'std_file',
                   'std_obj_id', 'telluric', 'polyfunc','polycorrect', 'nresln', 'resolution', 'trans_thresh']

        badkeys = np.array([pk not in parkeys for pk in k])
        if np.any(badkeys):
            raise ValueError('{0} not recognized key(s) for SensfuncUVISPar.'.format(k[badkeys]))

        kwargs = {}
        for pk in parkeys:
            kwargs[pk] = cfg[pk] if pk in k else None
        return cls(**kwargs)

    def validate(self):
        """
        Check the parameters are valid for the provided method.
        """
        if self.data['sensfunc'] is not None and self.data['std_file'] is None and not os.path.isfile(self.data['sensfunc']):
            raise ValueError('Provided sensitivity function does not exist: {0}.'.format(
                             self.data['sensfunc']))

class SlitMaskPar(ParSet):
    """
    A parameter set holding the arguments for fussing with
    slitmask ingestion and object assignment

    A list of these objects can be included in an instance of
    :class:`SlitMaskPar` to perform a set of user-defined
    extractions.

    Args:


    """
    def __init__(self, obj_toler=None, assign_obj=None, nsig_thrshd=None,
                 slitmask_offset=None, use_dither_offset=None, bright_maskdef_id=None, extract_missing_objs=None,
                 missing_objs_fwhm=None, missing_objs_boxcar_rad=None, use_alignbox=None):

        # Grab the parameter names and values from the function
        # arguments
        args, _, _, values = inspect.getargvalues(inspect.currentframe())
        pars = OrderedDict([(k,values[k]) for k in args[1:]])

        # Initialize the other used specifications for this parameter
        # set
        defaults = OrderedDict.fromkeys(pars.keys())
        dtypes = OrderedDict.fromkeys(pars.keys())
        descr = OrderedDict.fromkeys(pars.keys())

        # Fill out parameter specifications.  Only the values that are
        # *not* None (i.e., the ones that are defined) need to be set

        defaults['obj_toler'] = 1.
        dtypes['obj_toler'] = [int, float]
        descr['obj_toler'] = 'If slitmask design information is provided, and slit matching is performed ' \
                             '(``use_maskdesign = True`` in ``EdgeTracePar``), this parameter provides ' \
                             'the desired tolerance (arcsec) to match sources to targeted objects'

        defaults['assign_obj'] = False
        dtypes['assign_obj'] = bool
        descr['assign_obj'] = 'If SlitMask object was generated, assign RA,DEC,name to detected objects'

        defaults['use_alignbox'] = False
        dtypes['use_alignbox'] = bool
        descr['use_alignbox'] = 'Use stars in alignment boxes to compute the slitmask offset. ' \
                                'If this is set to ``True`` PypeIt will NOT compute ' \
                                'the offset using `nsig_thrshd` or `bright_maskdef_id`'

        defaults['nsig_thrshd'] = 50.
        dtypes['nsig_thrshd'] = [int, float]
        descr['nsig_thrshd'] = 'Objects detected above this significance threshold will ' \
                               'be used to compute the slitmask offset. This is the default behaviour for DEIMOS ' \
                               ' unless ``slitmask_offset``, ``bright_maskdef_id`` or ``use_alignbox`` is set.'

        defaults['slitmask_offset'] = None
        dtypes['slitmask_offset'] = [int, float]
        descr['slitmask_offset'] = 'User-provided slitmask offset (pixels) from the position expected by ' \
                                   'the slitmask design. This is optional, and if set PypeIt will NOT compute ' \
                                   'the offset using `nsig_thrshd` or `bright_maskdef_id`.'

        defaults['use_dither_offset'] = False
        dtypes['use_dither_offset'] = bool
        descr['use_dither_offset'] = 'Use the dither offset recorded in the header of science frames as the value ' \
                                     'of the slitmask offset. This is currently only available for Keck MOSFIRE ' \
                                     'reduction and it is set as the default for this instrument. If set PypeIt will ' \
                                     'NOT compute the offset using `nsig_thrshd` or `bright_maskdef_id`. ' \
                                     'However, it is ignored if ``slitmask_offset`` is provided. '

        defaults['bright_maskdef_id'] = None
        dtypes['bright_maskdef_id'] = int
        descr['bright_maskdef_id'] = '`maskdef_id` (corresponding to `dSlitId` and `Slit_Number` in the DEIMOS ' \
                                     'and MOSFIRE slitmask design, respectively) of a ' \
                                     'slit containing a bright object that will be used to compute the ' \
                                     'slitmask offset. This parameter is optional and is ignored ' \
                                     'if ``slitmask_offset`` is provided.'

        defaults['extract_missing_objs'] = False
        dtypes['extract_missing_objs'] = bool
        descr['extract_missing_objs'] = 'Force extraction of undetected objects at the location expected ' \
                                        'from the slitmask design.'

        defaults['missing_objs_fwhm'] = None
        dtypes['missing_objs_fwhm'] = [int, float]
        descr['missing_objs_fwhm'] = 'Indicates the FWHM in arcsec for the force extraction of undetected objects. ' \
                                     'PypeIt will try to determine the FWHM from the flux profile ' \
                                     '(by using ``missing_objs_fwhm`` as initial guess). ' \
                                     'If the FWHM cannot be determined, ``missing_objs_fwhm`` will be assumed. ' \
                                     'If you do not want PypeIt to try to determine the FWHM set the ' \
                                     'parameter ``use_user_fwhm`` in ``ExtractionPar`` to True. ' \
                                     'If ``missing_objs_fwhm`` is ``None`` (which is the default) PypeIt will use ' \
                                     'the median FWHM of all the detected objects.'
        defaults['missing_objs_boxcar_rad'] = 1.0
        dtypes['missing_objs_boxcar_rad'] = [int, float]
        descr['missing_objs_boxcar_rad'] = 'Indicates the boxcar radius in arcsec for the force ' \
                                           'extraction of undetected objects. '

        # Instantiate the parameter set
        super(SlitMaskPar, self).__init__(list(pars.keys()),
                                          values=list(pars.values()),
                                          defaults=list(defaults.values()),
                                          dtypes=list(dtypes.values()),
                                          descr=list(descr.values()))
        self.validate()

    @classmethod
    def from_dict(cls, cfg):
        k = np.array([*cfg.keys()])
        parkeys = ['obj_toler', 'assign_obj', 'nsig_thrshd', 'slitmask_offset', 'use_dither_offset',
                   'bright_maskdef_id', 'extract_missing_objs', 'missing_objs_fwhm', 'missing_objs_boxcar_rad',
                   'use_alignbox']

        badkeys = np.array([pk not in parkeys for pk in k])
        if np.any(badkeys):
            raise ValueError('{0} not recognized key(s) for SlitMaskPar.'.format(
                                k[badkeys]))

        kwargs = {}
        for pk in parkeys:
            kwargs[pk] = cfg[pk] if pk in k else None
        return cls(**kwargs)

    def validate(self):
        pass


class TelluricPar(ParSet):
    """
    A parameter set holding the arguments for sensitivity function computation using the UV algorithm, see
    sensfunc.SensFuncUV

    For a table with the current keywords, defaults, and descriptions,
    see :ref:`pypeitpar`.
    """

    def __init__(self, telgridfile=None, sn_clip=None, resln_guess=None, resln_frac_bounds=None, pix_shift_bounds=None,
                 delta_coeff_bounds=None, minmax_coeff_bounds=None, maxiter=None,
                 sticky=None, lower=None, upper=None, seed=None, tol=None, popsize=None, recombination=None, polish=None,
                 disp=None, objmodel=None, redshift=None, delta_redshift=None, pca_file=None, npca=None,
                 bal_wv_min_max=None, bounds_norm=None, tell_norm_thresh=None, only_orders=None, pca_lower=None,
                 pca_upper=None, star_type=None, star_mag=None, star_ra=None, star_dec=None, mask_abs_lines=None,
                 func=None, model=None, polyorder=None, fit_wv_min_max=None, mask_lyman_a=None):

        # Grab the parameter names and values from the function
        # arguments
        args, _, _, values = inspect.getargvalues(inspect.currentframe())
        pars = OrderedDict([(k, values[k]) for k in args[1:]])

        # Initialize the other used specifications for this parameter
        # set
        defaults = OrderedDict.fromkeys(pars.keys())
        dtypes = OrderedDict.fromkeys(pars.keys())
        descr = OrderedDict.fromkeys(pars.keys())

        defaults['telgridfile'] = None
        dtypes['telgridfile'] = str
        descr['telgridfile'] = 'File containing the telluric grid for the observatory in question. These grids are ' \
                               'generated from HITRAN models for each observatory using nominal site parameters. They ' \
                               'must be downloaded from the GoogleDrive and installed in your PypeIt installation via ' \
                               'the pypeit_install_telluric script. NOTE: This parameter no longer includes the full ' \
                               'pathname to the Telluric Grid file, but is just the filename of the grid itself.'

        defaults['sn_clip'] = 30.0
        dtypes['sn_clip'] = [int, float]
        descr['sn_clip'] = 'This adds an error floor to the ivar, preventing too much rejection at high-S/N (i.e. ' \
                          'standard stars, bright objects) using the function utils.clip_ivar. A small erorr is added ' \
                          'to the input ivar so that the output ivar_out will never give S/N greater than sn_clip. This ' \
                          'prevents overly aggressive rejection in high S/N ratio spectra which neverthless differ at a ' \
                          'level greater than the formal S/N due to the fact that our telluric models are only good to ' \
                          'about 3%.'

        defaults['resln_guess'] = None
        dtypes['resln_guess'] = [int, float]
        descr['resln_guess'] = 'A guess for the resolution of your spectrum expressed as lambda/dlambda. The resolution ' \
                               'is fit explicitly as part of the telluric model fitting, but this guess helps determine ' \
                               'the bounds for the optimization (see next). If not provided, the  wavelength sampling of ' \
                               'your spectrum will be used and the resolution calculated using a typical sampling of 3 ' \
                               'spectral pixels per resolution element.'


        pars['resln_frac_bounds'] = tuple_force(pars['resln_frac_bounds'])
        defaults['resln_frac_bounds'] = (0.5,1.5)
        dtypes['resln_frac_bounds'] = tuple
        descr['resln_frac_bounds'] = 'Bounds for the resolution fit optimization which is part of the telluric model. ' \
                                     'This range is in units of the resln_guess, so the (0.5, 1.5) would bound the ' \
                                     'spectral resolution fit to be within the range ' \
                                     'bounds_resln = (0.5*resln_guess, 1.5*resln_guess)'

        pars['pix_shift_bounds'] = tuple_force(pars['pix_shift_bounds'])
        defaults['pix_shift_bounds'] = (-5.0,5.0)
        dtypes['pix_shift_bounds'] = tuple
        descr['pix_shift_bounds'] = ' Bounds for the pixel shift optimization in telluric model fit in units of pixels. ' \
                                    'The atmosphere will be allowed to shift within this range during the fit.'

        pars['delta_coeff_bounds'] = tuple_force(pars['delta_coeff_bounds'])
        defaults['delta_coeff_bounds'] = (-20.0, 20.0)
        dtypes['delta_coeff_bounds'] = tuple
        descr['delta_coeff_bounds'] = 'Parameters setting the polynomial coefficient bounds for sensfunc optimization.'

        pars['minmax_coeff_bounds'] = tuple_force(pars['minmax_coeff_bounds'])
        defaults['minmax_coeff_bounds'] = (-5.0, 5.0)
        dtypes['minmax_coeff_bounds'] = tuple
        descr['minmax_coeff_bounds'] = "Parameters setting the polynomial coefficient bounds for sensfunc optimization." \
                                       "Bounds are currently determined as follows. We compute an initial fit to the " \
                                       "sensfunc in the pypeit.core.telluric.init_sensfunc_model function. That deterines " \
                                       "a set of coefficients. The bounds are then determined according to: " \
                                       "[(np.fmin(np.abs(this_coeff)*obj_params['delta_coeff_bounds'][0], " \
                                       "obj_params['minmax_coeff_bounds'][0]), " \
                                       "np.fmax(np.abs(this_coeff)*obj_params['delta_coeff_bounds'][1]," \
                                       "obj_params['minmax_coeff_bounds'][1]))]"

        defaults['maxiter'] = 2
        dtypes['maxiter'] = int
        descr['maxiter'] = 'Maximum number of iterations for the telluric + object model fitting. The code performs ' \
                           'multiple iterations rejecting outliers at each step. The fit is then performed anew to the ' \
                           'remaining good pixels. For this reason if you run with the disp=True option, you will see ' \
                           'that the f(x) loss function gets progressively better during the iterations.'

        defaults['sticky'] = True
        dtypes['sticky'] = bool
        descr['sticky'] = 'Sticky parameter for the utils.djs_reject algorithm for iterative model fit rejection.  ' \
                          'If set to True then points rejected from a previous iteration are kept rejected, in other ' \
                          'words the bad pixel mask is the OR of all previous iterations and rejected pixels accumulate. ' \
                          'If set to False, the bad pixel mask is the mask from the previous iteration, and if the model ' \
                          'fit changes between iterations, points can alternate from being rejected to not rejected. ' \
                          'At present this code only performs optimizations with differential evolution and experience ' \
                          'shows that sticky needs to be True in order for these to converge. This is because the ' \
                          'outliers can be so large that they dominate the loss function, and one never iteratively ' \
                          'converges to a good model fit. In other words, the deformations in the model between ' \
                          'iterations with sticky=False are too small to approach a reasonable fit.'

        defaults['lower'] = 3.0
        dtypes['lower'] = [int, float]
        descr['lower'] = 'Lower rejection threshold in units of sigma_corr*sigma, where sigma is the formal noise of the ' \
                         'spectrum, and sigma_corr is an empirically determined correction to the formal error. The ' \
                         'distribution of input chi (defined by chi = (data - model)/sigma) values is analyzed, and a ' \
                         'correction factor to the formal error sigma_corr is returned which is multiplied into the ' \
                         'formal errors. In this way, a rejection threshold of i.e. 3-sigma, will always correspond to ' \
                         'roughly the same percentile.  This renormalization is performed with ' \
                         'coadd1d.renormalize_errors function, and guarantees that rejection is not too agressive in ' \
                         'cases where the empirical errors determined from the chi-distribution differ significantly ' \
                         'from the formal noise which is used to determine chi.'

        defaults['upper'] = 3.0
        dtypes['upper'] = [int, float]
        descr['upper'] = 'Upper rejection threshold in units of sigma_corr*sigma, where sigma is the formal noise of the ' \
                         'spectrum, and sigma_corr is an empirically determined correction to the formal error. See ' \
                         'above for description.'

        defaults['seed'] = 777
        dtypes['seed'] = int
        descr['seed'] = 'An initial seed for the differential evolution optimization, which is a random process. ' \
                        'The default is a seed = 777 which will be used to generate a unique seed for every order. ' \
                        'A specific seed is used because otherwise the random number generator will use the time for ' \
                        'the seed, and the results will not be reproducible.'


        defaults['tol'] = 1e-3
        dtypes['tol'] = float
        descr['tol'] = 'Relative tolerance for converage of the differential evolution optimization. See ' \
                       'scipy.optimize.differential_evolution for details.'


        defaults['popsize'] = 30
        dtypes['popsize'] = int
        descr['popsize'] = 'A multiplier for setting the total population size for the differential evolution ' \
                           'optimization. See scipy.optimize.differential_evolution for details.'

        defaults['recombination'] = 0.7
        dtypes['recombination'] = [int, float]
        descr['recombination'] = 'The recombination constant for the differential evolution optimization. This should ' \
                                 'be in the range [0, 1]. See scipy.optimize.differential_evolution for details.'

        defaults['polish'] = True
        dtypes['polish'] = bool
        descr['polish'] = 'If True then differential evolution will perform an additional optimizatino at the end to ' \
                          'polish the best fit at the end, which can improve the optimization slightly. See ' \
                          'scipy.optimize.differential_evolution for details.'

        defaults['disp'] = False
        dtypes['disp'] = bool
        descr['disp'] = 'Argument for scipy.optimize.differential_evolution which will  display status messages to the ' \
                        'screen indicating the status of the optimization. See documentation for telluric.Telluric ' \
                        'for a description of the output and how to know if things are working well.'


        defaults['only_orders'] = None
        dtypes['only_orders'] = [int, list, np.ndarray]
        descr['only_orders'] = "Order number, or list of order numbers if you only want to fit specific orders"

        defaults['objmodel'] = None
        dtypes['objmodel'] = str
        descr['objmodel'] = 'The object model to be used for telluric fitting. Currently the options are: qso, star, and poly'

        ### Parameters for qso_telluric
        defaults['redshift'] = 0.0
        dtypes['redshift'] = [int, float]
        descr['redshift'] = 'The redshift for the object model. This is currently only used by objmodel=qso'

        defaults['delta_redshift'] = 0.1
        dtypes['delta_redshift'] = float
        descr['delta_redshift'] = 'Range within the redshift can be varied for telluric fitting, i.e. the code performs a bounded optimization within' \
                                  'the redshift +- delta_redshift'

        defaults['pca_file'] = 'qso_pca_1200_3100.fits'
        dtypes['pca_file'] = str
        descr['pca_file'] = 'Fits file containing quasar PCA model. Needed for objmodel=qso.  NOTE: This parameter no longer includes the full ' \
                               'pathname to the Telluric Model file, but is just the filename of the model itself.'

        defaults['npca'] = 8
        dtypes['npca'] = int
        descr['npca'] = 'Number of pca for the objmodel=qso qso PCA fit'

        defaults['bal_wv_min_max'] = None
        dtypes['bal_wv_min_max'] = [list, np.ndarray]
        descr['bal_wv_min_max'] = 'Min/max wavelength of broad absorption features. If there are several BAL features, ' \
                            'the format for this mask is [wave_min_bal1, wave_max_bal1,wave_min_bal2, ' \
                            'wave_max_bal2,...]. These masked pixels will be ignored during the fitting.'

        pars['bounds_norm'] = tuple_force(pars['bounds_norm'])
        defaults['bounds_norm'] = (0.1, 3.0)
        dtypes['bounds_norm'] = tuple
        descr['bounds_norm'] = "Normalization bounds for scaling the initial object model."

        defaults['tell_norm_thresh'] = 0.9
        dtypes['tell_norm_thresh'] = [int, float]
        descr['tell_norm_thresh'] = "Threshold of telluric absorption region"

        defaults['pca_lower'] = 1220.0
        dtypes['pca_lower'] = [int, float]
        descr['pca_lower'] = "Minimum wavelength for the qso pca model"

        defaults['pca_upper'] = 3100.0
        dtypes['pca_upper'] = [int, float]
        descr['pca_upper'] = "Maximum wavelength for the qso pca model"

        defaults['mask_lyman_a'] = True
        dtypes['mask_lyman_a'] = bool
        descr['mask_lyman_a'] = 'Mask the blueward of Lyman-alpha line during the fitting?'


        ### Start parameters for star_telluric
        defaults['star_type'] = None
        dtypes['star_type'] = str
        descr['star_type'] = 'stellar type'

        defaults['star_mag'] = None
        dtypes['star_mag'] = [float, int]
        descr['star_mag'] = 'AB magnitude in V band'

        defaults['star_ra'] = None
        dtypes['star_ra'] = float
        descr['star_ra'] = 'Object right-ascension in decimal deg'

        defaults['star_dec'] = None
        dtypes['star_dec'] = float
        descr['star_dec'] = 'Object declination in decimal deg'

        defaults['mask_abs_lines'] = True
        dtypes['mask_abs_lines'] = bool
        descr['mask_abs_lines'] = 'Mask stellar absorption line?'

        ### parameters for both star_telluric and poly_telluric
        defaults['func'] = 'legendre'
        dtypes['func'] = str
        descr['func'] = 'Polynomial model function'

        defaults['model'] = 'exp'
        dtypes['model'] = str
        descr['model'] = 'Types of polynomial model. Options are poly, square, exp corresponding to normal polynomial,'\
                         'squared polynomial, or exponentiated polynomial'

        defaults['polyorder'] = 3
        dtypes['polyorder'] = int
        descr['polyorder'] = "Order of the polynomial model fit"

        ### Start parameters for poly_telluric
        defaults['fit_wv_min_max'] = None
        dtypes['fit_wv_min_max'] = list
        descr['fit_wv_min_max'] = "Pixels within this mask will be used during the fitting. The format"\
                                   "is the same with bal_wv_min_max, but this mask is good pixel masks."


        # Instantiate the parameter set
        super(TelluricPar, self).__init__(list(pars.keys()),
                                          values=list(pars.values()),
                                          defaults=list(defaults.values()),
                                          dtypes=list(dtypes.values()),
                                          descr=list(descr.values()))
        self.validate()

    @classmethod
    def from_dict(cls, cfg):
        k = np.array([*cfg.keys()])
        parkeys = ['telgridfile', 'sn_clip', 'resln_guess', 'resln_frac_bounds',
                   'pix_shift_bounds', 'delta_coeff_bounds', 'minmax_coeff_bounds',
                   'maxiter', 'sticky', 'lower', 'upper', 'seed', 'tol',
                   'popsize', 'recombination', 'polish', 'disp', 'objmodel','redshift', 'delta_redshift',
                   'pca_file', 'npca', 'bal_wv_min_max', 'bounds_norm',
                   'tell_norm_thresh', 'only_orders', 'pca_lower', 'pca_upper',
                   'star_type','star_mag','star_ra','star_dec','mask_abs_lines',
                   'func','model','polyorder','fit_wv_min_max','mask_lyman_a']

        badkeys = np.array([pk not in parkeys for pk in k])
        if np.any(badkeys):
            raise ValueError('{0} not recognized key(s) for TelluricPar.'.format(k[badkeys]))

        kwargs = {}
        for pk in parkeys:
            kwargs[pk] = cfg[pk] if pk in k else None
        return cls(**kwargs)

    def validate(self):
        """
        Check the parameters are valid for the provided method.
        """
        pass
        # JFH add something in here which checks that the recombination value provided is bewteen 0 and 1, although
        # scipy.optimize.differential_evoluiton probalby checks this.


class ReduxPar(ParSet):
    """
    The parameter set used to hold arguments for functionality relevant
    to the overal reduction of the the data.

    Critically, this parameter set defines the spectrograph that was
    used to collect the data and the overall pipeline used in the
    reductions.

    For a table with the current keywords, defaults, and descriptions,
    see :ref:`pypeitpar`.
    """
    def __init__(self, spectrograph=None, detnum=None, sortroot=None, calwin=None, scidir=None,
                 qadir=None, redux_path=None, ignore_bad_headers=None, slitspatnum=None,
                 maskIDs=None):

        # Grab the parameter names and values from the function
        # arguments
        args, _, _, values = inspect.getargvalues(inspect.currentframe())
        pars = OrderedDict([(k,values[k]) for k in args[1:]])      # "1:" to skip 'self'

        # Initialize the other used specifications for this parameter
        # set
        defaults = OrderedDict.fromkeys(pars.keys())
        options = OrderedDict.fromkeys(pars.keys())
        dtypes = OrderedDict.fromkeys(pars.keys())
        descr = OrderedDict.fromkeys(pars.keys())

        # Fill out parameter specifications.  Only the values that are
        # *not* None (i.e., the ones that are defined) need to be set

        # NOTE: The validity of the spectrograph is checked by
        # load_spectrograph, so the specification of the viable options here is
        # not really necessary.
#        options['spectrograph'] = ReduxPar.valid_spectrographs()
        dtypes['spectrograph'] = str
        descr['spectrograph'] = 'Spectrograph that provided the data to be reduced.  ' \
                                'See :ref:`instruments` for valid options.'
#                                'Options are: {0}'.format(', '.join(options['spectrograph']))

        dtypes['detnum'] = [int, list]
        descr['detnum'] = 'Restrict reduction to a list of detector indices.' \
                          'This cannot (and should not) be used with slitspatnum. '

        dtypes['slitspatnum'] = [str, list]
        descr['slitspatnum'] = 'Restrict reduction to a set of slit DET:SPAT values (closest slit is used). ' \
                               'Example syntax -- slitspatnum = 1:175,1:205   If you are re-running the code, ' \
                               '(i.e. modifying one slit) you *must* have the precise SPAT_ID index.' \
                               'This cannot (and should not) be used with detnum'

        dtypes['maskIDs'] = [str, int, list]
        descr['maskIDs'] = 'Restrict reduction to a set of slitmask IDs' \
                               'Example syntax -- maskIDs = 818006,818015 ' \
                               'This must be used with detnum (for now).'

        dtypes['sortroot'] = str
        descr['sortroot'] = 'A filename given to output the details of the sorted files.  If ' \
                            'None, the default is the root name of the pypeit file.  If off, ' \
                            'no output is produced.'

        # TODO: Allow this to apply to each calibration frame type
        defaults['calwin'] = 0
        dtypes['calwin']   = [int, float]
        descr['calwin'] = 'The window of time in hours to search for calibration frames for a ' \
                          'science frame'

        # TODO: Explain what this actually does in the description.
        defaults['ignore_bad_headers'] = False
        dtypes['ignore_bad_headers'] = bool
        descr['ignore_bad_headers'] = 'Ignore bad headers (NOT recommended unless you know it is safe).'

        defaults['scidir'] = 'Science'
        dtypes['scidir'] = str
        descr['scidir'] = 'Directory relative to calling directory to write science files.'

        defaults['qadir'] = 'QA'
        dtypes['qadir'] = str
        descr['qadir'] = 'Directory relative to calling directory to write quality ' \
                         'assessment files.'

        defaults['redux_path'] = os.getcwd()
        dtypes['redux_path'] = str
        descr['redux_path'] = 'Path to folder for performing reductions.  Default is the ' \
                              'current working directory.'

        # Instantiate the parameter set
        super(ReduxPar, self).__init__(list(pars.keys()),
                                        values=list(pars.values()),
                                        defaults=list(defaults.values()),
                                        options=list(options.values()),
                                        dtypes=list(dtypes.values()),
                                        descr=list(descr.values()))
        self.validate()

    @classmethod
    def from_dict(cls, cfg):
        k = np.array([*cfg.keys()])

        # Basic keywords
        parkeys = [ 'spectrograph', 'detnum', 'sortroot', 'calwin', 'scidir', 'qadir',
                    'redux_path', 'ignore_bad_headers', 'slitspatnum', 'maskIDs']

        badkeys = np.array([pk not in parkeys for pk in k])
        if np.any(badkeys):
            raise ValueError('{0} not recognized key(s) for ReduxPar.'.format(k[badkeys]))

        kwargs = {}
        for pk in parkeys:
            kwargs[pk] = cfg[pk] if pk in k else None
        # Check that detnum and slitspatnum are not both set
        if kwargs['detnum'] is not None and kwargs['slitspatnum'] is not None:
            raise IOError("You cannot set both detnum and slitspatnum!  Causes serious SpecObjs output challenges..")
        # Finish
        return cls(**kwargs)

    def validate(self):
        if self.data['slitspatnum'] is not None:
            if self.data['maskIDs'] is not None:
                raise ValueError("You cannot assign both splitspatnum and maskIDs")
            if self.data['detnum'] is not None:
                raise ValueError("You cannot assign both splitspatnum and detnum")
        if self.data['maskIDs'] is not None:
            if self.data['detnum'] is None:
                raise ValueError("You must assign detnum with maskIDs (for now)")
            # Recast as a list
            if not isinstance(self.data['maskIDs'], list):
                self.data['maskIDs'] = [self.data['maskIDs']]



class WavelengthSolutionPar(ParSet):
    """
    The parameter set used to hold arguments for the determination of
    wavelength solution.

    For a table with the current keywords, defaults, and descriptions,
    see :ref:`pypeitpar`.
    """
    def __init__(self, reference=None, method=None, echelle=None, ech_fix_format=None,
                 ech_nspec_coeff=None, ech_norder_coeff=None, ech_sigrej=None, lamps=None,
                 sigdetect=None, fwhm=None, fwhm_fromlines=None, reid_arxiv=None,
                 nreid_min=None, cc_thresh=None, cc_local_thresh=None, nlocal_cc=None,
                 rms_threshold=None, match_toler=None, func=None, n_first=None, n_final=None,
                 sigrej_first=None, sigrej_final=None, numsearch=None,
                 nfitpix=None, IDpixels=None, IDwaves=None, refframe=None,
                 nsnippet=None, use_instr_flag=None, wvrng_arxiv=None):

        # Grab the parameter names and values from the function
        # arguments
        args, _, _, values = inspect.getargvalues(inspect.currentframe())
        pars = OrderedDict([(k,values[k]) for k in args[1:]])

        # Initialize the other used specifications for this parameter
        # set
        defaults = OrderedDict.fromkeys(pars.keys())
        options = OrderedDict.fromkeys(pars.keys())
        dtypes = OrderedDict.fromkeys(pars.keys())
        descr = OrderedDict.fromkeys(pars.keys())

        # Fill out parameter specifications.  Only the values that are
        # *not* None (i.e., the ones that are defined) need to be set

        # TODO JFH Does sky actually do anything?
        # TODO: Only test for 'pixel' is ever used. I.e. 'arc' or 'sky'
        # does not make a difference.
        defaults['reference'] = 'arc'
        options['reference'] = WavelengthSolutionPar.valid_reference()
        dtypes['reference'] = str
        descr['reference'] = 'Perform wavelength calibration with an arc, sky frame.  Use ' \
                             '\'pixel\' for no wavelength solution.'

        defaults['method'] = 'holy-grail'
        options['method'] = WavelengthSolutionPar.valid_methods()
        dtypes['method'] = str
        descr['method'] = 'Method to use to fit the individual arc lines.  Note that most of ' \
                          'the available methods should not be used; they are unstable and ' \
                          'require significant parameter tweaking to succeed.  You should use' \
                          'either \'holy-grail\' or \'reidentify\': \'holy-grail\' attempts to ' \
                          'get a first guess at line IDs by looking for patterns in the line ' \
                          'locations.  It is fully automated.  When it works, it works well; ' \
                          'however, it can fail catastrophically.  Instead, \'reidentify\' is ' \
                          'the preferred method.  It requires an archived wavelength solution ' \
                          'for your specific instrument/grating combination as a reference.  ' \
                          'This is used to anchor the wavelength solution for the data being ' \
                          'reduced.  All options are: {0}'.format(', '.join(options['method']))

        # Echelle wavelength calibration stuff
        # TODO: Is this needed? I.e., where do we need this parameter
        # when we don't have access to spectrograph.pypeline?
        defaults['echelle'] = False
        dtypes['echelle'] = bool
        descr['echelle'] = 'Is this an echelle spectrograph? If yes an additional 2-d fit ' \
                           'wavelength fit will be performed as a function of spectral pixel ' \
                           'and order number to improve the wavelength solution'

        defaults['ech_nspec_coeff'] = 4
        dtypes['ech_nspec_coeff'] = int
        descr['ech_nspec_coeff'] = 'For echelle spectrographs, this is the order of the final ' \
                                   '2d fit to the spectral dimension.  You should choose this ' \
                                   'to be the n_final of the fits to the individual orders.'

        defaults['ech_norder_coeff'] = 4
        dtypes['ech_norder_coeff'] = int
        descr['ech_norder_coeff'] = 'For echelle spectrographs, this is the order of the final ' \
                                    '2d fit to the order dimension.'

        defaults['ech_sigrej'] = 2.0
        dtypes['ech_sigrej'] = [int,float]
        descr['ech_sigrej'] = 'For echelle spectrographs, this is the sigma-clipping rejection ' \
                              'threshold in the 2d fit to spectral and order dimensions'

        # TODO: These needs to be tidied up so we can check for valid
        # lamps. Right now I'm not checking.

        # Force lamps to be a list
        if pars['lamps'] is not None and not isinstance(pars['lamps'], list):
            pars['lamps'] = [pars['lamps']]
        options['lamps'] = None
        #options['lamps'] = WavelengthSolutionPar.valid_lamps()
        dtypes['lamps'] = list
        descr['lamps'] = 'Name of one or more ions used for the wavelength calibration.  Use ' \
                         '``None`` for no calibration. Choose ``use_header`` to use the list of lamps ' \
                         'recorded in the header of the arc frames (this is currently ' \
                         'available only for Keck DEIMOS and LDT DeVeny).' # \
#                         'Options are: {0}'.format(', '.join(WavelengthSolutionPar.valid_lamps()))

        defaults['use_instr_flag'] = False
        dtypes['use_instr_flag'] = bool
        descr['use_instr_flag'] = 'If True, restrict to lines matching the instrument.  WARNING: This '\
            'is only implemented for shane_kast_red + HolyGrail.  Do not use it unless you really know what you are doing.'

        # ToDo Should this be in counts or ADU? Currently the arcs are in ADU (which actually sort of makes sense here) but the
        # name of the parameter is counts. Perhaps we should just change this to nonlinear_adu or something to avoid confusion.

        # These are the parameters used for arc line detection
        # TODO: Why is this not always defined by the detectors of the
        # spectrograph?
        #defaults['nonlinear_counts'] = None
        #dtypes['nonlinear_counts'] = float
        #descr['nonlinear_counts'] = 'Arc lines above this saturation threshold are not used in wavelength solution fits because they cannot' \
        #                            'be accurately centroided'

        defaults['sigdetect'] = 5.
        dtypes['sigdetect'] =  [int, float, list, np.ndarray]
        descr['sigdetect'] = 'Sigma threshold above fluctuations for arc-line detection.  Arcs ' \
                             'are continuum subtracted and the fluctuations are computed after ' \
                             'continuum subtraction.  This can be a single number or a vector ' \
                             '(list or numpy array) that provides the detection threshold for ' \
                             'each slit.'

        defaults['fwhm'] = 4.
        dtypes['fwhm'] = [int, float]
        descr['fwhm'] = 'Spectral sampling of the arc lines. This is the FWHM of an arcline in ' \
                        '*unbinned* pixels.'

        defaults['fwhm_fromlines'] = False
        dtypes['fwhm_fromlines'] = bool
        descr['fwhm_fromlines'] = 'Estimate spectral resolution in each slit using the arc lines. '\
                                  'If True, the estimated FWHM will override ``fwhm`` only in '\
                                  'the determination of the wavelength solution (i.e. not in '\
                                  'WaveTilts).'

        # These are the parameters used for reidentification
        defaults['reid_arxiv']=None
        dtypes['reid_arxiv'] = str
        descr['reid_arxiv'] = 'Name of the archival wavelength solution file that will be used ' \
                              'for the wavelength reidentification.  Only used if ``method`` is ' \
                              '\'reidentify\' or \'full_template\'.'

        defaults['nreid_min'] = 1
        dtypes['nreid_min'] = int
        descr['nreid_min'] = 'Minimum number of times that a given candidate reidentified line ' \
                             'must be properly matched with a line in the arxiv to be ' \
                             'considered a good reidentification. If there is a lot of ' \
                             'duplication in the arxiv of the spectra in question (i.e. ' \
                             'multislit) set this to a number like 1-4. For echelle this ' \
                             'depends on the number of solutions in the arxiv.  Set this to 1 ' \
                             'for fixed format echelle spectrographs.  For an echelle with a ' \
                             'tiltable grating, this will depend on the number of solutions in ' \
                             'the arxiv.'

        defaults['wvrng_arxiv'] = None
        dtypes['wvrng_arxiv'] = list
        descr['wvrng_arxiv'] = 'Cut the arxiv template down to this specified wavelength range [min,max]'

        defaults['nsnippet'] = 2
        dtypes['nsnippet'] = int
        descr['nsnippet'] = 'Number of spectra to chop the arc spectrum into when ``method`` is ' \
                            '\'full_template\''

        defaults['cc_thresh'] = 0.70
        dtypes['cc_thresh'] = [float, list, np.ndarray]
        descr['cc_thresh'] = 'Threshold for the *global* cross-correlation coefficient between ' \
                             'an input spectrum and member of the archive required to attempt ' \
                             'reidentification.  Spectra from the archive with a lower ' \
                             'cross-correlation are not used for reidentification. This can be ' \
                             'a single number or a list/array providing the value for each slit.'

        defaults['cc_local_thresh'] = 0.70
        dtypes['cc_local_thresh'] = float
        descr['cc_local_thresh'] = 'Threshold for the *local* cross-correlation coefficient, ' \
                                   'evaluated at each reidentified line,  between an input ' \
                                   'spectrum and the shifted and stretched archive spectrum ' \
                                   'above which a line must be to be considered a good line ' \
                                   'for reidentification. The local cross-correlation is ' \
                                   'evaluated at each candidate reidentified line (using a ' \
                                   'window of nlocal_cc), and is then used to score the the ' \
                                   'reidentified lines to arrive at the final set of good ' \
                                   'reidentifications.'

        defaults['nlocal_cc'] = 11
        dtypes['nlocal_cc'] = int
        descr['nlocal_cc'] = 'Size of pixel window used for local cross-correlation ' \
                             'computation for each arc line. If not an odd number one will ' \
                             'be added to it to make it odd.'

        defaults['ech_fix_format'] = True
        dtypes['ech_fix_format'] = bool
        descr['ech_fix_format'] = 'Is this a fixed format echelle?  If so reidentification ' \
                                  'will assume that each order in the data is aligned with a ' \
                                  'single order in the reid arxiv.'

        # These are the parameters used for the iterative fitting of the arc lines
        defaults['rms_threshold'] = 0.15
        dtypes['rms_threshold'] = [float, list, np.ndarray]
        descr['rms_threshold'] = 'Minimum RMS for keeping a slit/order solution. This can be a ' \
                                 'single number or a list/array providing the value for each slit. ' \
                                 'Only used if ``method`` is either \'holy-grail\' or \'reidentify\' '

        defaults['match_toler'] = 2.0
        dtypes['match_toler'] = float
        descr['match_toler'] = 'Matching tolerance in pixels when searching for new lines. This ' \
                               'is the difference in pixels between the wavlength assigned to ' \
                               'an arc line by an iteration of the wavelength solution to the ' \
                               'wavelength in the line list.  This parameter is also used as ' \
                               'the matching tolerance in pixels for a line reidentification.  ' \
                               'A good line match must match within this tolerance to the ' \
                               'shifted and stretched archive spectrum, and the archive ' \
                               'wavelength solution at this match must be within match_toler ' \
                               'dispersion elements from the line in line list.'

        defaults['func'] = 'legendre'
        dtypes['func'] = str
        descr['func'] = 'Function used for wavelength solution fits'

        defaults['n_first'] = 2
        dtypes['n_first'] = int
        descr['n_first'] = 'Order of first guess fit to the wavelength solution.'

        defaults['sigrej_first'] = 2.0
        dtypes['sigrej_first'] = float
        descr['sigrej_first'] = 'Number of sigma for rejection for the first guess to the ' \
                                'wavelength solution.'

        defaults['n_final'] = 4
        dtypes['n_final'] = [int, float, list, np.ndarray]
        descr['n_final'] = 'Order of final fit to the wavelength solution (there are n_final+1 ' \
                           'parameters in the fit). This can be a single number or a ' \
                           'list/array providing the value for each slit'

        defaults['sigrej_final'] = 3.0
        dtypes['sigrej_final'] = float
        descr['sigrej_final'] = 'Number of sigma for rejection for the final guess to the ' \
                                'wavelength solution.'

        defaults['numsearch'] = 20
        dtypes['numsearch'] = int
        descr['numsearch'] = 'Number of brightest arc lines to search for in preliminary ' \
                             'identification'

        defaults['nfitpix'] = 5
        dtypes['nfitpix'] = int
        descr['nfitpix'] = 'Number of pixels to fit when deriving the centroid of the arc ' \
                           'lines (an odd number is best)'

        dtypes['IDpixels'] = [int, float, list]
        descr['IDpixels'] = 'One or more pixels at which to manually identify a line'

        dtypes['IDwaves'] = [int, float, list]
        descr['IDwaves'] = 'Wavelengths of the manually identified lines'

        # TODO: What should the default be?  None or 'heliocentric'?
        defaults['refframe'] = 'heliocentric'
        options['refframe'] = WavelengthSolutionPar.valid_reference_frames()
        dtypes['refframe'] = str
        descr['refframe'] = 'Frame of reference for the wavelength calibration.  ' \
                         'Options are: {0}'.format(', '.join(options['refframe']))

        # Instantiate the parameter set
        super(WavelengthSolutionPar, self).__init__(list(pars.keys()),
                                                    values=list(pars.values()),
                                                    defaults=list(defaults.values()),
                                                    options=list(options.values()),
                                                    dtypes=list(dtypes.values()),
                                                    descr=list(descr.values()))
        self.validate()

    @classmethod
    def from_dict(cls, cfg):
        k = np.array([*cfg.keys()])
        parkeys = ['reference', 'method', 'echelle', 'ech_fix_format', 'ech_nspec_coeff',
                   'ech_norder_coeff', 'ech_sigrej', 'lamps', 'sigdetect',
                   'fwhm', 'fwhm_fromlines', 'reid_arxiv', 'nreid_min', 'cc_thresh', 'cc_local_thresh',
                   'nlocal_cc', 'rms_threshold', 'match_toler', 'func', 'n_first','n_final',
                   'sigrej_first', 'sigrej_final', 'numsearch', 'nfitpix',
                   'IDpixels', 'IDwaves', 'refframe', 'nsnippet', 'use_instr_flag',
                   'wvrng_arxiv']

        badkeys = np.array([pk not in parkeys for pk in k])
        if np.any(badkeys):
            raise ValueError('{0} not recognized key(s) for WavelengthSolutionPar.'.format(
                             k[badkeys]))

        kwargs = {}
        for pk in parkeys:
            kwargs[pk] = cfg[pk] if pk in k else None
        return cls(**kwargs)

    @staticmethod
    def valid_reference():
        """
        Return the valid wavelength solution methods.
        """
        return ['arc', 'sky', 'pixel']

    @staticmethod
    def valid_methods():
        """
        Return the valid wavelength solution methods.
        """
        # TODO: Remove from this list anything that is not valid!
        return ['simple', 'holy-grail', 'identify', 'reidentify',
                'full_template']

    @staticmethod
    def valid_lamps():
        """
        Return the valid lamp ions
        """
        return ['ArI', 'CdI', 'HgI', 'HeI', 'KrI', 'NeI', 'XeI', 'ZnI', 'ThAr']

    @staticmethod
    def valid_media():
        """
        Return the valid media for the wavelength calibration.
        """
        return ['vacuum', 'air']

    @staticmethod
    def valid_reference_frames():
        """
        Return the valid reference frames for the wavelength calibration
        """
        return ['observed', 'heliocentric', 'barycentric']

    def validate(self):
        pass


class EdgeTracePar(ParSet):
    """
    Parameters used for slit edge tracing.

    For a table with the current keywords, defaults, and descriptions,
    see :ref:`pypeitpar`.
    """
    prefix = 'ETP'  # Prefix for writing parameters to a header is a class attribute
    def __init__(self, filt_iter=None, sobel_mode=None, edge_thresh=None, sobel_enhance=None, exclude_regions=None,
                 follow_span=None, det_min_spec_length=None, max_shift_abs=None, max_shift_adj=None,
                 max_spat_error=None, match_tol=None, fit_function=None, fit_order=None,
                 fit_maxdev=None, fit_maxiter=None, fit_niter=None, fit_min_spec_length=None,
                 auto_pca=None, left_right_pca=None, pca_min_edges=None, pca_n=None,
                 pca_var_percent=None, pca_function=None, pca_order=None, pca_sigrej=None,
                 pca_maxrej=None, pca_maxiter=None, smash_range=None, edge_detect_clip=None,
                 trace_median_frac=None, trace_thresh=None, fwhm_uniform=None, niter_uniform=None,
                 fwhm_gaussian=None, niter_gaussian=None, det_buffer=None, max_nudge=None,
                 sync_predict=None, sync_center=None, gap_offset=None, sync_to_edge=None,
                 bound_detector=None, minimum_slit_length=None, minimum_slit_length_sci=None,
                 length_range=None, minimum_slit_gap=None, clip=None, order_match=None,
                 order_offset=None, use_maskdesign=None, maskdesign_maxsep=None,
                 maskdesign_step=None, maskdesign_sigrej=None, pad=None, add_slits=None,
                 add_predict=None, rm_slits=None):

        # Grab the parameter names and values from the function
        # arguments
        args, _, _, values = inspect.getargvalues(inspect.currentframe())
        pars = OrderedDict([(k,values[k]) for k in args[1:]])      # "1:" to skip 'self'

        # Initialize the other used specifications for this parameter
        # set
        defaults = OrderedDict.fromkeys(pars.keys())
        options = OrderedDict.fromkeys(pars.keys())
        dtypes = OrderedDict.fromkeys(pars.keys())
        descr = OrderedDict.fromkeys(pars.keys())

        # Fill out parameter specifications.  Only the values that are
        # *not* None (i.e., the ones that are defined) need to be set
        defaults['filt_iter'] = 0
        dtypes['filt_iter'] = int
        descr['filt_iter'] = 'Number of median-filtering iterations to perform on sqrt(trace) ' \
                             'image before applying to Sobel filter to detect slit/order edges.'

        defaults['sobel_mode'] = 'nearest'
        options['sobel_mode'] = EdgeTracePar.valid_sobel_modes()
        dtypes['sobel_mode'] = str
        descr['sobel_mode'] = 'Mode for Sobel filtering.  Default is \'nearest\'; note we find' \
                              '\'constant\' works best for DEIMOS.'

        defaults['edge_thresh'] = 20.
        dtypes['edge_thresh'] = [int, float]
        descr['edge_thresh'] = 'Threshold for finding edges in the Sobel-filtered significance' \
                               ' image.'

        defaults['sobel_enhance'] = 0
        dtypes['sobel_enhance'] = int
        descr['sobel_enhance'] = 'Enhance the sobel filtering? A value of 0 will not enhance the sobel filtering.' \
                                 'Any other value > 0 will sum the sobel values. For example, a value of 3 will' \
                                 'combine the sobel values for the 3 nearest pixels. This is useful when a slit' \
                                 'edge is poorly defined (e.g. vignetted).'

        defaults['exclude_regions'] = None
        dtypes['exclude_regions'] = [list, str]
        descr['exclude_regions'] = 'User-defined regions to exclude from the slit tracing. To set this parameter, ' \
                                   'the text should be a comma separated list of pixel ranges (in the x direction) ' \
                                   'to be excluded and the detector number. For example, the following string ' \
                                   '1:0:20,1:300:400  would select two regions in det=1 between pixels 0 and 20 ' \
                                   'and between 300 and 400.'

        defaults['follow_span'] = 20
        dtypes['follow_span'] = int
        descr['follow_span'] = 'In the initial connection of spectrally adjacent edge ' \
                               'detections, this sets the number of previous spectral rows ' \
                               'to consider when following slits forward.'

        # TODO: Allow this to be a list so that it can be detector specific?
        defaults['det_min_spec_length'] = 0.33
        dtypes['det_min_spec_length'] = [int, float]
        descr['det_min_spec_length'] = 'The minimum spectral length (as a fraction of the ' \
                                       'detector size) of a trace determined by direct ' \
                                       'measurements of the detector data (as opposed to what ' \
                                       'should be included in any modeling approach; see '\
                                       'fit_min_spec_length).'

        defaults['max_shift_abs'] = 0.5
        dtypes['max_shift_abs'] = [int, float]
        descr['max_shift_abs'] = 'Maximum spatial shift in pixels between an input edge ' \
                                 'location and the recentroided value.'

        defaults['max_shift_adj'] = 0.15
        dtypes['max_shift_adj'] = [int, float]
        descr['max_shift_adj'] = 'Maximum spatial shift in pixels between the edges in ' \
                                 'adjacent spectral positions.'

#        defaults['max_spat_error'] = 0.2
        dtypes['max_spat_error'] = [int, float]
        descr['max_spat_error'] = 'Maximum error in the spatial position of edges in pixels.'

        defaults['match_tol'] = 3.
        dtypes['match_tol'] = [int, float]
        descr['match_tol'] = 'Same-side slit edges below this separation in pixels are ' \
                             'considered part of the same edge.'

        defaults['fit_function'] = 'legendre'
        options['fit_function'] = EdgeTracePar.valid_functions()
        dtypes['fit_function'] = str
        descr['fit_function'] = 'Function fit to edge measurements.  ' \
                                'Options are: {0}'.format(', '.join(options['fit_function']))

        defaults['fit_order'] = 5
        dtypes['fit_order'] = int
        descr['fit_order'] = 'Order of the function fit to edge measurements.'

        defaults['fit_maxdev'] = 5.0
        dtypes['fit_maxdev'] = [int, float]
        descr['fit_maxdev'] = 'Maximum deviation between the fitted and measured edge position ' \
                              'for rejection in spatial pixels.'

        defaults['fit_maxiter'] = 25
        dtypes['fit_maxiter'] = int
        descr['fit_maxiter'] = 'Maximum number of rejection iterations during edge fitting.'

        defaults['fit_niter'] = 1
        dtypes['fit_niter'] = int
        descr['fit_niter'] = 'Number of iterations of re-measuring and re-fitting the edge ' \
                             'data; see :func:`pypeit.core.trace.fit_trace`.'

        # TODO: Allow this to be a list so that it can be detector specific?
        defaults['fit_min_spec_length'] = 0.6
        dtypes['fit_min_spec_length'] = float
        descr['fit_min_spec_length'] = 'Minimum unmasked spectral length of a traced slit edge ' \
                                       'to use in any modeling procedure (polynomial fitting ' \
                                       'or PCA decomposition).'

        defaults['auto_pca'] = True
        dtypes['auto_pca'] = bool
        descr['auto_pca'] = 'During automated tracing, attempt to construct a PCA decomposition ' \
                            'of the traces. When True, the edge traces resulting from the ' \
                            'initial detection, centroid refinement, and polynomial fitting ' \
                            'must meet a set of criteria for performing the pca; see ' \
                            ':func:`pypeit.edgetrace.EdgeTraceSet.can_pca`.  If False, the ' \
                            '``sync_predict`` parameter *cannot* be set to ``pca``; if it is ' \
                            'not, the value is set to ``nearest`` and a warning is issued when ' \
                            'validating the parameter set.'

        defaults['left_right_pca'] = False
        dtypes['left_right_pca'] = bool
        descr['left_right_pca'] = 'Construct a PCA decomposition for the left and right traces ' \
                                  'separately.  This can be important for cross-dispersed ' \
                                  'echelle spectrographs (e.g., Keck-NIRES)'

        defaults['pca_min_edges'] = 4
        dtypes['pca_min_edges'] = int
        descr['pca_min_edges'] = 'Minimum number of edge traces required to perform a PCA '\
                                 'decomposition of the trace form.  If left_right_pca is True, ' \
                                 'this minimum applies to the number of left and right traces '\
                                 'separately.'

        dtypes['pca_n'] = int
        descr['pca_n'] = 'The number of PCA components to keep, which must be less than the ' \
                         'number of detected traces.  If not provided, determined by ' \
                         'calculating the minimum number of components required to explain a ' \
                         'given percentage of variance in the edge data; see `pca_var_percent`.'

        defaults['pca_var_percent'] = 99.8
        dtypes['pca_var_percent'] = [int, float]
        descr['pca_var_percent'] = 'The percentage (i.e., not the fraction) of the variance in ' \
                                   'the edge data accounted for by the PCA used to truncate ' \
                                   'the number of PCA coefficients to keep (see `pca_n`).  ' \
                                   'Ignored if `pca_n` is provided directly.'

        defaults['pca_function'] = 'polynomial'
        dtypes['pca_function'] = str
        options['pca_function'] = EdgeTracePar.valid_functions()
        descr['pca_function'] = 'Type of function fit to the PCA coefficients for each ' \
                                'component.  Options are: {0}'.format(
                                    ', '.join(options['pca_function']))

        defaults['pca_order'] = 2
        dtypes['pca_order'] = int
        descr['pca_order'] = 'Order of the function fit to the PCA coefficients.'

        defaults['pca_sigrej'] = [2., 2.]
        dtypes['pca_sigrej'] = [int, float, list]
        descr['pca_sigrej'] = 'Sigma rejection threshold for fitting PCA components. Individual ' \
                              'numbers are used for both lower and upper rejection. A list of ' \
                              'two numbers sets these explicitly (e.g., [2., 3.]).'

        defaults['pca_maxrej'] = 1
        dtypes['pca_maxrej'] = int
        descr['pca_maxrej'] = 'Maximum number of PCA coefficients rejected during a given fit ' \
                              'iteration.'

        defaults['pca_maxiter'] = 25
        dtypes['pca_maxiter'] = int
        descr['pca_maxiter'] = 'Maximum number of rejection iterations when fitting the PCA ' \
                               'coefficients.'

        defaults['smash_range'] = [0., 1.]
        dtypes['smash_range'] = list
        descr['smash_range'] = 'Range of the slit in the spectral direction (in fractional ' \
                               'units) to smash when searching for slit edges.  If the ' \
                               'spectrum covers only a portion of the image, use that range.'

        # TODO: Does this still need to be different from `edge_thresh`?
        dtypes['edge_detect_clip'] = [int, float]
        descr['edge_detect_clip'] = 'Sigma clipping level for peaks detected in the collapsed, ' \
                                    'Sobel-filtered significance image.'

        dtypes['trace_median_frac'] = [int, float]
        descr['trace_median_frac'] = 'After detection of peaks in the rectified Sobel-filtered ' \
                                     'image and before refitting the edge traces, the rectified ' \
                                     'image is median filtered with a kernel width of ' \
                                     '`trace_median_frac*nspec` along the spectral dimension.'

        dtypes['trace_thresh'] = [int, float]
        descr['trace_thresh'] = 'After rectification and median filtering of the Sobel-filtered ' \
                                'image (see `trace_median_frac`), values in the median-filtered ' \
                                'image *below* this threshold are masked in the refitting of ' \
                                'the edge trace data.  If None, no masking applied.'

        defaults['fwhm_uniform'] = 3.0
        dtypes['fwhm_uniform'] = [int, float]
        descr['fwhm_uniform'] = 'The `fwhm` parameter to use when using uniform weighting in ' \
                                ':func:`pypeit.core.trace.fit_trace` when refining the PCA ' \
                                'predictions of edges.  See description of ' \
                                ':func:`pypeit.core.trace.peak_trace`.'

        defaults['niter_uniform'] = 9
        dtypes['niter_uniform'] = int
        descr['niter_uniform'] = 'The number of iterations of ' \
                                 ':func:`pypeit.core.trace.fit_trace` to use when using ' \
                                 'uniform weighting.'

        defaults['fwhm_gaussian'] = 3.0
        dtypes['fwhm_gaussian'] = [int, float]
        descr['fwhm_gaussian'] = 'The `fwhm` parameter to use when using Gaussian weighting in ' \
                                 ':func:`pypeit.core.trace.fit_trace` when refining the PCA ' \
                                 'predictions of edges.  See description ' \
                                 ':func:`pypeit.core.trace.peak_trace`.'

        defaults['niter_gaussian'] = 6
        dtypes['niter_gaussian'] = int
        descr['niter_gaussian'] = 'The number of iterations of ' \
                                  ':func:`pypeit.core.trace.fit_trace` to use when using ' \
                                  'Gaussian weighting.'

        defaults['det_buffer'] = 5
        dtypes['det_buffer'] = int
        descr['det_buffer'] = 'The minimum separation between the detector edges and a slit ' \
                              'edge for any added edge traces.  Must be positive.'

#        defaults['max_nudge'] = 100
        dtypes['max_nudge'] = int
        descr['max_nudge'] = 'If parts of any (predicted) trace fall off the detector edge, ' \
                             'allow them to be nudged away from the detector edge up to and ' \
                             'including this maximum number of pixels.  If None, no limit is ' \
                             'set; otherwise should be 0 or larger.'

        defaults['sync_predict'] = 'pca'
        options['sync_predict'] = EdgeTracePar.valid_predict_modes()
        dtypes['sync_predict'] = str
        descr['sync_predict'] = 'Mode to use when predicting the form of the trace to insert.  ' \
                                'Use `pca` to use the PCA decomposition or `nearest` to ' \
                                'reproduce the shape of the nearest trace.'

        defaults['sync_center'] = 'median'
        options['sync_center'] = EdgeTracePar.valid_center_modes()
        dtypes['sync_center'] = str
        descr['sync_center'] = 'Mode to use for determining the location of traces to insert.  ' \
                               'Use `median` to use the median of the matched left and right ' \
                               'edge pairs, `nearest` to use the length of the nearest slit, ' \
                               'or `gap` to offset by a fixed gap width from the next slit edge.'

        defaults['gap_offset'] = 5.
        dtypes['gap_offset'] = [int, float]
        descr['gap_offset'] = 'Offset (pixels) used for the slit edge gap width when inserting ' \
                              'slit edges (see `sync_center`) or when nudging predicted slit ' \
                              'edges to avoid slit overlaps.  This should be larger than ' \
                              '`minimum_slit_gap` when converted to arcseconds.'

        defaults['sync_to_edge'] = True
        dtypes['sync_to_edge'] = bool
        descr['sync_to_edge'] = 'If adding a first left edge or a last right edge, ignore ' \
                                '`center_mode` for these edges and place them at the edge of ' \
                                'the detector (with the relevant shape).'

        defaults['bound_detector'] = False
        dtypes['bound_detector'] = bool
        descr['bound_detector'] = 'When the code is ready to synchronize the left/right trace ' \
                                  'edges, the traces should have been constructed, vetted, and ' \
                                  'cleaned. This can sometimes lead to *no* valid traces. This ' \
                                  'parameter dictates what to do next. If ``bound_detector`` is ' \
                                  'True, the code will artificially add left and right edges ' \
                                  'that bound the detector; if False, the code identifies the ' \
                                  'slit-edge tracing as being unsuccessful, warns the user, and ' \
                                  'ends gracefully. Note that setting ``bound_detector`` to ' \
                                  'True is needed for some long-slit data where the slit ' \
                                  'edges are, in fact, beyond the edges of the detector.'
        
#        defaults['minimum_slit_length'] = 6.
        dtypes['minimum_slit_length'] = [int, float]
        descr['minimum_slit_length'] = 'Minimum slit length in arcsec.  Slit lengths are ' \
                                       'determined by the median difference between the left ' \
                                       'and right edge locations for the unmasked trace ' \
                                       'locations.  This is used to identify traces that are ' \
                                       '*erroneously* matched together to form slits.  Short ' \
                                       'slits are expected to be ignored or removed (see ' \
                                       ' ``clip``).  If None, no minimum slit length applied.'

        dtypes['minimum_slit_length_sci'] = [int, float]
        descr['minimum_slit_length_sci'] = 'Minimum slit length in arcsec for a science slit.  ' \
                                       'Slit lengths are determined by the median difference ' \
                                       'between the left and right edge locations for the ' \
                                       'unmasked trace locations.  Used in combination with ' \
                                       '``minimum_slit_length``, this parameter is used to ' \
                                       'identify box or alignment slits; i.e., those slits ' \
                                       'that are shorter than ``minimum_slit_length_sci`` but ' \
                                       'larger than ``minimum_slit_length`` are box/alignment ' \
                                       'slits.  Box slits are *never* removed (see ``clip``), ' \
                                       'but no spectra are extracted from them.  If None, no ' \
                                       'minimum science slit length is applied.'

#        defaults['length_range'] = 0.3
        dtypes['length_range'] = [int, float]
        descr['length_range'] = 'Allowed range in slit length compared to the median slit ' \
                                'length.  For example, a value of 0.3 means that slit lengths ' \
                                'should not vary more than 30%.  Relatively shorter or longer ' \
                                'slits are masked or clipped.  Most useful for echelle or ' \
                                'multi-slit data where the slits should have similar or ' \
                                'identical lengths.'

        # TODO: Define this in pixels instead of arcsec?
        dtypes['minimum_slit_gap'] = [int, float]
        descr['minimum_slit_gap'] = 'Minimum slit gap in arcsec.  Gaps between slits are ' \
                                    'determined by the median difference between the right ' \
                                    'and left edge locations of adjacent slits.  Slits with ' \
                                    'small gaps are merged by removing the intervening traces.' \
                                    'If None, no minimum slit gap is applied.  This should be ' \
                                    'smaller than `gap_offset` when converted to pixels.'

        defaults['clip'] = True
        dtypes['clip'] = bool
        descr['clip'] = 'Remove traces flagged as bad, instead of only masking them.  This ' \
                        'is currently only used by ' \
                        ':func:`~pypeit.edgetrace.EdgeTraceSet.centroid_refine`.'

        dtypes['order_match'] = [int, float]
        descr['order_match'] = 'For echelle spectrographs, this is the tolerance allowed for ' \
                               'matching identified "slits" to echelle orders. Must be in ' \
                               'the fraction of the detector spatial scale (i.e., a value of ' \
                               '0.05 means that the order locations must be within 5% of the ' \
                               'expected value).  If None, no limit is used.'

        dtypes['order_offset'] = [int, float]
        descr['order_offset'] = 'Offset to introduce to the expected order positions to improve ' \
                                'the match for this specific data. This is an additive offset ' \
                                'to the measured slit positions; i.e., this should minimize the ' \
                                'difference between the expected order positions and ' \
                                '``self.slit_spatial_center() + offset``. Must be in the ' \
                                'fraction of the detector spatial scale. If None, no offset ' \
                                'is applied.'

        defaults['use_maskdesign'] = False
        dtypes['use_maskdesign'] = bool
        descr['use_maskdesign'] = 'Use slit-mask designs to identify slits.'

        defaults['maskdesign_maxsep'] = 50
        dtypes['maskdesign_maxsep'] = [int, float]
        descr['maskdesign_maxsep'] = 'Maximum allowed offset in pixels between the slit edges ' \
                                     'defined by the slit-mask design and the traced edges.'

        defaults['maskdesign_step'] = 1
        dtypes['maskdesign_step'] = [int, float]
        descr['maskdesign_step'] = 'Step in pixels used to generate a list of possible offsets ' \
                                   '(within +/- `maskdesign_maxsep`) between the slit edges defined ' \
                                   'by the mask design and the traced edges.'

        defaults['maskdesign_sigrej'] = 3
        dtypes['maskdesign_sigrej'] = [int, float]
        descr['maskdesign_sigrej'] = 'Number of sigma for sigma-clipping rejection during slit-mask ' \
                                     'design matching.'

#        # Force trim to be a tuple
#        if pars['trim'] is not None and not isinstance(pars['trim'], tuple):
#            try:
#                pars['trim'] = tuple(pars['trim'])
#            except:
#                raise TypeError('Could not convert provided trim to a tuple.')
#        defaults['trim'] = (0,0)
#        dtypes['trim'] = tuple
#        descr['trim'] = 'How much to trim off each edge of each slit.  Each number should be 0 ' \
#                        'or positive'

        # TODO: Describe better where and how this is used.  It's not
        # actually used in the construction of the nominal slit edges,
        # but only in subsequent use of the slits (e.g., flat-fielding)
        defaults['pad'] = 0
        dtypes['pad'] = int
        descr['pad'] = 'Integer number of pixels to consider beyond the slit edges when ' \
                       'selecting pixels that are \'on\' the slit.'

#        defaults['single'] = []
#        dtypes['single'] = list
#        descr['single'] = 'Add a single, user-defined slit based on its location on each ' \
#                          'detector.  Syntax is a list of values, 2 per detector, that define ' \
#                          'the slit according to column values.  The second value (for the ' \
#                          'right edge) must be greater than 0 to be applied.  LRISr example: ' \
#                          'setting single = -1, -1, 7, 295 means the code will skip the ' \
#                          'user-definition for the first detector but adds one for the second. ' \
#                          ' None means no user-level slits defined.'

        dtypes['add_slits'] = [str, list]
        descr['add_slits'] = 'Add one or more user-defined slits.  The syntax to define a ' \
                             'slit to add is: \'det:spec:spat_left:spat_right\' where ' \
                             'det=detector, spec=spectral pixel, spat_left=spatial pixel of ' \
                             'left slit boundary, and spat_righ=spatial pixel of right slit ' \
                             'boundary.  For example, \'2:2000:2121:2322,3:2000:1201:1500\' ' \
                             'will add a slit to detector 2 passing through spec=2000 ' \
                             'extending spatially from 2121 to 2322 and another on detector 3 ' \
                             'at spec=2000 extending from 1201 to 1500.'

        defaults['add_predict'] = 'nearest'
        dtypes['add_predict'] = str
        descr['add_predict'] = 'Sets the method used to predict the shape of the left and right ' \
                               'traces for a user-defined slit inserted.  Options are (1) ' \
                               '``straight`` inserts traces with a constant spatial pixels ' \
                               'position, (2) ``nearest`` inserts traces with a form identical ' \
                               'to the automatically identified trace at the nearest spatial ' \
                               'position to the inserted slit, or (3) ``pca`` uses the PCA ' \
                               'decomposition to predict the shape of the traces.'

        dtypes['rm_slits'] = [str, list]
        descr['rm_slits'] = 'Remove one or more user-specified slits.  The syntax used to ' \
                            'define a slit to remove is: \'det:spec:spat\' where det=detector, ' \
                            'spec=spectral pixel, spat=spatial pixel.  For example, ' \
                            '\'2:2000:2121,3:2000:1500\' will remove the slit on detector 2 ' \
                            'that contains pixel (spat,spec)=(2000,2121) and on detector 3 ' \
                            'that contains pixel (2000,2121).'

        # Instantiate the parameter set
        super(EdgeTracePar, self).__init__(list(pars.keys()), values=list(pars.values()),
                                           defaults=list(defaults.values()),
                                           options=list(options.values()),
                                           dtypes=list(dtypes.values()),
                                           descr=list(descr.values()))
        self.validate()

    @classmethod
    def from_dict(cls, cfg):
        # TODO Please provide docs
        k = np.array([*cfg.keys()])
        parkeys = ['filt_iter', 'sobel_mode', 'edge_thresh', 'sobel_enhance', 'exclude_regions', 'follow_span', 'det_min_spec_length',
                   'max_shift_abs', 'max_shift_adj', 'max_spat_error', 'match_tol', 'fit_function',
                   'fit_order', 'fit_maxdev', 'fit_maxiter', 'fit_niter', 'fit_min_spec_length',
                   'auto_pca', 'left_right_pca', 'pca_min_edges', 'pca_n', 'pca_var_percent',
                   'pca_function', 'pca_order', 'pca_sigrej', 'pca_maxrej', 'pca_maxiter',
                   'smash_range', 'edge_detect_clip', 'trace_median_frac', 'trace_thresh',
                   'fwhm_uniform', 'niter_uniform', 'fwhm_gaussian', 'niter_gaussian',
                   'det_buffer', 'max_nudge', 'sync_predict', 'sync_center', 'gap_offset',
                   'sync_to_edge', 'bound_detector', 'minimum_slit_length',
                   'minimum_slit_length_sci', 'length_range', 'minimum_slit_gap', 'clip',
                   'order_match', 'order_offset', 'use_maskdesign', 'maskdesign_maxsep',
                   'maskdesign_step', 'maskdesign_sigrej', 'pad', 'add_slits', 'add_predict',
                   'rm_slits']

        badkeys = np.array([pk not in parkeys for pk in k])
        if np.any(badkeys):
            raise ValueError('{0} not recognized key(s) for EdgeTracePar.'.format(k[badkeys]))

        kwargs = {}
        for pk in parkeys:
            kwargs[pk] = cfg[pk] if pk in k else None
        return cls(**kwargs)

    @staticmethod
    def valid_functions():
        """
        Return the list of valid functions to use for slit tracing.
        """
        return ['polynomial', 'legendre', 'chebyshev']

    @staticmethod
    def valid_sobel_modes():
        """Return the valid sobel modes."""
        return ['nearest', 'constant']

    @staticmethod
    def valid_predict_modes():
        """Return the valid trace prediction modes."""
        return ['pca', 'nearest']

    @staticmethod
    def valid_center_modes():
        """Return the valid center prediction modes."""
        return ['median', 'nearest', 'gap']

    def validate(self):
        """Validate the parameter set."""
        if not self['auto_pca'] and self['sync_predict'] == 'pca':
            warnings.warn('sync_predict cannot be pca if auto_pca is False.  Setting to nearest.')
            self['sync_predict'] = 'nearest'


class WaveTiltsPar(ParSet):
    """
    The parameter set used to hold arguments for tracing the
    monochromatic tilt along the slit.

    For a table with the current keywords, defaults, and descriptions,
    see :ref:`pypeitpar`.

    .. todo::
        Changed to reflect wavetilts.py settings.  Was `yorder`
        previously `disporder`?  If so, I think I prefer the generality
        of `disporder`...
    """
    def __init__(self, idsonly=None, tracethresh=None, sig_neigh=None, nfwhm_neigh=None,
                 maxdev_tracefit=None, sigrej_trace=None, spat_order=None, spec_order=None,
                 func2d=None, maxdev2d=None, sigrej2d=None, rm_continuum=None, cont_rej=None,
                 minmax_extrap=None):

        # Grab the parameter names and values from the function
        # arguments
        args, _, _, values = inspect.getargvalues(inspect.currentframe())
        pars = OrderedDict([(k,values[k]) for k in args[1:]])      # "1:" to skip 'self'

        # Initialize the other used specifications for this parameter
        # set
        defaults = OrderedDict.fromkeys(pars.keys())
        options = OrderedDict.fromkeys(pars.keys())
        dtypes = OrderedDict.fromkeys(pars.keys())
        descr = OrderedDict.fromkeys(pars.keys())

        # Fill out parameter specifications.  Only the values that are
        # *not* None (i.e., the ones that are defined) need to be set

        #maxdev_tracefit = 1.0,
        #sigrej_trace = 3.0, max_badpix_frac = 0.20, tcrude_nave = 5,
        #npca = 1, coeff_npoly_pca = 1, sigrej_pca = 2.0,

        defaults['idsonly'] = False
        dtypes['idsonly'] = bool
        descr['idsonly'] = 'Only use the arc lines that have an identified wavelength to trace ' \
                           'tilts (CURRENTLY NOT USED!)'

        defaults['tracethresh'] = 20.
        dtypes['tracethresh'] = [int, float, list, np.ndarray]
        descr['tracethresh'] = 'Significance threshold for arcs to be used in tracing wavelength tilts. ' \
                               'This can be a single number or a list/array providing the value for each slit/order.'


        defaults['sig_neigh'] = 10.
        dtypes['sig_neigh'] = [int, float]
        descr['sig_neigh'] = 'Significance threshold for arcs to be used in line identification for the purpose of identifying neighboring lines.' \
                             'The tracethresh parameter above determines the significance threshold of lines that will be traced, but these lines' \
                             ' must be at least nfwhm_neigh fwhm away from neighboring lines. This parameter determines the significance above which' \
                             ' a line must be to be considered a possible colliding neighbor. A low value of sig_neigh will result in an overall' \
                             ' larger number of lines, which will result in more lines above tracethresh getting rejected'

        defaults['nfwhm_neigh'] = 3.0
        dtypes['nfwhm_neigh'] = [int, float]
        descr['nfwhm_neigh'] = 'Required separation between neighboring arc lines for them to be considered for tilt tracing in units of the ' \
                               'the spectral fwhm (see wavelength parset where fwhm is defined)'

        defaults['maxdev_tracefit'] = 0.2
        dtypes['maxdev_tracefit'] = [int, float]
        descr['maxdev_tracefit'] = 'Maximum absolute deviation (in units of fwhm) for the legendre polynomial fits to individual ' \
                                   'arc line tilt fits during iterative trace fitting (flux weighted, then gaussian weighted)'

        defaults['sigrej_trace'] = 3.0
        dtypes['sigrej_trace'] = [int, float]
        descr['sigrej_trace'] = 'Outlier rejection significance to determine which traced arc lines should be included in the global fit'

        defaults['spat_order'] = 3
        dtypes['spat_order'] = [int, float, list, np.ndarray]
        descr['spat_order'] = 'Order of the legendre polynomial to be fit to the the tilt of an arc line. This parameter determines' \
                              'both the orer of the *individual* arc line tilts, as well as the order of the spatial direction of the' \
                              '2d legendre polynomial (spatial, spectral) that is fit to obtain a global solution for the tilts across the' \
                              'slit/order. This can be a single number or a list/array providing the value for each slit'

        defaults['spec_order'] = 4
        dtypes['spec_order'] = [int, float, list, np.ndarray]
        descr['spec_order'] = 'Order of the spectral direction of the 2d legendre polynomial (spatial, spectral) that is ' \
                              'fit to obtain a global solution for the tilts across the slit/order. ' \
                              'This can be a single number or a list/array providing the value for each slit'


        defaults['minmax_extrap'] = [150., 1000.]
        dtypes['minmax_extrap'] = [list, np.ndarray]
        descr['minmax_extrap'] = 'Sets how far below the last measured tilt line is extrapolated in tracewave.fit_tilts()'

        defaults['func2d'] = 'legendre2d'
        dtypes['func2d'] = str
        descr['func2d'] = 'Type of function for 2D fit'

        defaults['maxdev2d'] = 0.25
        dtypes['maxdev2d'] = [int, float]
        descr['maxdev2d'] = 'Maximum absolute deviation (in units of fwhm) rejection threshold used to determines which pixels in global 2d fits to ' \
                            'arc line tilts are rejected because they deviate from the model by more than this value'

        defaults['sigrej2d'] = 3.0
        dtypes['sigrej2d'] = [int, float]
        descr['sigrej2d'] = 'Outlier rejection significance determining which pixels on a fit to an arc line tilt ' \
                            'are rejected by the global 2D fit'

        defaults['rm_continuum'] = False
        dtypes['rm_continuum'] = bool
        descr['rm_continuum'] = 'Before tracing the line center at each spatial position, ' \
                                'remove any low-order continuum in the 2D spectra.'

        # TODO: Replace these with relevant parameters from
        # arc.iter_continuum
#        defaults['cont_function'] = 'legendre'
#        dtypes['cont_function'] = str
#        descr['cont_function'] = 'Function type used to fit the continuum to be removed.'
#
#        defaults['cont_order'] = 3
#        dtypes['cont_order'] = int
#        descr['cont_order'] = 'Order of the function used to fit the continuum to be removed.'

        defaults['cont_rej'] = [3, 1.5]
        dtypes['cont_rej'] = [int, float, list, np.ndarray]
        descr['cont_rej'] = 'The sigma threshold for rejection.  Can be a single number or two ' \
                            'numbers that give the low and high sigma rejection, respectively.'

        # Right now this is not used the fits are hard wired to be legendre for the individual fits.
        #defaults['function'] = 'legendre'
        # TODO: Allowed values?
        #dtypes['function'] = str
        #descr['function'] = 'Type of function for arc line fits'

        #defaults['yorder'] = 4
        #dtypes['yorder'] = int
        #descr['yorder'] = 'Order of the polynomial function to be used to fit the tilts ' \
        #                  'along the y direction.'


        #defaults['method'] = 'spca'
        #options['method'] = WaveTiltsPar.valid_methods()
        #dtypes['method'] = str
        #descr['method'] = 'Method used to trace the tilt of the slit along an order.  ' \
        #                  'Options are: {0}'.format(', '.join(options['method']))

        # TODO: Need to add checks that check params against method
        #defaults['params'] = [ 1, 1, 0 ]
        #dtypes['params'] = [ int, list ]
        #descr['params'] = 'Parameters to use for the provided method.  TODO: Need more explanation'

        # Instantiate the parameter set
        super(WaveTiltsPar, self).__init__(list(pars.keys()),
                                           values=list(pars.values()),
                                           defaults=list(defaults.values()),
                                           options=list(options.values()),
                                           dtypes=list(dtypes.values()),
                                           descr=list(descr.values()))
        self.validate()

    @classmethod
    def from_dict(cls, cfg):
        k = np.array([*cfg.keys()])
        parkeys = ['idsonly', 'tracethresh', 'sig_neigh', 'maxdev_tracefit', 'sigrej_trace',
                   'nfwhm_neigh', 'spat_order', 'spec_order', 'func2d', 'maxdev2d', 'sigrej2d',
                   'rm_continuum', 'cont_rej', 'minmax_extrap'] #'cont_function', 'cont_order',

        badkeys = np.array([pk not in parkeys for pk in k])
        if np.any(badkeys):
            raise ValueError('{0} not recognized key(s) for WaveTiltsPar.'.format(k[badkeys]))

        kwargs = {}
        for pk in parkeys:
            kwargs[pk] = cfg[pk] if pk in k else None
        return cls(**kwargs)


    def validate(self):
        if hasattr(self.data['cont_rej'], '__len__'):
            if len(self.data['cont_rej']) != 2:
                raise ValueError('Continuum rejection threshold must be a single number or a '
                                 'two-element list/array.')

    #@staticmethod
    #def valid_methods():
    #    """
    #    Return the valid methods to use for tilt tracing.
    #    """
    #    return [ 'pca', 'spca', 'spline', 'interp', 'perp', 'zero' ]

#    def validate(self):
#        # Convert param to list
#        if isinstance(self.data['params'], int):
#            self.data['params'] = [self.data['params']]
#        pass


class ReducePar(ParSet):
    """
    The parameter set used to hold arguments for sky subtraction, object
    finding and extraction in the Reduce class

    For a table with the current keywords, defaults, and descriptions,
    see :ref:`pypeitpar`.
    """

    def __init__(self, findobj=None, skysub=None, extraction=None,
                 cube=None, trim_edge=None, slitmask=None):

        # Grab the parameter names and values from the function
        # arguments
        args, _, _, values = inspect.getargvalues(inspect.currentframe())
        pars = OrderedDict([(k, values[k]) for k in args[1:]])  # "1:" to skip 'self'

        # Initialize the other used specifications for this parameter
        # set
        defaults = OrderedDict.fromkeys(pars.keys())
        options = OrderedDict.fromkeys(pars.keys())
        dtypes = OrderedDict.fromkeys(pars.keys())
        descr = OrderedDict.fromkeys(pars.keys())

        # Fill out parameter specifications.  Only the values that are
        # *not* None (i.e., the ones that are defined) need to be set
        defaults['findobj'] = FindObjPar()
        dtypes['findobj'] = [ ParSet, dict ]
        descr['findobj'] = 'Parameters for the find object and tracing algorithms'

        defaults['skysub'] = SkySubPar()
        dtypes['skysub'] = [ ParSet, dict ]
        descr['skysub'] = 'Parameters for sky subtraction algorithms'

        defaults['extraction'] = ExtractionPar()
        dtypes['extraction'] = [ ParSet, dict ]
        descr['extraction'] = 'Parameters for extraction algorithms'

        defaults['slitmask'] = SlitMaskPar()
        dtypes['slitmask'] = [ ParSet, dict ]
        descr['slitmask'] = 'Parameters for slitmask'

        defaults['cube'] = CubePar()
        dtypes['cube'] = [ ParSet, dict ]
        descr['cube'] = 'Parameters for cube generation algorithms'

        defaults['trim_edge'] = [0, 0]
        dtypes['trim_edge'] = list
        descr['trim_edge'] = 'Trim the slit by this number of pixels left/right when performing sky sub'

        # Instantiate the parameter set
        super(ReducePar, self).__init__(list(pars.keys()),
                                             values=list(pars.values()),
                                             defaults=list(defaults.values()),
                                             options=list(options.values()),
                                             dtypes=list(dtypes.values()),
                                             descr=list(descr.values()))
        self.validate()

    @classmethod
    def from_dict(cls, cfg):
        k = np.array([*cfg.keys()])

        allkeys = ['findobj', 'skysub', 'extraction', 'cube', 'trim_edge', 'slitmask']
        badkeys = np.array([pk not in allkeys for pk in k])
        if np.any(badkeys):
            raise ValueError('{0} not recognized key(s) for ReducePar.'.format(k[badkeys]))

        kwargs = {}
        # Keywords that are ParSets
        pk = 'findobj'
        kwargs[pk] = FindObjPar.from_dict(cfg[pk]) if pk in k else None
        pk = 'skysub'
        kwargs[pk] = SkySubPar.from_dict(cfg[pk]) if pk in k else None
        pk = 'extraction'
        kwargs[pk] = ExtractionPar.from_dict(cfg[pk]) if pk in k else None
        pk = 'cube'
        kwargs[pk] = CubePar.from_dict(cfg[pk]) if pk in k else None
        pk = 'slitmask'
        kwargs[pk] = SlitMaskPar.from_dict(cfg[pk]) if pk in k else None

        return cls(**kwargs)

    def validate(self):
        pass


class FindObjPar(ParSet):
    """
    The parameter set used to hold arguments for functionality relevant
    to finding and tracing objects.

    For a table with the current keywords, defaults, and descriptions,
    see :ref:`pypeitpar`.
    """

    def __init__(self, trace_npoly=None, sig_thresh=None, find_trim_edge=None, find_cont_fit=None,
                 find_npoly_cont=None, find_maxdev=None, find_extrap_npoly=None, maxnumber=None,
                 find_fwhm=None, ech_find_max_snr=None, ech_find_min_snr=None,
                 ech_find_nabove_min_snr=None, skip_second_find=None, skip_final_global=None, find_negative=None, find_min_max=None,
                 cont_sig_thresh=None):
        # Grab the parameter names and values from the function
        # arguments
        args, _, _, values = inspect.getargvalues(inspect.currentframe())
        pars = OrderedDict([(k, values[k]) for k in args[1:]])  # "1:" to skip 'self'

        # Initialize the other used specifications for this parameter
        # set
        defaults = OrderedDict.fromkeys(pars.keys())
        options = OrderedDict.fromkeys(pars.keys())
        dtypes = OrderedDict.fromkeys(pars.keys())
        descr = OrderedDict.fromkeys(pars.keys())

        # Fill out parameter specifications.  Only the values that are
        # *not* None (i.e., the ones that are defined) need to be set
        defaults['trace_npoly'] = 5
        dtypes['trace_npoly'] = int
        descr['trace_npoly'] = 'Order of legendre polynomial fits to object traces.'

        defaults['maxnumber'] = 10
        dtypes['maxnumber'] = int
        descr['maxnumber'] = 'Maximum number of objects to extract in a science frame.  Use ' \
                             'None for no limit. This parameter can be useful in situations where systematics lead to ' \
                             'spurious extra objects. Setting this parameter means they will be trimmed. ' \
                             'For mulitslit maxnumber applies per slit, for echelle observations this ' \
                             'applies per order. Note that objects on a slit/order impact the sky-modeling and so ' \
                             'maxnumber should never be lower than the true number of detectable objects on your slit. ' \
                             'For image differenced observations with positive and negative object traces, maxnumber applies' \
                             'to the number of positive/negative traces individually. In other words, if you had two positive objects and' \
                             'one negative object, then you would set maxnumber to be equal to two (not three). Note that if manually' \
                             'extracted apertures are explicitly requested, they do not count against this maxnumber. If more than ' \
                             'maxnumber objects are detected, then highest S/N ratio objects will be the ones that are kept.'

        defaults['sig_thresh'] = 10.0
        dtypes['sig_thresh'] = [int, float]
        descr['sig_thresh'] = 'Significance threshold for object finding.'

        defaults['find_trim_edge'] = [5,5]
        dtypes['find_trim_edge'] = list
        descr['find_trim_edge'] = 'Trim the slit by this number of pixels left/right before finding objects'

        defaults['find_cont_fit'] = True
        dtypes['find_cont_fit'] = bool
        descr['find_cont_fit'] = 'Fit a continuum to the illumination pattern across the trace rectified image' \
                                 ' (masking objects) when searching for peaks to initially identify objects'

        defaults['find_npoly_cont'] = 1
        dtypes['find_npoly_cont'] = int
        descr['find_npoly_cont'] = 'Polynomial order for fitting continuum to the illumination pattern across the trace rectified image' \
                                   ' (masking objects) when searching for peaks to initially identify objects'

        defaults['find_extrap_npoly'] = 3
        dtypes['find_extrap_npoly'] = int
        descr['find_extrap_npoly'] = 'Polynomial order used for trace extrapolation'

        defaults['find_maxdev'] = 2.0
        dtypes['find_maxdev'] = [int, float]
        descr['find_maxdev'] = 'Maximum deviation of pixels from polynomial fit to trace used to reject bad pixels in trace fitting.'

        defaults['find_fwhm'] = 5.0
        dtypes['find_fwhm'] = [int, float]
        descr['find_fwhm'] = 'Indicates roughly the fwhm of objects in pixels for object finding'

        defaults['ech_find_max_snr'] = 1.0
        dtypes['ech_find_max_snr'] = [int, float]
        descr['ech_find_max_snr'] = 'Criteria for keeping echelle objects. They must either have a maximum S/N across all the orders greater than this value' \
                                    ' or satisfy the min_snr criteria described by the min_snr parameters. If maxnumber is set (see above) then these criteria' \
                                    'will be applied but only the maxnumber highest (median) S/N ratio objects will be kept. '

        defaults['ech_find_min_snr'] = 0.3
        dtypes['ech_find_min_snr'] = [int, float]
        descr['ech_find_min_snr'] = 'Criteria for keeping echelle objects. They must either have a maximum S/N across all the orders greater than ech_find_max_snr,  value' \
                                    ' or they must have S/N > ech_find_min_snr on >= ech_find_nabove_min_snr orders. If maxnumber is set (see above) then these criteria' \
                                    'will be applied but only the maxnumber highest (median) S/N ratio objects will be kept. '

        defaults['ech_find_nabove_min_snr'] = 2
        dtypes['ech_find_nabove_min_snr'] = int
        descr['ech_find_nabove_min_snr'] = 'Criteria for keeping echelle objects. They must either have a maximum S/N across ' \
                                           'all the orders greater than ech_find_max_snr,  value' \
                                           ' or they must have S/N > ech_find_min_snr on >= ech_find_nabove_min_snr orders. ' \
                                           'If maxnumber is set (see above) then these criteria' \
                                           'will be applied but only the maxnumber highest (median) S/N ratio objects will be kept.'


        defaults['skip_second_find'] = False
        dtypes['skip_second_find'] = bool
        descr['skip_second_find'] = 'Only perform one round of object finding (mainly for quick_look)'

        defaults['skip_final_global'] = False
        dtypes['skip_final_global'] = bool
        descr['skip_final_global'] = 'If True, do not update initial sky to get global sky using updated noise model. This ' \
                                     'should be True for quicklook to save time. This should also be True for near-IR ' \
                                     'reductions which perform difference imaging, since there we fit sky-residuals rather ' \
                                     'than the sky itself, so there is no noise model to update. '


        defaults['find_negative'] = None
        dtypes['find_negative'] = bool
        descr['find_negative'] = 'Identify negative objects in object finding for spectra that are differenced. This is used to manually ' \
                                 'override the default behavior in PypeIt for object finding by setting this parameter to something other than None' \
                                 'The default behavior is that PypeIt will search for negative object traces if background frames ' \
                                 'are present in the PypeIt file that are classified as "science" ' \
                                 '(i.e. via pypeit_setup -b, and setting bkg_id in the PypeIt file). If background frames are present' \
                                 'that are classified as "sky", then PypeIt will NOT search for negative object traces. If one wishes' \
                                 'to explicitly override this default behavior, set this parameter to True to find negative objects or False to ignore ' \
                                 'them.'

        defaults['find_min_max'] = None
        dtypes['find_min_max'] = list
        descr['find_min_max'] = 'It defines the minimum and maximum of your object in the spectral direction on the'\
                                'detector. It only used for object finding. This parameter is helpful if your object only'\
                                'has emission lines or at high redshift and the trace only shows in part of the detector.'

        defaults['cont_sig_thresh'] = 2.0
        dtypes['cont_sig_thresh'] = [int, float]
        descr['cont_sig_thresh'] = 'Significance threshold for peak detection for determinining which pixels to use for ' \
                                   'the iteratively fit continuum of the spectral direction smashed image. This is ' \
                                   'passed as the sigthresh parameter to core.arc.iter_continum. For extremely narrow ' \
                                   'slits that are almost filled by the object trace set this to a smaller number like 1.0'

        # Instantiate the parameter set
        super(FindObjPar, self).__init__(list(pars.keys()),
                                        values=list(pars.values()),
                                        defaults=list(defaults.values()),
                                        options=list(options.values()),
                                        dtypes=list(dtypes.values()),
                                        descr=list(descr.values()))
        self.validate()

    @classmethod
    def from_dict(cls, cfg):
        k = np.array([*cfg.keys()])

        # Basic keywords
        parkeys = ['trace_npoly', 'sig_thresh', 'find_trim_edge',
                   'find_cont_fit', 'find_npoly_cont',
                   'find_extrap_npoly', 'maxnumber',
                   'find_maxdev', 'find_fwhm', 'ech_find_max_snr',
                   'ech_find_min_snr', 'ech_find_nabove_min_snr', 'skip_second_find', 'skip_final_global', 'find_negative', 'find_min_max', 'cont_sig_thresh']

        badkeys = np.array([pk not in parkeys for pk in k])
        if np.any(badkeys):
            raise ValueError('{0} not recognized key(s) for FindObjPar.'.format(k[badkeys]))

        kwargs = {}
        for pk in parkeys:
            kwargs[pk] = cfg[pk] if pk in k else None
        return cls(**kwargs)

    def validate(self):
        pass


class SkySubPar(ParSet):
    """
    The parameter set used to hold arguments for functionality relevant
    to sky subtraction.

    For a table with the current keywords, defaults, and descriptions,
    see :ref:`pypeitpar`.
    """

    def __init__(self, bspline_spacing=None, sky_sigrej=None, global_sky_std=None, no_poly=None,
                 user_regions=None, joint_fit=None, load_mask=None, mask_by_boxcar=None,
                 no_local_sky=None):
        # Grab the parameter names and values from the function
        # arguments
        args, _, _, values = inspect.getargvalues(inspect.currentframe())
        pars = OrderedDict([(k, values[k]) for k in args[1:]])  # "1:" to skip 'self'

        # Initialize the other used specifications for this parameter
        # set
        defaults = OrderedDict.fromkeys(pars.keys())
        options = OrderedDict.fromkeys(pars.keys())
        dtypes = OrderedDict.fromkeys(pars.keys())
        descr = OrderedDict.fromkeys(pars.keys())

        # Fill out parameter specifications.  Only the values that are
        # *not* None (i.e., the ones that are defined) need to be set
        defaults['bspline_spacing'] = 0.6
        dtypes['bspline_spacing'] = [int, float]
        descr['bspline_spacing'] = 'Break-point spacing for the bspline sky subtraction fits.'

        defaults['sky_sigrej'] = 3.0
        dtypes['sky_sigrej'] = float
        descr['sky_sigrej'] = 'Rejection parameter for local sky subtraction'



        defaults['global_sky_std'] = True
        dtypes['global_sky_std'] = bool
        descr['global_sky_std'] = 'Global sky subtraction will be performed on standard stars. This should be turned ' \
                                  'off for example for near-IR reductions with narrow slits, since bright standards can ' \
                                  'fill the slit causing global sky-subtraction to fail. In these situations we go ' \
                                  'straight to local sky-subtraction since it is designed to deal with such situations'

        defaults['no_poly'] = False
        dtypes['no_poly'] = bool
        descr['no_poly'] = 'Turn off polynomial basis (Legendre) in global sky subtraction'

        defaults['no_local_sky'] = False
        dtypes['no_local_sky'] = bool
        descr['no_local_sky'] = 'If True, turn off local sky model evaluation, but do fit object profile and perform optimal extraction'

        # Masking
        defaults['user_regions'] = None
        dtypes['user_regions'] = [str, list]
        descr['user_regions'] = 'A user-defined sky regions mask can be set using this keyword. To allow ' \
                                'the code to identify the sky regions automatically, set this variable to ' \
                                'an empty string. If you wish to set the sky regions, The text should be ' \
                                'a comma separated list of percentages to apply to _all_ slits ' \
                                ' For example: The following string   :10,35:65,80:   would select the ' \
                                'first 10%, the inner 30%, and the final 20% of _all_ slits.'

        defaults['mask_by_boxcar'] = False
        dtypes['mask_by_boxcar'] = bool
        descr['mask_by_boxcar'] = 'In global sky evaluation, mask the sky region around the object by the boxcar radius (set in ExtractionPar).'

        defaults['load_mask'] = False
        dtypes['load_mask'] = bool
        descr['load_mask'] = 'Load a user-defined sky regions mask to be used for the sky regions. Note, ' \
                             'if you set this to True, you must first run the pypeit_skysub_regions GUI ' \
                             'to manually select and store the regions to file.'

        defaults['joint_fit'] = False
        dtypes['joint_fit'] = bool
        descr['joint_fit'] = 'Perform a simultaneous joint fit to sky regions using all available slits. ' \
                             'Currently, this parameter is only used for IFU data reduction.'

        # Instantiate the parameter set
        super(SkySubPar, self).__init__(list(pars.keys()),
                                        values=list(pars.values()),
                                        defaults=list(defaults.values()),
                                        options=list(options.values()),
                                        dtypes=list(dtypes.values()),
                                        descr=list(descr.values()))
        self.validate()

    @classmethod
    def from_dict(cls, cfg):
        k = np.array([*cfg.keys()])

        # Basic keywords
        parkeys = ['bspline_spacing', 'sky_sigrej', 'global_sky_std', 'no_poly',
                   'user_regions', 'load_mask', 'joint_fit', 'mask_by_boxcar',
                   'no_local_sky']

        badkeys = np.array([pk not in parkeys for pk in k])
        if np.any(badkeys):
            raise ValueError('{0} not recognized key(s) for SkySubPar.'.format(k[badkeys]))

        kwargs = {}
        for pk in parkeys:
            kwargs[pk] = cfg[pk] if pk in k else None
        return cls(**kwargs)

    def validate(self):
        pass


class ExtractionPar(ParSet):
    """
    The parameter set used to hold arguments for functionality relevant
    to extraction.

    For a table with the current keywords, defaults, and descriptions,
    see :ref:`pypeitpar`.
    """

    def __init__(self, boxcar_radius=None, std_prof_nsigma=None, sn_gauss=None,
                 model_full_slit=None, skip_extraction=None, skip_optimal=None,
                 use_2dmodel_mask=None, use_user_fwhm=None):

        # Grab the parameter names and values from the function
        # arguments
        args, _, _, values = inspect.getargvalues(inspect.currentframe())
        pars = OrderedDict([(k, values[k]) for k in args[1:]])  # "1:" to skip 'self'

        # Initialize the other used specifications for this parameter
        # set
        defaults = OrderedDict.fromkeys(pars.keys())
        options = OrderedDict.fromkeys(pars.keys())
        dtypes = OrderedDict.fromkeys(pars.keys())
        descr = OrderedDict.fromkeys(pars.keys())

        # Fill out parameter specifications.  Only the values that are
        # *not* None (i.e., the ones that are defined) need to be set

        # Boxcar Parameters
        defaults['boxcar_radius'] = 1.5
        dtypes['boxcar_radius'] = [int, float]
        descr['boxcar_radius'] = 'Boxcar radius in arcseconds used for boxcar extraction'

        defaults['skip_extraction'] = False
        dtypes['skip_extraction'] = bool
        descr['skip_extraction'] = 'Do not perform an object extraction'

        defaults['skip_optimal'] = False
        dtypes['skip_optimal'] = bool
        descr['skip_optimal'] = 'Perform boxcar extraction only (i.e. skip Optimal and local skysub)'

        defaults['std_prof_nsigma'] = 30.
        dtypes['std_prof_nsigma'] = float
        descr['std_prof_nsigma'] = 'prof_nsigma parameter for Standard star extraction.  Prevents undesired rejection.'

        defaults['sn_gauss'] = 4.0
        dtypes['sn_gauss'] = [int, float]
        descr['sn_gauss'] = 'S/N threshold for performing the more sophisticated optimal extraction which performs a ' \
                            'b-spline fit to the object profile. For S/N < sn_gauss the code will simply optimal extract' \
                            'with a Gaussian with FWHM determined from the object finding.'

        defaults['model_full_slit'] = False
        dtypes['model_full_slit'] = bool
        descr['model_full_slit'] = 'If True local sky subtraction will be performed on the entire slit. If False, local sky subtraction will ' \
                                   'be applied to only a restricted region around each object. This should be set to True for either multislit ' \
                                   'observations using narrow slits or echelle observations with narrow slits'

        defaults['use_2dmodel_mask'] = True
        dtypes['use_2dmodel_mask'] = bool
        descr['use_2dmodel_mask'] = 'Mask pixels rejected during profile fitting when extracting.' \
                             'Turning this off may help with bright emission lines.'

        defaults['use_user_fwhm'] = False
        dtypes['use_user_fwhm'] = bool
        descr['use_user_fwhm'] = 'Boolean indicating if PypeIt should use the FWHM provided by the user ' \
                                 '(``find_fwhm`` in `FindObjPar`) for the optimal extraction. ' \
                                 'If this parameter is ``False`` (default), PypeIt estimates the FWHM for each ' \
                                 'detected object, and uses ``find_fwhm`` as initial guess.'

        # Instantiate the parameter set
        super(ExtractionPar, self).__init__(list(pars.keys()),
                                        values=list(pars.values()),
                                        defaults=list(defaults.values()),
                                        options=list(options.values()),
                                        dtypes=list(dtypes.values()),
                                        descr=list(descr.values()))
        self.validate()

    @classmethod
    def from_dict(cls, cfg):
        k = np.array([*cfg.keys()])

        # Basic keywords
        parkeys = ['boxcar_radius', 'std_prof_nsigma', 'sn_gauss', 'model_full_slit',
                   'skip_extraction', 'skip_optimal', 'use_2dmodel_mask', 'use_user_fwhm']

        badkeys = np.array([pk not in parkeys for pk in k])
        if np.any(badkeys):
            raise ValueError('{0} not recognized key(s) for ExtractionPar.'.format(k[badkeys]))

        kwargs = {}
        for pk in parkeys:
            kwargs[pk] = cfg[pk] if pk in k else None

        return cls(**kwargs)

    def validate(self):
        pass


class CalibrationsPar(ParSet):
    """
    The superset of parameters used to calibrate the science data.

    Note that there are specific defaults for each frame group that are
    different from the defaults of the abstracted :class:`FrameGroupPar`
    class.

    For a table with the current keywords, defaults, and descriptions,
    see :ref:`pypeitpar`.
    """
    def __init__(self, master_dir=None, setup=None, bpm_usebias=None, biasframe=None,
                 darkframe=None, arcframe=None, tiltframe=None, pixelflatframe=None,
                 pinholeframe=None, alignframe=None, alignment=None, traceframe=None,
                 illumflatframe=None, skyframe=None,
                 standardframe=None, flatfield=None, wavelengths=None, slitedges=None, tilts=None,
                 raise_chk_error=None):


        # Grab the parameter names and values from the function
        # arguments
        args, _, _, values = inspect.getargvalues(inspect.currentframe())
        pars = OrderedDict([(k,values[k]) for k in args[1:]])      # "1:" to skip 'self'

        # Initialize the other used specifications for this parameter
        # set
        defaults = OrderedDict.fromkeys(pars.keys())
        options = OrderedDict.fromkeys(pars.keys())
        dtypes = OrderedDict.fromkeys(pars.keys())
        descr = OrderedDict.fromkeys(pars.keys())

        # Fill out parameter specifications.  Only the values that are
        # *not* None (i.e., the ones that are defined) need to be set
        defaults['master_dir'] = 'Masters'
        dtypes['master_dir'] = str
        descr['master_dir'] = 'If provided, it should be the name of the folder to ' \
                          'write master files. NOT A PATH. '

        dtypes['setup'] = str
        descr['setup'] = 'If masters=\'force\', this is the setup name to be used: e.g., ' \
                         'C_02_aa .  The detector number is ignored but the other information ' \
                         'must match the Master Frames in the master frame folder.'

        defaults['raise_chk_error'] = True
        dtypes['raise_chk_error'] = bool
        descr['raise_chk_error'] = 'Raise an error if the calibration check fails'

        defaults['bpm_usebias'] = False
        dtypes['bpm_usebias'] = bool
        descr['bpm_usebias'] = 'Make a bad pixel mask from bias frames? Bias frames must be provided.'

        # Calibration Frames
        defaults['biasframe'] = FrameGroupPar(frametype='bias',
                                              process=ProcessImagesPar(use_biasimage=False,
                                                                       shot_noise=False,
                                                                       use_pixelflat=False,
                                                                       use_illumflat=False,
                                                                       use_specillum=False,
                                                                       combine='median'))
        dtypes['biasframe'] = [ ParSet, dict ]
        descr['biasframe'] = 'The frames and combination rules for the bias correction'

        defaults['darkframe'] = FrameGroupPar(frametype='dark',
                                              process=ProcessImagesPar(use_pixelflat=False,
                                                                       use_illumflat=False,
                                                                       use_specillum=False,
                                                                       mask_cr=True))
        dtypes['darkframe'] = [ ParSet, dict ]
        descr['darkframe'] = 'The frames and combination rules for the dark-current correction'

        # JFH Turning off masking of saturated pixels which causes headaches becauase it was being done unintelligently
        defaults['pixelflatframe'] = FrameGroupPar(frametype='pixelflat',
                                                   process=ProcessImagesPar(satpix='nothing',
                                                                            use_pixelflat=False,
                                                                            use_illumflat=False,
                                                                            use_specillum=False))
        dtypes['pixelflatframe'] = [ ParSet, dict ]
        descr['pixelflatframe'] = 'The frames and combination rules for the pixel flat'

        defaults['illumflatframe'] = FrameGroupPar(frametype='illumflat',
                                                   process=ProcessImagesPar(satpix='nothing',
                                                                            use_pixelflat=False,
                                                                            use_illumflat=False,
                                                                            use_specillum=False))
        dtypes['illumflatframe'] = [ ParSet, dict ]
        descr['illumflatframe'] = 'The frames and combination rules for the illumination flat'

        defaults['pinholeframe'] = FrameGroupPar(frametype='pinhole')
        dtypes['pinholeframe'] = [ ParSet, dict ]
        descr['pinholeframe'] = 'The frames and combination rules for the pinholes'

        defaults['alignframe'] = FrameGroupPar(frametype='align',
                                               process=ProcessImagesPar(satpix='nothing',
                                                                        use_pixelflat=False,
                                                                        use_illumflat=False,
                                                                        use_specillum=False))
        dtypes['alignframe'] = [ ParSet, dict ]
        descr['alignframe'] = 'The frames and combination rules for the align frames'

        defaults['arcframe'] = FrameGroupPar(frametype='arc',
                                             process=ProcessImagesPar(use_pixelflat=False,
                                                                      use_illumflat=False,
                                                                      use_specillum=False))
        dtypes['arcframe'] = [ ParSet, dict ]
        descr['arcframe'] = 'The frames and combination rules for the wavelength calibration'

        defaults['tiltframe'] = FrameGroupPar(frametype='tilt',
                                              process=ProcessImagesPar(use_pixelflat=False,
                                                                       use_illumflat=False,
                                                                       use_specillum=False))
        dtypes['tiltframe'] = [ ParSet, dict ]
        descr['tiltframe'] = 'The frames and combination rules for the wavelength tilts'

        defaults['traceframe'] = FrameGroupPar(frametype='trace',
                                               # Note that CR masking is found to be too problematic!!
                                               process=ProcessImagesPar(use_pixelflat=False,
                                                                        use_illumflat=False,
                                                                        use_specillum=False))

        dtypes['traceframe'] = [ ParSet, dict ]
        descr['traceframe'] = 'The frames and combination rules for images used for slit tracing'

        defaults['standardframe'] = FrameGroupPar(frametype='standard',
                                                  process=ProcessImagesPar(noise_floor=0.01,
                                                                           mask_cr=True))
        dtypes['standardframe'] = [ ParSet, dict ]
        descr['standardframe'] = 'The frames and combination rules for the spectrophotometric ' \
                                 'standard observations'


        defaults['skyframe'] = FrameGroupPar(frametype='sky',
                                                  process=ProcessImagesPar(noise_floor=0.01,
                                                                           mask_cr=True))
        dtypes['skyframe'] = [ ParSet, dict ]
        descr['skyframe'] = 'The frames and combination rules for the sky background ' \
                                 'observations'

        defaults['alignment'] = AlignPar()
        dtypes['alignment'] = [ ParSet, dict ]
        descr['alignment'] = 'Define the procedure for the alignment of traces'

        defaults['flatfield'] = FlatFieldPar()
        dtypes['flatfield'] = [ ParSet, dict ]
        descr['flatfield'] = 'Parameters used to set the flat-field procedure'

        defaults['wavelengths'] = WavelengthSolutionPar()
        dtypes['wavelengths'] = [ ParSet, dict ]
        descr['wavelengths'] = 'Parameters used to derive the wavelength solution'

        defaults['slitedges'] = EdgeTracePar()
        dtypes['slitedges'] = [ ParSet, dict ]
        descr['slitedges'] = 'Slit-edge tracing parameters'

        defaults['tilts'] = WaveTiltsPar()
        dtypes['tilts'] = [ ParSet, dict ]
        descr['tilts'] = 'Define how to trace the slit tilts using the trace frames'

        # Instantiate the parameter set
        super(CalibrationsPar, self).__init__(list(pars.keys()),
                                              values=list(pars.values()),
                                              defaults=list(defaults.values()),
                                              options=list(options.values()),
                                              dtypes=list(dtypes.values()),
                                              descr=list(descr.values()))
        #self.validate()

    @classmethod
    def from_dict(cls, cfg):
        k = np.array([*cfg.keys()])

        # Basic keywords
        parkeys = [ 'master_dir', 'setup', 'bpm_usebias', 'raise_chk_error']

        allkeys = parkeys + ['biasframe', 'darkframe', 'arcframe', 'tiltframe', 'pixelflatframe',
                             'illumflatframe',
                             'pinholeframe', 'alignframe', 'alignment', 'traceframe', 'standardframe', 'skyframe',
                             'flatfield', 'wavelengths', 'slitedges', 'tilts']
        badkeys = np.array([pk not in allkeys for pk in k])
        if np.any(badkeys):
            raise ValueError('{0} not recognized key(s) for CalibrationsPar.'.format(k[badkeys]))

        kwargs = {}
        for pk in parkeys:
            kwargs[pk] = cfg[pk] if pk in k else None

        # Keywords that are ParSets
        pk = 'biasframe'
        kwargs[pk] = FrameGroupPar.from_dict('bias', cfg[pk]) if pk in k else None
        pk = 'darkframe'
        kwargs[pk] = FrameGroupPar.from_dict('dark', cfg[pk]) if pk in k else None
        pk = 'arcframe'
        kwargs[pk] = FrameGroupPar.from_dict('arc', cfg[pk]) if pk in k else None
        pk = 'tiltframe'
        kwargs[pk] = FrameGroupPar.from_dict('tilt', cfg[pk]) if pk in k else None
        pk = 'pixelflatframe'
        kwargs[pk] = FrameGroupPar.from_dict('pixelflat', cfg[pk]) if pk in k else None
        pk = 'illumflatframe'
        kwargs[pk] = FrameGroupPar.from_dict('illumflat', cfg[pk]) if pk in k else None
        pk = 'pinholeframe'
        kwargs[pk] = FrameGroupPar.from_dict('pinhole', cfg[pk]) if pk in k else None
        pk = 'alignframe'
        kwargs[pk] = FrameGroupPar.from_dict('align', cfg[pk]) if pk in k else None
        pk = 'alignment'
        kwargs[pk] = AlignPar.from_dict(cfg[pk]) if pk in k else None
        pk = 'traceframe'
        kwargs[pk] = FrameGroupPar.from_dict('trace', cfg[pk]) if pk in k else None
        pk = 'standardframe'
        kwargs[pk] = FrameGroupPar.from_dict('standard', cfg[pk]) if pk in k else None
        pk = 'skyframe'
        kwargs[pk] = FrameGroupPar.from_dict('sky', cfg[pk]) if pk in k else None
        pk = 'flatfield'
        kwargs[pk] = FlatFieldPar.from_dict(cfg[pk]) if pk in k else None
        pk = 'wavelengths'
        kwargs[pk] = WavelengthSolutionPar.from_dict(cfg[pk]) if pk in k else None
        pk = 'slitedges'
        kwargs[pk] = EdgeTracePar.from_dict(cfg[pk]) if pk in k else None
        pk = 'tilts'
        kwargs[pk] = WaveTiltsPar.from_dict(cfg[pk]) if pk in k else None

        return cls(**kwargs)

    # TODO: Perform extensive checking that the parameters are valid for
    # the Calibrations class.  May not be necessary because validate will
    # be called for all the sub parameter sets, but this can do higher
    # level checks, if necessary.

    # JFH I'm not sure what to do about this function? Commentingo out for now.
    #def validate(self):
    #    if self.data['masters'] == 'force' \
    #            and (self.data['setup'] is None or len(self.data['setup']) == 0):
    #        raise ValueError('When forcing use of master frames, you must specify the setup to '
    #                         'be used using the \'setup\' keyword.')

#-----------------------------------------------------------------------------
# Parameters superset
class PypeItPar(ParSet):
    """
    The superset of parameters used by PypeIt.

    This is a single object used as a container for all the
    user-specified arguments used by PypeIt.

    To get the default parameters for a given spectrograph, e.g.::

        from pypeit.spectrographs.util import load_spectrograph

        spectrograph = load_spectrograph('shane_kast_blue')
        par = spectrograph.default_pypeit_par()

    If the user has a set of configuration alterations to be read from a
    pypeit file, e.g.::

        from pypeit.par.util import parse_pypeit_file
        from pypeit.spectrographs.util import load_spectrograph
        from pypeit.par import PypeItPar

        spectrograph = load_spectrograph('shane_kast_blue')
        spec_cfg_lines = spectrograph.default_pypeit_par().to_config()
        user_cfg_lines = parse_pypeit_file('myrdx.pypeit')[0]
        par = PypeItPar.from_cfg_lines(cfg_lines=spec_cfg_lines,
                                      merge_with=user_cfg_lines)

    To write the configuration of a given instance of :class:`PypeItPar`,
    use the :func:`to_config` function::

        par.to_config('mypypeitpar.cfg')

    For a table with the current keywords, defaults, and descriptions,
    see :ref:`pypeitpar`.
    """
    def __init__(self, rdx=None, calibrations=None, scienceframe=None, reduce=None,
                 flexure=None, fluxcalib=None, coadd1d=None, coadd2d=None, sensfunc=None, telluric=None,
                 collate1d=None):

        # Grab the parameter names and values from the function
        # arguments
        args, _, _, values = inspect.getargvalues(inspect.currentframe())
        pars = OrderedDict([(k,values[k]) for k in args[1:]])      # "1:" to skip 'self'

        # Initialize the other used specifications for this parameter
        # set
        defaults = OrderedDict.fromkeys(pars.keys())
        dtypes = OrderedDict.fromkeys(pars.keys())
        descr = OrderedDict.fromkeys(pars.keys())

        # Fill out parameter specifications.  Only the values that are
        # *not* None (i.e., the ones that are defined) need to be set
        defaults['rdx'] = ReduxPar()
        dtypes['rdx'] = [ ParSet, dict ]
        descr['rdx'] = 'PypeIt reduction rules.'

        defaults['calibrations'] = CalibrationsPar()
        dtypes['calibrations'] = [ ParSet, dict ]
        descr['calibrations'] = 'Parameters for the calibration algorithms'

        defaults['scienceframe'] = FrameGroupPar(frametype='science',
                                                 process=ProcessImagesPar(noise_floor=0.01,
                                                                          mask_cr=True))
        dtypes['scienceframe'] = [ ParSet, dict ]
        descr['scienceframe'] = 'The frames and combination rules for the science observations'

        defaults['reduce'] = ReducePar()
        dtypes['reduce'] = [ParSet, dict]
        descr['reduce'] = 'Parameters determining sky-subtraction, object finding, and ' \
                                'extraction'

        # Flexure is turned OFF by default
        defaults['flexure'] = FlexurePar()
        dtypes['flexure'] = [ParSet, dict]
        descr['flexure'] = 'Parameters used by the flexure-correction procedure.  Flexure ' \
                           'corrections are not performed by default.  To turn on, either ' \
                           'set the parameters in the \'flexure\' parameter group or set ' \
                           '\'flexure = True\' in the \'rdx\' parameter group to use the ' \
                           'default flexure-correction parameters.'

        # Flux calibration is turned OFF by default
        defaults['fluxcalib'] = FluxCalibratePar()
        dtypes['fluxcalib'] = [ParSet, dict]
        descr['fluxcalib'] = 'Parameters used by the flux-calibration procedure.  Flux ' \
                             'calibration is not performed by default.  To turn on, either ' \
                             'set the parameters in the \'fluxcalib\' parameter group or set ' \
                             '\'fluxcalib = True\' in the \'rdx\' parameter group to use the ' \
                             'default flux-calibration parameters.'

        # Coadd1D
        defaults['coadd1d'] = Coadd1DPar()
        dtypes['coadd1d'] = [ParSet, dict]
        descr['coadd1d'] = 'Par set to control 1D coadds.  Only used in the after-burner script.'

        # Coadd2D
        defaults['coadd2d'] = Coadd2DPar()
        dtypes['coadd2d'] = [ParSet, dict]
        descr['coadd2d'] = 'Par set to control 2D coadds.  Only used in the after-burner script.'

        # Sensfunc
        defaults['sensfunc'] = SensFuncPar()
        dtypes['sensfunc'] = [ParSet, dict]
        descr['sensfunc'] = 'Par set to control sensitivity function computation.  Only used in the after-burner script.'

        # Telluric Fit
        defaults['telluric'] = TelluricPar()
        dtypes['telluric'] = [ParSet, dict]
        descr['telluric'] = 'Par set to control telluric fitting.  Only used in the pypeit_sensfunc and pypeit_telluric after-burner scripts.'

        # Collate 1D Fit
        defaults['collate1d'] = Collate1DPar()
        dtypes['collate1d'] = [ParSet, dict]
        descr['collate1d'] = 'Par set to control collating 1d spectra.  Only used in the after-burner script.'

        # Instantiate the parameter set
        super(PypeItPar, self).__init__(list(pars.keys()),
                                       values=list(pars.values()),
                                       defaults=list(defaults.values()),
                                       dtypes=list(dtypes.values()),
                                       descr=list(descr.values()))

        self.validate()

    @classmethod
    def from_cfg_file(cls, cfg_file=None, merge_with=None, evaluate=True):
        """
        Construct the parameter set using a configuration file.

        Note that::

            default = PypeItPar()
            nofile = PypeItPar.from_cfg_file()
            assert default.data == nofile.data, 'This should always pass.'

        Args:
            cfg_file (:obj:`str`, optional):
                The name of the configuration file that defines the
                default parameters.  This can be used to load a pypeit
                config file from a previous run that was constructed and
                output by pypeit.  This has to contain the full set of
                parameters, not just the subset you want to change.  For
                the latter, use `merge_with` to provide one or more
                config files to merge with the defaults to construct the
                full parameter set.
            merge_with (:obj:`str`, :obj:`list`, optional):
                One or more config files with the modifications to
                either default parameters (`cfg_file` is None) or
                the parameters provided by `cfg_file`.  The
                modifications are performed in series so the list order
                of the config files is important.
            evaluate (:obj:`bool`, optional):
                Evaluate the values in the config object before
                assigning them in the subsequent parameter sets.  The
                parameters in the config file are *always* read as
                strings, so this should almost always be true; however,
                see the warning below.

        .. warning::

            When `evaluate` is true, the function runs `eval()` on
            all the entries in the `ConfigObj` dictionary, done using
            :func:`_recursive_dict_evaluate`.  This has the potential to
            go haywire if the name of a parameter unintentionally
            happens to be identical to an imported or system-level
            function.  Of course, this can be useful by allowing one to
            define the function to use as a parameter, but it also means
            one has to be careful with the values that the parameters
            should be allowed to have.  The current way around this is
            to provide a list of strings that should be ignored during
            the evaluation, done using :func:`_eval_ignore`.

        .. todo::
            Allow the user to add to the ignored strings.

        Returns:
            :class:`pypeit.par.core.PypeItPar`: The instance of the
            parameter set.
        """
        # Get the base parameters in a ConfigObj instance
        cfg = ConfigObj(PypeItPar().to_config() if cfg_file is None else cfg_file)

        # Get the list of other configuration parameters to merge it with
        _merge_with = [] if merge_with is None else \
                        ([merge_with] if isinstance(merge_with, str) else merge_with)
        merge_cfg = ConfigObj()
        for f in _merge_with:
            merge_cfg.merge(ConfigObj(f))

        # Merge with the defaults
        cfg.merge(merge_cfg)

        # Evaluate the strings if requested
        if evaluate:
            cfg = util.recursive_dict_evaluate(cfg)

        # Instantiate the object based on the configuration dictionary
        return cls.from_dict(cfg)

    @classmethod
    def from_cfg_lines(cls, cfg_lines=None, merge_with=None, evaluate=True):
        """
        Construct the parameter set using the list of string lines read
        from a config file.

        Note that::

            default = PypeItPar()
            nofile = PypeItPar.from_cfg_lines()
            assert default.data == nofile.data, 'This should always pass.'

        Args:
            cfg_lines (:obj:`list`, optional):
                A list of strings with lines read, or made to look like
                they are, from a configuration file.  This can be used
                to load lines from a previous run of pypeit that was
                constructed and output by pypeit.  This has to contain
                the full set of parameters, not just the subset to
                change.  For the latter, leave this as the default value
                (None) and use `merge_with` to provide a set of
                lines to merge with the defaults to construct the full
                parameter set.
            merge_with (:obj:`list`, optional):
                A list of strings with lines read, or made to look like
                they are, from a configuration file that should be
                merged with the lines provided by `cfg_lines`, or the
                default parameters.
            evaluate (:obj:`bool`, optional):
                Evaluate the values in the config object before
                assigning them in the subsequent parameter sets.  The
                parameters in the config file are *always* read as
                strings, so this should almost always be true; however,
                see the warning below.

        .. warning::

            When `evaluate` is true, the function runs `eval()` on
            all the entries in the `ConfigObj` dictionary, done using
            :func:`_recursive_dict_evaluate`.  This has the potential to
            go haywire if the name of a parameter unintentionally
            happens to be identical to an imported or system-level
            function.  Of course, this can be useful by allowing one to
            define the function to use as a parameter, but it also means
            one has to be careful with the values that the parameters
            should be allowed to have.  The current way around this is
            to provide a list of strings that should be ignored during
            the evaluation, done using :func:`_eval_ignore`.

        .. todo::
            Allow the user to add to the ignored strings.

        Returns:
            :class:`pypeit.par.core.PypeItPar`: The instance of the
            parameter set.
        """
        # Get the base parameters in a ConfigObj instance
        cfg = ConfigObj(PypeItPar().to_config() if cfg_lines is None else cfg_lines)

        # Merge in additional parameters
        if merge_with is not None:
            cfg.merge(ConfigObj(merge_with))

        # Evaluate the strings if requested
        if evaluate:
            cfg = util.recursive_dict_evaluate(cfg)

        # Instantiate the object based on the configuration dictionary
        return cls.from_dict(cfg)

    @classmethod
    def from_pypeit_file(cls, ifile, evaluate=True):
        """
        Construct the parameter set using a pypeit file.

        Args:
            ifile (str):
                Name of the pypeit file to read.  Expects to find setup
                and data blocks in the file.  See docs.
            evaluate (:obj:`bool`, optional):
                Evaluate the values in the config object before
                assigning them in the subsequent parameter sets.  The
                parameters in the config file are *always* read as
                strings, so this should almost always be true; however,
                see the warning below.

        .. warning::

            When `evaluate` is true, the function runs `eval()` on
            all the entries in the `ConfigObj` dictionary, done using
            :func:`_recursive_dict_evaluate`.  This has the potential to
            go haywire if the name of a parameter unintentionally
            happens to be identical to an imported or system-level
            function.  Of course, this can be useful by allowing one to
            define the function to use as a parameter, but it also means
            one has to be careful with the values that the parameters
            should be allowed to have.  The current way around this is
            to provide a list of strings that should be ignored during
            the evaluation, done using :func:`_eval_ignore`.

        .. todo::
            Allow the user to add to the ignored strings.

        Returns:
            :class:`pypeit.par.core.PypeItPar`: The instance of the
            parameter set.
        """
        # TODO: Need to include instrument-specific defaults somewhere...
        return cls.from_cfg_lines(merge_with=util.pypeit_config_lines(ifile), evaluate=evaluate)

    @classmethod
    def from_dict(cls, cfg):
        k = np.array([*cfg.keys()])

        allkeys = ['rdx', 'calibrations', 'scienceframe', 'reduce', 'flexure', 'fluxcalib',
                   'coadd1d', 'coadd2d', 'sensfunc', 'baseprocess', 'telluric', 'collate1d']
        badkeys = np.array([pk not in allkeys for pk in k])
        if np.any(badkeys):
            raise ValueError('{0} not recognized key(s) for PypeItPar.'.format(k[badkeys]))

        kwargs = {}

        pk = 'rdx'
        kwargs[pk] = ReduxPar.from_dict(cfg[pk]) if pk in k else None

        pk = 'calibrations'
        kwargs[pk] = CalibrationsPar.from_dict(cfg[pk]) if pk in k else None

        pk = 'scienceframe'
        kwargs[pk] = FrameGroupPar.from_dict('science', cfg[pk]) if pk in k else None

        pk = 'reduce'
        kwargs[pk] = ReducePar.from_dict(cfg[pk]) if pk in k else None

        # Allow flexure to be turned on using cfg['rdx']
        pk = 'flexure'
        default = FlexurePar()
        kwargs[pk] = FlexurePar.from_dict(cfg[pk]) if pk in k else default

        # Allow flux calibration to be turned on using cfg['rdx']
        pk = 'fluxcalib'
        default = FluxCalibratePar() \
                        if pk in cfg['rdx'].keys() and cfg['rdx']['fluxcalib'] else None
        kwargs[pk] = FluxCalibratePar.from_dict(cfg[pk]) if pk in k else default

        # Allow coadd1d  to be turned on using cfg['rdx']
        pk = 'coadd1d'
        default = Coadd1DPar() \
                        if pk in cfg['rdx'].keys() and cfg['rdx']['coadd1d'] else None
        kwargs[pk] = Coadd1DPar.from_dict(cfg[pk]) if pk in k else default

        # Allow coadd2d  to be turned on using cfg['rdx']
        pk = 'coadd2d'
        default = Coadd2DPar() \
                        if pk in cfg['rdx'].keys() and cfg['rdx']['coadd2d'] else None
        kwargs[pk] = Coadd2DPar.from_dict(cfg[pk]) if pk in k else default

        # Allow coadd2d  to be turned on using cfg['rdx']
        pk = 'sensfunc'
        default = SensFuncPar() \
                        if pk in cfg['rdx'].keys() and cfg['rdx']['sensfunc'] else None
        kwargs[pk] = SensFuncPar.from_dict(cfg[pk]) if pk in k else default

        # Allow telluric to be turned on using cfg['rdx']
        pk = 'telluric'
        default = TelluricPar() \
                        if pk in cfg['rdx'].keys() and cfg['rdx']['telluric'] else None
        kwargs[pk] = TelluricPar.from_dict(cfg[pk]) if pk in k else default

        # collate1d
        pk = 'collate1d'
        default = Collate1DPar()
        kwargs[pk] = Collate1DPar.from_dict(cfg[pk]) if pk in k else default

        if 'baseprocess' not in k:
            return cls(**kwargs)

        # Include any alterations to the basic processing of *all*
        # images
        self = cls(**kwargs)
        baseproc = ProcessImagesPar.from_dict(cfg['baseprocess'])
        self.sync_processing(baseproc)
        return self

    def reset_all_processimages_par(self, **kwargs):
        """
        Change image processing parameter for *all* frame types.

        This function iteratively changes the value of all image processing
        parameters for all frame types in the :class:`CalibrationsPar`, as well
        as the science frames.

        Args:
            **kwargs:
                The list of keywords and values to change for all image
                processing parameters.

        Examples:
            To turn off the slit-illumination correction for all frames:

            >>> from pypeit.spectrographs import load_spectrograph
            >>> spec = load_spectrograph('shane_kast_blue')
            >>> par = spec.default_pypeit_par()
            >>> par.reset_all_processimages_par(use_illumflat=False)

        """
        # Calibrations
        for _key in self['calibrations'].keys():
            if isinstance(self['calibrations'][_key], ParSet) \
                    and 'process' in self['calibrations'][_key].keys():
                for key,value in kwargs.items():
                    self['calibrations'][_key]['process'][key] = value
        # Science frame
        for _key in self.keys():
            if isinstance(self[_key], ParSet) and 'process' in self[_key].keys():
                for key,value in kwargs.items():
                    self[_key]['process'][key] = value

    def sync_processing(self, proc_par):
        """
        Sync the processing of all the frame types based on the input
        ProcessImagesPar parameters.

        The parameters are merged in sequence starting from the
        parameter defaults, then including global adjustments provided
        by ``process``, and ending with the parameters that may have
        already been changed for each frame.

        This function can be used at anytime, but is most useful with
        the from_dict method where a ``baseprocess`` group can be
        supplied to change the processing parameters for all frames away
        from the defaults.

        Args:
            proc_par (:class:`ProcessImagesPar`):
                Effectively a new set of default image processing
                parameters for all frames.

        Raises:
            TypeError:
                Raised if the provided parameter set is not an instance
                of :class:`ProcessImagesPar`.
        """
        # Checks
        if not isinstance(proc_par, ProcessImagesPar):
            raise TypeError('Must provide an instance of ProcessImagesPar')

        # All the relevant ParSets are already ProcessImagesPar objects,
        # so we can work directly with the internal dictionaries.

        # Find the keys in the input that are different from the default
        default = ProcessImagesPar()
        base_diff = [ k for k in proc_par.keys() if default[k] != proc_par[k] ]

        # Calibration frames
        frames = [ f for f in self['calibrations'].keys() if 'frame' in f ]
        for f in frames:
            # Find the keys in self that are the same as the default
            frame_same = [ k for k in proc_par.keys()
                            if self['calibrations'][f]['process'].data[k] == default[k] ]
            to_change = list(set(base_diff) & set(frame_same))
            for k in to_change:
                self['calibrations'][f]['process'].data[k] = proc_par[k]

        # Science frames
        frame_same = [ k for k in proc_par.keys()
                            if self['scienceframe']['process'].data[k] == default[k] ]
        to_change = list(set(base_diff) & set(frame_same))
        for k in to_change:
            self['scienceframe']['process'].data[k] = proc_par[k]

    # TODO: Perform extensive checking that the parameters are valid for
    # a full run of PypeIt.  May not be necessary because validate will
    # be called for all the sub parameter sets, but this can do higher
    # level checks, if necessary.
    def validate(self):
        pass

#-----------------------------------------------------------------------------
# Instrument parameters

# TODO: This should get moved to telescopes.py
class TelescopePar(ParSet):
    """
    The parameters used to define the salient properties of a telescope.

    These parameters should be *independent* of any specific use of the
    telescope.  They and are used by the :mod:`pypeit.telescopes` module
    to define the telescopes served by PypeIt, and kept as part of the
    :class:`pypeit.spectrographs.spectrograph.Spectrograph` definition of
    the instruments served by PypeIt.

    To see the list of instruments served, a table with the the current
    keywords, defaults, and descriptions for the :class:`TelescopePar`
    class, and an explanation of how to define a new instrument, see
    :ref:`instruments`.
    """
    def __init__(self, name=None, longitude=None, latitude=None, elevation=None, fratio=None,
                 diameter=None, eff_aperture=None):

        # Grab the parameter names and values from the function
        # arguments
        args, _, _, values = inspect.getargvalues(inspect.currentframe())
        pars = OrderedDict([(k,values[k]) for k in args[1:]])

        # Initialize the other used specifications for this parameter
        # set
        defaults = OrderedDict.fromkeys(pars.keys())
        options = OrderedDict.fromkeys(pars.keys())
        dtypes = OrderedDict.fromkeys(pars.keys())
        descr = OrderedDict.fromkeys(pars.keys())

        # Fill out parameter specifications.  Only the values that are
        # *not* None (i.e., the ones that are defined) need to be set
        defaults['name'] = 'KECK'
        options['name'] = TelescopePar.valid_telescopes()
        dtypes['name'] = str
        descr['name'] = 'Name of the telescope used to obtain the observations.  ' \
                        'Options are: {0}'.format(', '.join(options['name']))

        dtypes['longitude'] = [int, float]
        descr['longitude'] = 'Longitude of the telescope on Earth in degrees.'

        dtypes['latitude'] = [int, float]
        descr['latitude'] = 'Latitude of the telescope on Earth in degrees.'

        dtypes['elevation'] = [int, float]
        descr['elevation'] = 'Elevation of the telescope in m'

        dtypes['fratio'] = [int, float]
        descr['fratio'] = 'f-ratio of the telescope'

        dtypes['diameter'] = [int, float]
        descr['diameter'] = 'Diameter of the telescope in m'

        dtypes['eff_aperture'] = [int, float]
        descr['eff_aperture'] = 'Effective aperture of the telescope in m^2'


        # Instantiate the parameter set
        super(TelescopePar, self).__init__(list(pars.keys()),
                                           values=list(pars.values()),
                                           defaults=list(defaults.values()),
                                           options=list(options.values()),
                                           dtypes=list(dtypes.values()),
                                           descr=list(descr.values()))

        # Check the parameters match the method requirements
        self.validate()


    @classmethod
    def from_dict(cls, cfg):
        k = np.array([*cfg.keys()])
        parkeys = [ 'name', 'longitude', 'latitude', 'elevation', 'fratio', 'diameter', 'aperture' ]

        badkeys = np.array([pk not in parkeys for pk in k])
        if np.any(badkeys):
            raise ValueError('{0} not recognized key(s) for TelescopePar.'.format(k[badkeys]))

        kwargs = {}
        for pk in parkeys:
            kwargs[pk] = cfg[pk] if pk in k else None
        return cls(**kwargs)

    @staticmethod
    def valid_telescopes():
        """
        Return the valid telescopes.
        """
        return [ 'GEMINI-N','GEMINI-S', 'KECK', 'SHANE', 'WHT', 'APF', 'TNG', 'VLT', 'MAGELLAN', 'LBT', 'MMT', 
                'KPNO', 'NOT', 'P200', 'BOK', 'GTC', 'SOAR', 'NTT', 'LDT']

    def validate(self):
        pass

    def platescale(self):
        r"""
        Return the platescale of the telescope in arcsec per mm.

        Calculated as

        .. math::
            p = \frac{206265}{f D},

        where :math:`f` is the f-ratio and :math:`D` is the diameter.
        If either of these is not available, the function returns
        `None`.
        """
        return None if self['fratio'] is None or self['diameter'] is None \
                else 206265/self['fratio']/self['diameter']/1e3

    # TODO This method is a place holder until we can get effective apertures for all of the telescopes. I did my best
    # but could not find them all online.
    def eff_aperture(self):
        return np.pi*self['diameter']**2/4.0 if self['eff_aperture'] is None else self['eff_aperture']


class Collate1DPar(ParSet):
    """
    A parameter set holding the arguments for collating, coadding, and archving 1d spectra.

    For a table with the current keywords, defaults, and descriptions,
    see :ref:`pypeitpar`.
    """
    def __init__(self, tolerance=None, dry_run=None, ignore_flux=None, flux=None, match_using=None, exclude_slit_trace_bm=[], exclude_serendip=False, wv_rms_thresh=None, outdir=None):

        # Grab the parameter names and values from the function
        # arguments
        args, _, _, values = inspect.getargvalues(inspect.currentframe())
        pars = OrderedDict([(k,values[k]) for k in args[1:]])

        # Initialize the other used specifications for this parameter
        # set
        defaults = OrderedDict.fromkeys(pars.keys())
        options = OrderedDict.fromkeys(pars.keys())
        dtypes = OrderedDict.fromkeys(pars.keys())
        descr = OrderedDict.fromkeys(pars.keys())

        # Threshold for grouping by object
        defaults['tolerance'] = '3.0'
        dtypes['tolerance'] = [str, float]
        descr['tolerance'] = "The tolerance used when comparing the coordinates of objects. If two " \
                             "objects are within this distance from each other, they " \
                             "are considered the same object. If match_using is 'ra/dec' (the default) " \
                             "this is an angular distance. The defaults units are arcseconds but " \
                             "other units supported by astropy.coordinates.Angle can be used" \
                             "(e.g. '0.003d' or '0h1m30s'). If match_using is 'pixel' this is a float."


        # Enables a dry_run in which no coadding is done
        defaults['dry_run'] = False
        dtypes['dry_run'] = bool
        descr['dry_run'] = "If set, the script will display the matching File and Object Ids " \
                           "but will not flux, coadd or archive."

        # Forces coadding using counts instead of flux
        defaults['ignore_flux'] = False
        dtypes['ignore_flux'] = bool
        descr['ignore_flux'] = "If set, the script will only coadd non-fluxed spectra even if flux data is present. Otherwise fluxed spectra are coadded if all spec1ds have been fluxed calibrated."

        # Enables a flux calibration after coadding
        defaults['flux'] = False
        dtypes['flux'] = bool
        descr['flux'] = "If set, the script will flux calibrate using archived sensfuncs before coadding."

        # Directory for output files
        defaults['outdir'] = os.getcwd()
        dtypes['outdir'] = str
        descr['outdir'] = "The path where all coadded output files and report files will be placed."

        # What slit flags to exclude
        defaults['exclude_slit_trace_bm'] = []
        dtypes['exclude_slit_trace_bm'] = [list, str]
        descr['exclude_slit_trace_bm'] = "A list of slit trace bitmask bits that should be excluded."

        # What slit flags to exclude
        defaults['exclude_serendip'] = False
        dtypes['exclude_serendip'] = bool
        descr['exclude_serendip'] = "Whether to exclude SERENDIP objects from collating."

        # Wavelength RMS threshold to exclude spectra by.
        defaults['wv_rms_thresh'] = None
        dtypes['wv_rms_thresh'] = float
        descr['wv_rms_thresh'] = "If set, any objects with a wavelength RMS > this value are skipped, else all wavelength RMS values are accepted."

        # How to match objects
        defaults['match_using'] = 'ra/dec'
        options['match_using'] = [ 'pixel', 'ra/dec']
        dtypes['match_using'] = str
        descr['match_using'] = "Determines how 1D spectra are matched as being the same object. Must be either 'pixel' or 'ra/dec'."

        # Instantiate the parameter set
        super(Collate1DPar, self).__init__(list(pars.keys()),
                                           values=list(pars.values()),
                                           defaults=list(defaults.values()),
                                           dtypes=list(dtypes.values()),
                                           descr=list(descr.values()))
        self.validate()

    @classmethod
    def from_dict(cls, cfg):
        k = [*cfg.keys()]
        parkeys = ['tolerance', 'dry_run', 'ignore_flux', 'flux', 'match_using', 'exclude_slit_trace_bm', 'exclude_serendip', 'outdir', 'wv_rms_thresh']

        badkeys = np.array([pk not in parkeys for pk in k])
        if np.any(badkeys):
            raise ValueError('{0} not recognized key(s) for Collate1DPar.'.format(k[badkeys]))

        kwargs = {}
        for pk in parkeys:
            kwargs[pk] = cfg[pk] if pk in k else None
        return cls(**kwargs)

    def validate(self):
        """
        Check the parameters are valid for the provided method.
        """
        pass


<|MERGE_RESOLUTION|>--- conflicted
+++ resolved
@@ -549,11 +549,7 @@
                  tweak_slits_maxfrac=None, rej_sticky=None, slit_trim=None, slit_illum_pad=None,
                  illum_iter=None, illum_rej=None, twod_fit_npoly=None, saturated_slits=None,
                  slit_illum_relative=None, slit_illum_ref_idx=None, slit_illum_smooth_npix=None,
-<<<<<<< HEAD
                  pixelflat_min_wave=None, pixelflat_max_wave=None, flatfield_structure=None):
-=======
-                 pixelflat_min_wave=None, pixelflat_max_wave=None):
->>>>>>> 10661d37
 
         # Grab the parameter names and values from the function
         # arguments
@@ -696,7 +692,6 @@
                                           'relative weights is given by ``nspec/slit_illum_smooth_npix``, ' \
                                           'where nspec is the number of spectral pixels.'
 
-<<<<<<< HEAD
         defaults['flatfield_structure'] = False
         dtypes['flatfield_structure'] = bool
         descr['flatfield_structure'] = 'Set this variable to True if you want to compute and ' \
@@ -708,8 +703,6 @@
                                        'that this correction will only be performed for the spectrographs ' \
                                        'that have a dedicated structure correction.'
 
-=======
->>>>>>> 10661d37
         # Instantiate the parameter set
         super(FlatFieldPar, self).__init__(list(pars.keys()),
                                            values=list(pars.values()),
@@ -729,11 +722,7 @@
                    'tweak_slits', 'tweak_slits_thresh', 'tweak_slits_maxfrac',
                    'rej_sticky', 'slit_trim', 'slit_illum_pad', 'slit_illum_relative',
                    'illum_iter', 'illum_rej', 'twod_fit_npoly', 'saturated_slits',
-<<<<<<< HEAD
                    'slit_illum_ref_idx', 'slit_illum_smooth_npix', 'flatfield_structure']
-=======
-                   'slit_illum_ref_idx', 'slit_illum_smooth_npix']
->>>>>>> 10661d37
 
         badkeys = np.array([pk not in parkeys for pk in k])
         if np.any(badkeys):
