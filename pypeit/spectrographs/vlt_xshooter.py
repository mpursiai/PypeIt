--- conflicted
+++ resolved
@@ -27,11 +27,8 @@
     """
     ndet = 1
     telescope = telescopes.VLTTelescopePar()
+    pypeline = 'Echelle'
     url = 'https://www.eso.org/sci/facilities/paranal/instruments/xshooter.html'
-<<<<<<< HEAD
-    pypeline = 'Echelle'
-=======
->>>>>>> 9e8c3241
     ech_fixed_format = True
     header_name = 'XSHOOTER'
 
