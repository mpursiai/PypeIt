"""
Defines the abstract `Spectrograph` class, which is the parent class for
all instruments served by PypeIt.

The key functionality of this base class and its derived classes are to
provide instrument-specific:

    - file I/O routines
    - detector properties (see
      :class:`pypeit.par.pypeitpar.DetectorPar`)
    - telescope properties (see
      :class:`pypeit.par.pypeitpar.TelescopePar`)
    - fits header keywords that are collated and injested into PypeIt's
      metadata table that it uses throughout the reduction
    - header keyword values to check to confirm a fits file has been
      taken with the selected instrument
    - default methods for automatically determining the type of each
      exposure that PypeIt was asked to reduce
    - header keywords to use when matching calibration frames to science
      frames
    - methods used to generate and/or read bad-pixel masks for an
      exposure
    - default parameters for PypeIt's algorithms
    - method to access an archival sky spectrum

.. include common links, assuming primary doc root is up one directory
.. include:: ../links.rst
"""
import os
from copy import deepcopy
import warnings

from abc import ABCMeta
from pkg_resources import resource_filename

import numpy as np
from astropy.io import fits

from linetools import utils as ltu

from pypeit import msgs
from pypeit.core.wavecal import wvutils
from pypeit.core import parse
from pypeit.core import procimg
from pypeit.core import meta
from pypeit.par import pypeitpar

from IPython import embed

class Spectrograph(object):
    """
    Abstract base class whose derived classes dictate
    instrument-specific behavior in PypeIt.

    Attributes:
        spectrograph (:obj:`str`):
            The name of the spectrograph. See
            :func:`pypeit.spectrographs.util.valid_spectrographs` for
            the currently supported spectrographs.
        telescope (:class:`TelescopePar`):
            Parameters of the telescope that feeds this spectrograph.
        detector (:obj:`list`):
            A list of instances of
            :class:`pypeit.par.pypeitpar.DetectorPar` with the
            parameters for each detector in the spectrograph
        naxis (:obj:`tuple`):
            A tuple with the lengths of the two axes for current
            detector image; often trimmmed.
        raw_naxis (tuple):
            A tuple with the lengths of the two axes for untrimmed
            detector image.
        rawdatasec_img (:obj:`numpy.ndarray`):
            An image identifying the amplifier that reads each detector
            pixel.
        oscansec_img (:obj:`numpy.ndarray`):
            An image identifying the amplifier that reads each detector
            pixel
        slitmask (:class:`pypeit.spectrographs.slitmask.SlitMask`):
            Provides slit and object coordinate data for an
            observation. Not necessarily populated for all
            spectrograph instantiations.
    """
    __metaclass__ = ABCMeta

    ndet = None

    def __init__(self):
        self.spectrograph = 'base'
        self.camera = 'base'
        self.telescope = None
        self.camera = None
        self.dispname = None
        self.detector = None
        self.naxis = None
#        self.raw_naxis = None
        self.rawdatasec_img = None
        self.oscansec_img = None
        self.slitmask = None

        # Default time unit
        self.timeunit = 'mjd'

        # Default extension with the primary header data
        #   used by arsave.save_2d_images
        self.primary_hdrext = 0
        #self.numhead = 0

        self.minexp = 0  # NEED TO TIE TO INSTRUMENT PAR INSTEAD

        # Init Calibrations Par
#        self._set_calib_par()

        # Init meta
        self.meta_data_model = meta.get_meta_data_model()
        self.init_meta()
        self.validate_metadata()

        # Validate detector
        assert self.ndet > 0

    @staticmethod
    def default_pypeit_par():
        return pypeitpar.PypeItPar()

    def nonlinear_counts(self, detector_par, datasec_img=None, apply_gain=True):
        """
        Return the counts at which the detector response becomes
        non-linear.

        Default is to apply the gain, i.e. return this is counts not ADU

        Args:
            detector_par (:class:`pypeit.par.pypeitpar.DetectorPar`):
            datasec_img (np.ndarray, optional):
                If provided, nonlinear_counts is returned as an image.
                DO NOT USE THIS OPTION; IT IS NOT YET IMPLEMENTED
                DOWNSTREAM.
            apply_gain (bool, optional):
                Apply gain in the calculation, i.e. convert to counts
                If only a float is returned, (i.e. no datasec_img is provided)
                then the mean of the gains for all amplifiers is adopted

        Returns:
            float, np.ndarray: Counts at which detector response becomes
            nonlinear.  If datasec_img is provided, an image with the
            same shape is returned
        """
        # Deal with gain
        gain = np.atleast_1d(detector_par['gain']).tolist()
        if not apply_gain:  # Set to 1 if gain is not to be applied
            gain = [1. for item in gain]
        # Calculation without gain
        nonlinear_counts = detector_par['saturation']*detector_par['nonlinear']
        # Finish
        if datasec_img is not None:  # 2D image
            nonlinear_counts = nonlinear_counts * procimg.gain_frame(datasec_img, gain)
        else:  # float
            nonlinear_counts = nonlinear_counts * np.mean(gain)
        # Return
        return nonlinear_counts

    def config_specific_par(self, scifile, inp_par=None):
        """
        Modify the PypeIt parameters to hard-wired values used for
        specific instrument configurations.
        
        Args:
            scifile (str):
                File to use when determining the configuration and how
                to adjust the input parameters.
            inp_par (:class:`pypeit.par.parset.ParSet`, optional):
                Parameter set used for the full run of PypeIt.  If None,
                use :func:`default_pypeit_par`.

        Returns:
            :class:`pypeit.par.parset.ParSet`: The PypeIt parameter set
            adjusted for configuration specific parameter values.
        """
        return self.default_pypeit_par() if inp_par is None else inp_par

    def _check_telescope(self):
        # Check the detector
        if self.telescope is None:
            raise ValueError('Must define the telescope used to take the observations.')
        if not isinstance(self.telescope, pypeitpar.TelescopePar):
                raise TypeError('Telescope parameters must be one of those specified in'
                                'pypeit.telescopes.')

    #def _check_detector(self):
    #    # Check the detector
    #    if self.detector is None:
    #        raise ValueError('Must first define spectrograph detector parameters!')
    #    for d in self.detector:
    #        if not isinstance(d, pypeitpar.DetectorPar):
    #            raise TypeError('Detector parameters must be specified using DetectorPar.')

    def raw_is_transposed(self, detector_par):
        """
        Indicates that raw files read by `astropy.io.fits`_ yields an
        image with the spatial dimension along rows, meaning that the
        image must be transposed to match the uniform PypeIt format of
        the spectral dimension along rows.

        Args:
            detector_par (:class:`pypeit.par.pypeitpar.DetectorPar`):

        Returns:
            :obj:`bool`: Flag that transpose is required.
        """
        return detector_par['specaxis'] == 1

<<<<<<< HEAD
    def parse_spec_header(self, header):
        """
        Parses an input header for key spec items

        Args:
            header (:class:`astropy.io.fits.Header`):

        Returns:
            dict:

        """
        spec_dict = {}
        #
        core_meta_keys = list(meta.define_core_meta().keys())
        core_meta_keys += ['filename']
        for key in core_meta_keys:
            if key.upper() in header.keys():
                spec_dict[key.upper()] = header[key.upper()]
        # Return
        return spec_dict
=======
    # TODO: THIS WILL PROBABLY NEED TO COME BACK
#    def get_datasec_img(self, filename, det):
#        """
#        Generate and return the datasec image in the PypeIt reference
#        frame, e.g. trimmed + oriented
#
#        Returns:
#            np.ndarray
#
#        """
#        rdimg = self.get_rawdatasec_img(filename=filename, det=det)
#        # Fuss
#        rdimg = procimg.trim_frame(rdimg, rdimg < 1)
#        dimg = self.orient_image(rdimg, det)
#        # Return
#        return dimg
>>>>>>> 1336352e

    def subheader_for_spec(self, row_fitstbl, raw_header, extra_header_cards=[]):
        """
        Generate a dict that will be added to the Header of spectra
        files generated by PypeIt,
        e.g.  :class:`pypeit.specobjs.SpecObjs`

        Args:
            row_fitstbl (:class:`astropy.table.Row` or :class:`astropy.io.fits.Header`):
            raw_header (:class:`astropy.io.fits.Header`):
            extra_header_cards (list, optional):
                Additional header cards to add, if present

        Returns:
            :obj:`dict`: -- Used to generate a Header or table downstream
        """
        subheader = {}

        core_meta = meta.define_core_meta()
        # Core
        for key in core_meta.keys():
            subheader[key] = (row_fitstbl[key], core_meta[key]['comment'])
        # Add a few more
        for key in ['filename']:  # For fluxing
            subheader[key] = row_fitstbl[key]

        # The following are pulled from the original header, if available
        header_cards = ['INSTRUME', 'DETECTOR'] + extra_header_cards  # For specDB and more
        for card in header_cards:
             if card in raw_header.keys():
                 subheader[card] = raw_header[card]  # Self-assigned instrument name

        # Specify which pipeline created this file
        subheader['PYPELINE'] = self.pypeline
        subheader['PYP_SPEC'] = (self.spectrograph, 'PypeIt: Spectrograph name')

        # Observatory and Header supplied Instrument
        telescope = self.telescope
        subheader['TELESCOP'] = (telescope['name'], 'Telescope')
        subheader['LON-OBS'] = (telescope['longitude'], 'Telescope longitude')
        subheader['LAT-OBS'] = (telescope['latitude'], 'Telescope latitute')
        subheader['ALT-OBS'] = (telescope['elevation'], 'Telescope elevation')

        # Return
        return subheader

    def orient_image(self, detector_par, rawimage):
        """
        Orient the image into the PypeIt spec,spat configuration

        Args:
            detector_par (:class:`pypeit.par.pypeitpar.DetectorPar`):
            rawimage (np.ndarray):
                Image in the raw frame
            det (int):
                Detector index

        Returns:
            np.ndarray:  Oriented image

        """
        image = rawimage.copy()
        # Transpose?
        if self.raw_is_transposed(detector_par):
            image = image.T
        # Flip spectral axis?
        if detector_par['specflip'] is True:
            image = np.flip(image, axis=0)
        # Flip spatial axis?
        if detector_par['spatflip'] is True:
            image = np.flip(image, axis=1)
        return image

    ## TODO: JFH Are these bad pixel masks in the raw frame, or the flipped/transposed pypeit frame??
    def empty_bpm(self, filename, det, shape=None):
        """
        Generate a generic (empty) bad-pixel mask.

        Even though they are both optional, either the precise shape for
        the image (`shape`) or an example file that can be read to get
        the shape (`filename` using :func:`get_image_shape`) *must* be
        provided.

        Args:
            filename (:obj:`str` or None):
                An example file to use to get the image shape.
                If None, shape must be provided
            det (:obj:`int`):
                1-indexed detector number to use when getting the image
                shape from the example file.
            shape (tuple, optional):
                Processed image shape
                Required if filename is None
                Ignored if filename is not None

        Returns:
            `numpy.ndarray`_: An integer array with a masked value set
            to 1 and an unmasked value set to 0.  All values are set to 0.
        """
        # Load the raw frame
        if filename is not None:
            detector_par, _,  _, _, rawdatasec_img, _ = self.get_rawimage(filename, det)
            # Trim + reorient
            trim = procimg.trim_frame(rawdatasec_img, rawdatasec_img < 1)
            orient = self.orient_image(detector_par, trim)#, det)
            #
            shape = orient.shape
        else: # This is risky if you don't really know what you are doing!
            if shape is None:
                msgs.error("Must specify shape if filename is None")

        # Generate
        bpm_img = np.zeros(shape, dtype=np.int8)

        # Return
        return bpm_img

    def bpm_frombias(self, msbias, det, bpm_img):
        """
        Generate a bad-pixel mask from a master bias frame.

        Args:
            msbias (`numpy.ndarray`):
                Master bias frame used to identify bad pixels
            det (:obj:`int`):
                1-indexed detector number to use when getting the image
                shape from the example file.
            bpm_img (`numpy.ndarray`):
                bad pixel mask

        Returns:
            `numpy.ndarray`_: An integer array with a masked value set
            to 1 and an unmasked value set to 0.  All values are set to 0.
        """
        msgs.info("Generating a BPM for det={0:d} on {1:s}".format(det, self.camera))
        medval = np.median(msbias.image)
        madval = 1.4826 * np.median(np.abs(medval - msbias.image))
        ww = np.where(np.abs(msbias.image - medval) > 10.0 * madval)
        bpm_img[ww] = 1

        # Return
        return bpm_img

    def bpm(self, filename, det, shape=None, msbias=None):
        """
        Generate a default bad-pixel mask.

        Currently identical to calling :func:`empty_bpm`.

        Even though they are both optional, either the precise shape for
        the image (`shape`) or an example file that can be read to get
        the shape (`filename` using :func:`get_image_shape`) *must* be
        provided.

        Args:
            filename (:obj:`str` or None):
                An example file to use to get the image shape.
            det (:obj:`int`):
                1-indexed detector number to use when getting the image
                shape from the example file.
            shape (tuple, optional):
                Processed image shape
                Required if filename is None
                Ignored if filename is not None
            msbias (`numpy.ndarray`, optional):
                Master bias frame used to identify bad pixels

        Returns:
            `numpy.ndarray`_: An integer array with a masked value set
            to 1 and an unmasked value set to 0.  All values are set to
            0.
        """
        # Generate an empty BPM first
        bpm_img = self.empty_bpm(filename, det, shape=shape)

        # Fill in bad pixels if a master bias frame is provided
        if msbias is not None:
            bpm_img = self.bpm_frombias(msbias, det, bpm_img)

        return bpm_img

    def get_slitmask(self, filename):
        """
        Empty for base class.  See derived classes.
        """
        return None

    def configuration_keys(self):
        """
        Return the metadata keys that defines a unique instrument
        configuration.

        This list is used by :class:`pypeit.metadata.PypeItMetaData` to
        identify the unique configurations among the list of frames read
        for a given reduction.

        Returns:

            list: List of keywords of data pulled from file headers and
            used to constuct the :class:`pypeit.metadata.PypeItMetaData`
            object.
        """
        return ['dispname', 'dichroic', 'decker']

    def pypeit_file_keys(self):
        """
        Define the list of keys to be output into a standard PypeIt file

        Returns:
            pypeit_keys: list

        """
        pypeit_keys = ['filename', 'frametype']
        # Core
        core_meta = meta.define_core_meta()
        pypeit_keys += list(core_meta.keys())  # Might wish to order these
        # Add in config_keys (if new)
        for key in self.configuration_keys():
            if key not in pypeit_keys:
                pypeit_keys.append(key)
        # Finish
        return pypeit_keys

    def compound_meta(self, headarr, meta_key):
        """
        Methods to generate meta in a more complex manner than simply
        reading from the header

        These are defined per spectrograph, as needed

        Args:
            headarr: list
              List of headers
            meta_key: str

        Returns:
            value:

        """
        return None

    def init_meta(self):
        """
        Define how meta values are dervied from the spectrograph files

        Returns:
            self.meta defined

        """
        self.meta = {}

    def get_detector_par(self, hdu, det):
        pass

    def get_rawimage(self, raw_file, det):
        """
        Load up the raw image and generate a few other bits and pieces
        that are key for image processing

        Parameters
        ----------
        raw_file : :obj:`str`
            File to read
        det : :obj:`int`
            Detector to read

        Returns
        -------
        detector_par : :class:`pypeit.par.pypeitpar.DetectorPar`
        raw_img : `numpy.ndarray`_
            Raw image for this detector
        hdu : `astropy.io.fits.HDUList`_
            Opened fits file
        exptime : :obj:`float`
        rawdatasec_img : `numpy.ndarray`_
        oscansec_img : `numpy.ndarray`_

        """
        # Open
        hdu = fits.open(raw_file)

        # Grab the DetectorPar
        detector = self.get_detector_par(hdu, det)

        # Raw image
        raw_img = hdu[detector['dataext']].data.astype(float)
        # TODO -- Move to FLAMINGOS2 spectrograph
        # raw data from some spectrograph (i.e. FLAMINGOS2) have an addition extention, so I add the following two lines.
        # it's easier to change here than writing another get_rawimage function in the spectrograph file.
        if raw_img.ndim == 3:
            raw_img = raw_img[0]

        # Extras
        headarr = self.get_headarr(hdu)

        # Exposure time (used by ProcessRawImage)
        exptime = self.get_meta_value(headarr, 'exptime')

        # Rawdatasec, oscansec images
        binning = self.get_meta_value(headarr, 'binning')
        if detector['specaxis'] == 1:
            binning_raw = (',').join(binning.split(',')[::-1])
        else:
            binning_raw = binning

        for section in ['datasec', 'oscansec']:

            # Get the data section
            # Try using the image sections as header keywords
            # TODO -- Deal with user windowing of the CCD (e.g. Kast red)
            #  Code like the following maybe useful
            #hdr = hdu[detector[det - 1]['dataext']].header
            #image_sections = [hdr[key] for key in detector[det - 1][section]]
            # Grab from Detector
            image_sections = detector[section]
            #if not isinstance(image_sections, list):
            #    image_sections = [image_sections]
            # Always assume normal FITS header formatting
            one_indexed = True
            include_last = True

            # Initialize the image (0 means no amplifier)
            pix_img = np.zeros(raw_img.shape, dtype=int)
            for i in range(detector['numamplifiers']):

                if image_sections[i] is not None:
                    # Convert the data section from a string to a slice
                    datasec = parse.sec2slice(image_sections[i], one_indexed=one_indexed,
                                              include_end=include_last, require_dim=2,
                                              binning=binning_raw)
                    # Assign the amplifier
                    pix_img[datasec] = i+1
            # Finish
            if section == 'datasec':
                rawdatasec_img = pix_img.copy()
            else:
                oscansec_img = pix_img.copy()

        # Return
        return detector, raw_img, hdu, exptime, rawdatasec_img, oscansec_img

    def get_lamps_status(self, headarr):
        """
        Return a string containing the information on the lamp status

        Args:
            headarr (list of fits headers):
              list of headers

        Returns:
            str: A string that uniquely represents the lamp status
        """
        # Loop through all lamps and collect their status
        kk = 1
        lampstat = []
        while True:
            lampkey = 'lampstat{:02d}'.format(kk)
            if lampkey not in self.meta.keys():
                break
            ext = self.meta[lampkey]['ext']
            card = self.meta[lampkey]['card']
            lampstat += [str(headarr[ext][card])]
            kk += 1
        return "_".join(lampstat)

    def get_meta_value(self, inp, meta_key, required=False, ignore_bad_header=False,
                       usr_row=None, no_fussing=False):
        """
        Return meta data from a given file (or its array of headers)

        Args:
            inp (str or list):
              Input filename or headarr list
            meta_key (str or list of str):
            headarr (list, optional)
              List of headers
            required (bool, optional):
              Require the meta key to be returnable
            ignore_bad_header: bool, optional
              Over-ride required;  not recommended
            usr_row: Row
              Provides user supplied frametype (and other things not used)
            no_fussing (bool, optional):
                No type checking or anything.  Just pass back the first value retrieved
                Mainly for bound pairs of meta, e.g. ra/dec

        Returns:
            value: value or list of values

        """
        if isinstance(inp, str):
            headarr = self.get_headarr(inp)
        else:
            headarr = inp

        # Loop?
        if isinstance(meta_key, list):
            values = []
            for mdict in meta_key:
                values.append(self.get_meta_value(headarr, mdict, required=required))
            #
            return values

        # Are we prepared to provide this meta data?
        if meta_key not in self.meta.keys():
            if required:
                msgs.error("Need to allow for meta_key={} in your meta data".format(meta_key))
            else:
                msgs.warn("Requested meta data does not exist...")
                return None
        # Is this not derivable?  If so, use the default
        #   or search for it as a compound method
        value = None
        if self.meta[meta_key]['card'] is None:
            if 'default' in self.meta[meta_key].keys():
                value = self.meta[meta_key]['default']
            elif 'compound' in self.meta[meta_key].keys():
                value = self.compound_meta(headarr, meta_key)
            else:
                msgs.error("Failed to load spectrograph value for meta: {}".format(meta_key))
        else:
            # Grab from the header, if we can
            try:
                value = headarr[self.meta[meta_key]['ext']][self.meta[meta_key]['card']]
            except (KeyError, TypeError):
                value = None
        # Return now?
        if no_fussing:
            return value

        # Deal with 'special' cases
        if meta_key in ['ra', 'dec'] and value is not None:
            ra, dec = meta.convert_radec(self.get_meta_value(headarr, 'ra', no_fussing=True),
                                self.get_meta_value(headarr, 'dec', no_fussing=True))
            value = ra if meta_key == 'ra' else dec

        # JFH Added this bit of code to deal with situations where the header card is there but the wrong type, e.g.
        # MJD-OBS = 'null'
        try:
            if self.meta_data_model[meta_key]['dtype'] == str:
                retvalue = str(value).strip()
            elif self.meta_data_model[meta_key]['dtype'] == int:
                retvalue = int(value)
            elif self.meta_data_model[meta_key]['dtype'] == float:
                retvalue = float(value)
            elif self.meta_data_model[meta_key]['dtype'] == tuple:
                assert isinstance(value, tuple)
                retvalue = value
            castable = True
        except:
            retvalue = None
            castable = False


        # JFH Added the typing to prevent a crash below when the header value exists, but is the wrong type. This
        # causes a crash below  when the value is cast.
        if value is None or not castable:
            # Was this required?
            if required:
                kerror = True
                if not ignore_bad_header:
                    # Is this meta required for this frame type (Spectrograph specific)
                    if ('required_ftypes' in self.meta[meta_key]) and (usr_row is not None):
                        kerror = False
                        # Is it required?
                        for ftype in usr_row['frametype'].split(','):
                            if ftype in self.meta[meta_key]['required_ftypes']:
                                kerror = True
                    # Bomb out?
                    if kerror:
                        embed(header='630 of spectrograph')
                        msgs.error('Required meta "{:s}" did not load!  You may have a corrupt header'.format(meta_key))
                else:
                    msgs.warn("Required card {:s} missing from your header.  Proceeding with risk..".format(
                        self.meta[meta_key]['card']))
            return None

        # Return
        return retvalue

    def validate_metadata(self):
        """
        Validates the meta definitions of the Spectrograph
        by making a series of comparisons to the meta data model
        definied in metadata.py
        """
        # Load up
        # TODO: Can we indicate if the metadata element is core instead
        # of having to call both of these?
        core_meta = meta.define_core_meta()
        # KBW: These should have already been defined to self
        #meta_data_model = meta.get_meta_data_model()

        # Check core
        core_keys = np.array(list(core_meta.keys()))
        indx = np.invert(np.isin(core_keys, list(self.meta.keys())))
        if np.any(indx):
            msgs.error('Required keys {0} not defined by spectrograph!'.format(core_keys[indx]))

        # Check for rtol for config keys that are type float
        config_keys = np.array(self.configuration_keys())
        indx = ['rtol' not in self.meta[key].keys() if self.meta_data_model[key]['dtype'] == float 
                    else False for key in config_keys]
        if np.any(indx):
            msgs.error('rtol not set for {0} keys in spectrograph meta!'.format(config_keys[indx]))

        # Now confirm all meta are in the data model
        meta_keys = np.array(list(self.meta.keys()))
        indx = np.invert(np.isin(meta_keys, list(self.meta_data_model.keys())))
        if np.any(indx):
            msgs.error('Meta data keys {0} not in metadata model'.format(meta_keys[indx]))

    def get_headarr(self, inp, strict=True):
        """
        Read the header data from all the extensions in the file.

        Args:
            inp (:obj:`str` or hdulist):
                Name of the file to read or the hdulist
            strict (:obj:`bool`, optional):
                Function will fault if :func:`fits.getheader` fails to
                read any of the headers.  Set to False to report a
                warning and continue.

        Returns:
            list: Returns a list of :attr:`numhead` :obj:`fits.Header`
            objects with the extension headers.
        """
        # Faster to open the whole file and then assign the headers,
        # particularly for gzipped files (e.g., DEIMOS)
        if isinstance(inp, str):
            try:
                hdu = fits.open(inp)
            except:
                if strict:
                    msgs.error('Problem opening {0}.'.format(inp))
                else:
                    msgs.warn('Problem opening {0}.'.format(inp) + msgs.newline()
                              + 'Proceeding, but should consider removing this file!')
                    return ['None']*999 # self.numhead
        else:
            hdu = inp
        return [hdu[k].header for k in range(len(hdu))]
        #return [hdu[k].header for k in range(self.numhead)]

    def check_frame_type(self, ftype, fitstbl, exprng=None):
        raise NotImplementedError('Frame typing not defined for {0}.'.format(self.spectrograph))

    def idname(self, ftype):
        """
        Return the `idname` for the selected frame type for this instrument.

        Args:
            ftype (str):
                File type, which should be one of the keys in
                :class:`pypeit.core.framematch.FrameTypeBitMask`.

        Returns:
            str: The value of `idname` that should be available in the
            `PypeItMetaData` instance that identifies frames of this
            type.
        """
        raise NotImplementedError('Header keyword with frame type not defined for {0}.'.format(
                                  self.spectrograph))

    #@property
    #def ndet(self):
    #    """Return the number of detectors."""
    #    return 0 if self.detector is None else len(self.detector)

    @property
    def pypeline(self):
        return 'MultiSlit'

#    JXP says -- LEAVE THIS HERE FOR NOW. WE MAY NEED IT
#    def mm_per_pix(self, det=1):
#        """
#        Return the spatial scale at the telescope focal plane in mm per
#        pixel at the detector.
#
#        The fratio and diameter of the telescope must be defined.
#
#        Args:
#            det (:obj:`int`, optional):
#                Detector to use for the spectrograph platescale.
#
#        Returns:
#            float: The spatial scale at the telescope focal plane in mm
#            per detector pixel scale.
#
#        Raises:
#            ValueError:
#                Raised if the telescope is undefined, any of the numbers
#                needed for the calculation are not available, or the
#                selected detector is out of range.
#        """
#        if det > self.ndet:
#            raise ValueError('Selected detector out of range; det={0}..{1}.'.format(1,self.ndet))
#        tel_platescale = None if self.telescope is None else self.telescope.platescale()
#        if self.telescope is None or tel_platescale is None or \
#                self.detector[det-1]['platescale'] is None:
#            raise ValueError('Incomplete information to calculate mm per pixel.')
#
#        return self.detector[det-1]['platescale']/tel_platescale

    def order_platescale(self, order_vec, binning=None):
        """
        This routine is only for echelle spectrographs. It returns the plate scale order by order

        Args:
            order_vec (np.ndarray):
            binning:

        Returns:
            np.ndarray

        """
        pass

    def order_vec(self, slit_spat_pos):
        """
        Convert an array of slit_spat_pos values to order numbers

        Args:
            slit_spat_pos (np.ndarray): Slit positions

        Returns:
            np.ndarray: Order numbers

        """
        order_vec = np.zeros(slit_spat_pos.size, dtype=int)
        for kk, ipos in enumerate(slit_spat_pos):
            order_vec[kk], indx= self.slit2order(ipos)
        # Return
        return order_vec

    @property
    def norders(self):
        return None

    def check_disperser(self):
        """
        Ensure that the disperser is defined.
        """
        if self.dispname is None:
            msgs.error('Disperser used for observations is required.  Reinit with an example '
                       'science frame.')

    @property
    def order_spat_pos(self):
        return None

    @property
    def orders(self):
        return None

    @property
    def spec_min_max(self):
        return None

    @property
    def dloglam(self):
        return None

    @property
    def loglam_minmax(self):
        return None

    def slit2order(self, slit_spat_pos):
        """
        This routine is only for fixed-format echelle spectrographs.
        It returns the order of the input slit based on its slit_pos

        Args:
            slit_spat_pos (float):  Slit position (spatial at 1/2 the way up)

        Returns:
            order, indx

            order (int): order number
            indx  (int): order index

        """
        indx = np.arange(self.norders)
        # Find closest
        try:
            iorder = [np.argmin(np.abs(slit-self.order_spat_pos)) for slit in slit_spat_pos]
        except TypeError:
            iorder = np.argmin(np.abs(slit_spat_pos-self.order_spat_pos))

        # Check
        if np.any(np.abs(self.order_spat_pos[iorder] - slit_spat_pos) > 0.05):
            msgs.warn("Bad echelle format for VLT-XSHOOTER or you are performing a 2-d coadd with different order locations."
                      "Returning order vector with the same number of orders you requested")
            iorder = np.arange(slit_spat_pos.size)
            return self.orders[iorder], indx[iorder]
        else:
            return self.orders[iorder], indx[iorder]


    # TODO : This code needs serious work.  e.g. eliminate the try/except
    def slit_minmax(self, slit_spat_pos, binspectral=1):
        """

        Args:
            slit_spat_pos (float or ndarray):
                normalized slit_spatial position as computed by edgetrace.slit_spat_pos
            binspectral (int): default=1
               spectral binning

        Returns:

        """
        if self.spec_min_max is None:
            try:
                nslit = len(slit_spat_pos)
            except TypeError:
                nslit = 1
            return np.vstack((np.asarray([-np.inf]*nslit), np.asarray([np.inf]*nslit)))

        else:
            try:
                iorder = [np.argmin(np.abs(slit-self.order_spat_pos)) for slit in slit_spat_pos]
            except TypeError:
                iorder = np.argmin(np.abs(slit_spat_pos-self.order_spat_pos))
            return self.spec_min_max[:, iorder]/binspectral


    def wavegrid(self, binning=None, midpoint=False,samp_fact=1.0):
        """
        Routine to generate a fixed wavelength grid in log_10 lambda. Mostly used by echelle spectrographs

        Args:
            binning:
            midpoint:
            samp_fact:

        Returns:

        """

        binspectral, binspatial = parse.parse_binning(binning)
        logmin, logmax = self.loglam_minmax
        loglam_grid = wvutils.wavegrid(logmin, logmax, self.dloglam*binspectral, samp_fact=samp_fact)
        if midpoint:
            loglam_grid = loglam_grid + self.dloglam*binspectral/samp_fact/2.0

        return np.power(10.0,loglam_grid)



    def __repr__(self):
        # Generate string
        txt = '<{:s}: '.format(self.__class__.__name__)
        txt += ' spectrograph={:s},'.format(self.spectrograph)
        txt += ' telescope={:s},'.format(self.telescope['name'])
        txt += '>'
        return txt
<|MERGE_RESOLUTION|>--- conflicted
+++ resolved
@@ -209,28 +209,6 @@
         """
         return detector_par['specaxis'] == 1
 
-<<<<<<< HEAD
-    def parse_spec_header(self, header):
-        """
-        Parses an input header for key spec items
-
-        Args:
-            header (:class:`astropy.io.fits.Header`):
-
-        Returns:
-            dict:
-
-        """
-        spec_dict = {}
-        #
-        core_meta_keys = list(meta.define_core_meta().keys())
-        core_meta_keys += ['filename']
-        for key in core_meta_keys:
-            if key.upper() in header.keys():
-                spec_dict[key.upper()] = header[key.upper()]
-        # Return
-        return spec_dict
-=======
     # TODO: THIS WILL PROBABLY NEED TO COME BACK
 #    def get_datasec_img(self, filename, det):
 #        """
@@ -247,7 +225,26 @@
 #        dimg = self.orient_image(rdimg, det)
 #        # Return
 #        return dimg
->>>>>>> 1336352e
+    def parse_spec_header(self, header):
+        """
+        Parses an input header for key spec items
+
+        Args:
+            header (:class:`astropy.io.fits.Header`):
+
+        Returns:
+            dict:
+
+        """
+        spec_dict = {}
+        #
+        core_meta_keys = list(meta.define_core_meta().keys())
+        core_meta_keys += ['filename']
+        for key in core_meta_keys:
+            if key.upper() in header.keys():
+                spec_dict[key.upper()] = header[key.upper()]
+        # Return
+        return spec_dict
 
     def subheader_for_spec(self, row_fitstbl, raw_header, extra_header_cards=[]):
         """
