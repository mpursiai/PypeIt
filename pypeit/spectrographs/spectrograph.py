--- conflicted
+++ resolved
@@ -1877,11 +1877,7 @@
         -------
         x0 : `numpy.ndarray`_
             A 1D array containing the best-fitting model parameters
-<<<<<<< HEAD
-        bounds : :obj:`tuple`_
-=======
         bounds : :obj:`tuple`
->>>>>>> 972735a5
             A tuple of two elements, containing two `numpy.ndarray`_ of the same length as x0. These
             two arrays contain the lower (first element of the tuple) and upper (second element of the tuple)
             bounds to consider on the scattered light model parameters.
