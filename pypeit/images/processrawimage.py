""" Object to process a single raw image

.. include common links, assuming primary doc root is up one directory
.. include:: ../links.rst
"""

import inspect
from copy import deepcopy
import numpy as np

from pypeit import msgs
from pypeit.core import procimg
from pypeit.core import flat
from pypeit.core import flexure
from pypeit.par import pypeitpar
from pypeit.images import pypeitimage
from pypeit.images import rawimage
from pypeit import utils

from IPython import embed


class ProcessRawImage(object):
    """
    Class to process a raw image

    Args:
        rawImage (:class:`pypeit.images.rawimage.RawImage`):
        par (:class:`pypeit.par.pypeitpar.ProcessImagesPar`):
            Parameters that dictate the processing of the images.  See
            :class:`pypeit.par.pypeitpar.ProcessImagesPar` for the
            defaults.
        bpm (`numpy.ndarray`_, optional):
            Bad pixel mask

    Attributes:
        steps (dict):
            Dict describing the steps performed on the image
        datasec_img (`numpy.ndarray`_):
            Holds the datasec_img which specifies the amp for each pixel in the
            current self.image image.  This is modified as the image is, i.e.
            orientation and trimming.
<<<<<<< HEAD
        spat_flexure_shift (float):
            Holds the spatial flexure shift, if calculated
        image (`np.ndarray`_):
=======
        image (`numpy.ndarray`_):
>>>>>>> ae61b9cf
    """
    def __init__(self, rawImage, par, bpm=None):

        # Required parameters
        if not isinstance(rawImage, rawimage.RawImage):
            msgs.error("Bad rawImage input")
        if not isinstance(par, pypeitpar.ProcessImagesPar):
            msgs.error("Bad par input")
        self.par = par  # ProcessImagesPar
        self._bpm = bpm

        # Grab items from rawImage (for convenience and for processing)
        #   Could just keep rawImage in the object, if preferred
        self.rawimage = rawImage
        self.spectrograph = rawImage.spectrograph  # One for convenience
        self.headarr = deepcopy(self.spectrograph.get_headarr(rawImage.hdu))

        # Key attributes
        self.image = rawImage.raw_image.copy()
        self.datasec_img = rawImage.rawdatasec_img.copy()

        # Attributes
        self.ivar = None
        self.rn2img = None
        self.spat_flexure_shift = None

        # All possible processing steps
        #  Note these have to match the method names below
        self.steps = dict(subtract_bias=False,
                          subtract_overscan=False,
                          subtract_dark=False,
                          trim=False,
                          orient=False,
                          apply_gain=False,
                          flatten=False,
                          )

    @property
    def bpm(self):
        """
        Generate and return the bad pixel mask for this image
        Warning:  BPM masks are for processed (e.g. trimmed, rotated) images only!

        Returns:
            `numpy.ndarray`_:  Bad pixel mask with a bad pixel = 1

        """
        if self._bpm is None:
            self._bpm = self.spectrograph.bpm(shape=self.image.shape,
                                    filename=self.rawimage.filename,
                                    det=self.rawimage.det)
        return self._bpm

    def apply_gain(self, force=False):
        """
        Apply the Gain values to self.image

        Args:
            force (bool, optional):

        Returns:
            `numpy.ndarray`:  copy of self.image

        """
        step = inspect.stack()[0][3]
        # Check if already trimmed
        if self.steps[step] and (not force):
            msgs.warn("Gain was already applied. Returning")
            return self.image.copy()

        gain = np.atleast_1d(self.rawimage.detector['gain']).tolist()
        # Apply
        self.image *= procimg.gain_frame(self.datasec_img, gain) #, trim=self.steps['trim'])
        self.steps[step] = True
        # Return
        return self.image.copy()

    def build_ivar(self):
        """
        Generate the Inverse Variance frame

        Uses procimg.variance_frame

        Returns:
            `numpy.ndarray`_: Copy of self.ivar

        """
        #msgs.info("Generating raw variance frame (from detected counts [flat fielded])")
        # Convenience
        #detector = self.spectrograph.detector[self.det-1]
        # Generate
        rawvarframe = procimg.variance_frame(self.datasec_img, self.image,
                                             self.rawimage.detector['gain'], self.rawimage.detector['ronoise'],
                                             darkcurr=self.rawimage.detector['darkcurr'],
                                             exptime=self.rawimage.exptime,
                                             rnoise=self.rn2img)
        # Ivar
        self.ivar = utils.inverse(rawvarframe)
        # Return
        return self.ivar.copy()

    # TODO sort out dark current here. Need to use exposure time for that.
    def build_rn2img(self):
        """
        Generate the model read noise squared image

        Currently only used by ScienceImage.

        Wrapper to procimg.rn_frame

        Returns:
            `numpy.ndarray`_: Copy of the read noise squared image

        """
        #msgs.info("Generating read noise image from detector properties and amplifier layout)")
        # Convenience
        #detector = self.spectrograph.detector[self.det-1]
        # Build it
        self.rn2img = procimg.rn_frame(self.datasec_img,
                                       self.rawimage.detector['gain'],
                                       self.rawimage.detector['ronoise'])
        # Return
        return self.rn2img.copy()

    def process(self, process_steps, flatimages=None, bias=None,
                slits=None, debug=False):
        """
        Process the image

        Note:  The processing step order is currently 'frozen' as is.
          We may choose to allow optional ordering

        Here are the allowed steps, in the order they will be applied:
            subtract_overscan -- Analyze the overscan region and subtract from the image
            trim -- Trim the image down to the data (i.e. remove the overscan)
            orient -- Orient the image in the PypeIt orientation (spec, spat) with blue to red going down to up
            subtract_bias -- Subtract a bias image
            apply_gain -- Convert to counts, amp by amp
            flatten -- Divide by the pixel flat and (if provided) the illumination flat
            extras -- Generate the RN2 and IVAR images
            crmask -- Generate a CR mask

        Args:
            process_steps (list):
                List of processing steps
<<<<<<< HEAD
            flatimages (:class:`pypeit.flatfield.FlatImages`):
=======
            pixel_flat (`numpy.ndarray`_, optional):
                Pixel flat image
            illum_flat (`numpy.ndarray`_, optional):
                Illumination flat
>>>>>>> ae61b9cf
            bias (np.ndarray, optional):
                Bias image
            slits (:class:`pypeit.slittrace.SlitTraceSet`, optional):
                Used to calculate spatial flexure between the image and the slits

        Returns:
            :class:`pypeit.images.pypeitimage.PypeItImage`:

        """
        # For error checking
        steps_copy = process_steps.copy()
        # Get started
        # Standard order
        #   -- May need to allow for other order some day..
        if 'subtract_overscan' in process_steps:
            self.subtract_overscan()
            steps_copy.remove('subtract_overscan')
        if 'trim' in process_steps:
            self.trim()
            steps_copy.remove('trim')
        if 'orient' in process_steps:
            self.orient()
            steps_copy.remove('orient')
        if 'subtract_bias' in process_steps: # Bias frame, if it exists, is trimmed and oriented
            self.subtract_bias(bias)
            steps_copy.remove('subtract_bias')
        if 'apply_gain' in process_steps:
            self.apply_gain()
            steps_copy.remove('apply_gain')

        # This needs to come after trim, orient
        # Calculate flexure -- May not be used, but always calculated when slits are provided
        if slits is not None:
            self.spat_flexure_shift = flexure.spat_flexure_shift(self.image, slits)

        # Generate the illumination flat
        if self.par['illumflatten']:
            if flatimages is None or slits is None:
                msgs.error("Need to provide slits and flatimages to illumination flat")
            shift = self.spat_flexure_shift if self.par['spat_flexure_correct'] else None
            illum_flat = flatimages.generate_illumflat(slits, flexure_shift=shift)
            if debug:
                from pypeit import ginga
                left, right = slits.select_edges(flexure=shift)
                viewer, ch = ginga.show_image(illum_flat, chname='illum_flat')
                ginga.show_slits(viewer, ch, left, right)  # , slits.id)
                #
                orig_image = self.image.copy()
                viewer, ch = ginga.show_image(orig_image, chname='orig_image')
                ginga.show_slits(viewer, ch, left, right)  # , slits.id)
        else:
            illum_flat = None

        # Flat field
        if 'flatten' in process_steps:
            if flatimages is not None:
                self.flatten(flatimages.pixelflat, illum_flat=illum_flat, bpm=self.bpm)
            # TODO: Print a warning when it is None?
            steps_copy.remove('flatten')
        if debug:
            viewer, ch = ginga.show_image(self.image, chname='image')
            ginga.show_slits(viewer, ch, left, right)  # , slits.id)
            embed(header='258 of processrawimage')

        # Fresh BPM
        bpm = self.spectrograph.bpm(self.rawimage.filename, self.rawimage.det, shape=self.image.shape)

        # Extras
        self.build_rn2img()
        self.build_ivar()

        # Generate a PypeItImage
        pypeitImage = pypeitimage.PypeItImage(self.image, ivar=self.ivar, rn2img=self.rn2img,
                                              bpm=bpm, detector=self.rawimage.detector,
                                              spat_flexure=self.spat_flexure_shift,
                                              PYP_SPEC=self.spectrograph.spectrograph)
        pypeitImage.rawheadlist = self.headarr

        # Mask(s)
        if 'crmask' in process_steps:
            pypeitImage.build_crmask(self.par)
            steps_copy.remove('crmask')
        #
        nonlinear_counts = self.spectrograph.nonlinear_counts(self.rawimage.detector,
                                                              apply_gain='apply_gain' in process_steps)
        pypeitImage.build_mask(saturation=nonlinear_counts)
        # Error checking
        if len(steps_copy) != 0:
            msgs.error('Coding issue: Processing steps not completed: {0}'.format(','.join(steps_copy)))

        # Return
        return pypeitImage

    def flatten(self, pixel_flat, illum_flat=None, bpm=None, force=False):
        """
        Flat field the proc image

        Wrapper to flat.flatfield

        Args:
            pixel_flat (`np.ndarray`_):
                Pixel flat image
            illum_flat (np.ndarray, optional):
                Illumination flat image
            bpm (np.ndarray, optional):
                Bad pixel mask image;  if provided, over-rides internal one
            force (bool, optional):
                Force the processing even if the image was already processed

        """
        step = inspect.stack()[0][3]
        # Check if already trimmed
        if self.steps[step] and (not force):
            msgs.warn("Image was already flat fielded.  Returning the current image")
            return self.image.copy()
        # Check
        if pixel_flat is None:
            msgs.error("You requested flattening but provided no pixel flat!")
        # BPM
        if bpm is None:
            bpm = self.bpm
        # TODO -- Adjust the illum_flat with flexure
        self.image = flat.flatfield(self.image, pixel_flat, bpm, illum_flat=illum_flat)
        self.steps[step] = True

    def orient(self, force=False):
        """
        Orient the image in the PypeIt format with spectra running blue (down)
        to red (up).

        Args:
            force (bool, optional):
                Force the processing even if the image was already processed

        """
        step = inspect.stack()[0][3]
        # Orient the image to have blue/red run bottom to top
        # Check if already oriented
        if self.steps[step] and not force:
            msgs.warn("Image was already oriented.  Returning current image")
            return self.image.copy()
        # Orient me
        self.image = self.spectrograph.orient_image(self.rawimage.detector, self.image)#, self.det)
        self.datasec_img = self.spectrograph.orient_image(self.rawimage.detector, self.datasec_img)#, self.det)
        #
        self.steps[step] = True

    def subtract_bias(self, bias_image, force=False):
        """
        Perform bias subtraction

        Args:
            bias_image (PypeItImage):
                Bias image
            force (bool, optional):
                Force the processing even if the image was already processed
        """
        step = inspect.stack()[0][3]
        # Check if already bias subtracted
        if self.steps[step] and (not force):
            msgs.warn("Image was already bias subtracted.  Returning the current image")
            return self.image.copy()
        # Do it
        self.image -= bias_image.image
        self.steps[step] = True

    def subtract_overscan(self, force=False):
        """
        Analyze and subtract the overscan from the image

        Args:
            force (bool, optional):
                Force the processing even if the image was already processed

        """
        step = inspect.stack()[0][3]
        # Check if already overscan subtracted
        if self.steps[step] and (not force):
            msgs.warn("Image was already overscan subtracted!")

        temp = procimg.subtract_overscan(self.image, self.datasec_img, self.rawimage.oscansec_img,
                                         method=self.par['overscan'],
                                         params=self.par['overscan_par'])
        # Fill
        self.steps[step] = True
        self.image = temp

    def trim(self, force=False):
        """
        Trim the image to include only the science data

        Args:
            force (bool, optional):
                Force the processing even if the image was already processed

        """
        step = inspect.stack()[0][3]
        # Check input image matches the original
        if self.rawimage.raw_image.shape is not None:
            if self.image.shape != self.rawimage.raw_image.shape:
                msgs.warn("Image shape does not match original.  Returning current image")
                return self.image.copy()
        # Check if already trimmed
        if self.steps[step] and (not force):
            msgs.warn("Image was already trimmed.  Returning current image")
            return self.image
        # Do it
        self.image = procimg.trim_frame(self.image, self.datasec_img < 1)
        self.datasec_img = procimg.trim_frame(self.datasec_img, self.datasec_img < 1)
        #
        self.steps[step] = True

    def __repr__(self):
        return ('<{:s}: file={}, steps={}>'.format(
            self.__class__.__name__, self.rawimage.filename, self.steps))

'''
def process_raw_for_jfh(filename, spectrograph, det=1, proc_par=None,
                        process_steps=None, bias=None):
    """
    Process an input raw frame for JFH

    Args:
        filename (str):
        spectrograph (:class:`pypeit.spectrographs.spectrograph.Spectrograph`):
            Spectrograph used to take the data.
        proc_par (:class:`pypeit.par.pypeitpar.ProcessImagesPar`):
            Parameters that dictate the processing of the images.  See
            :class:`pypeit.par.pypeitpar.ProcessImagesPar` for the
            defaults.
        det (:obj:`int`, optional):
            The 1-indexed detector number to process.
        process_steps (list, optional):
            Processing steps.
        bias (str or `numpy.ndarray`_ or None):
            Bias image or command

    Returns:
        :class:`pypeit.images.pypeitimage.PypeItImage`:

    """
    # Setup
    if proc_par is None:
        par = spectrograph.default_pypeit_par()
        msgs.warn("Using the Processing parameters from scienceframe")
        proc_par = par['scienceframe']['process']
    if process_steps is None:
        process_steps = procimg.init_process_steps(bias, proc_par)
        process_steps += ['trim']
        process_steps += ['orient']
        process_steps += ['apply_gain']

    # Generate the rawImage
    rawImage = rawimage.RawImage(filename, spectrograph, det)

    # Now Process
    processRawImage = ProcessRawImage(rawImage, proc_par)
    pypeitImage = processRawImage.process(process_steps, bias=bias)

    # Return
    return pypeitImage
'''

<|MERGE_RESOLUTION|>--- conflicted
+++ resolved
@@ -40,13 +40,9 @@
             Holds the datasec_img which specifies the amp for each pixel in the
             current self.image image.  This is modified as the image is, i.e.
             orientation and trimming.
-<<<<<<< HEAD
         spat_flexure_shift (float):
             Holds the spatial flexure shift, if calculated
-        image (`np.ndarray`_):
-=======
         image (`numpy.ndarray`_):
->>>>>>> ae61b9cf
     """
     def __init__(self, rawImage, par, bpm=None):
 
@@ -192,15 +188,8 @@
         Args:
             process_steps (list):
                 List of processing steps
-<<<<<<< HEAD
             flatimages (:class:`pypeit.flatfield.FlatImages`):
-=======
-            pixel_flat (`numpy.ndarray`_, optional):
-                Pixel flat image
-            illum_flat (`numpy.ndarray`_, optional):
-                Illumination flat
->>>>>>> ae61b9cf
-            bias (np.ndarray, optional):
+            bias (`numpy.ndarray`_, optional):
                 Bias image
             slits (:class:`pypeit.slittrace.SlitTraceSet`, optional):
                 Used to calculate spatial flexure between the image and the slits
@@ -300,11 +289,11 @@
         Wrapper to flat.flatfield
 
         Args:
-            pixel_flat (`np.ndarray`_):
+            pixel_flat (`numpy.ndarray`_):
                 Pixel flat image
-            illum_flat (np.ndarray, optional):
+            illum_flat (`numpy.ndarray`_, optional):
                 Illumination flat image
-            bpm (np.ndarray, optional):
+            bpm (`numpy.ndarray`_, optional):
                 Bad pixel mask image;  if provided, over-rides internal one
             force (bool, optional):
                 Force the processing even if the image was already processed
