--- conflicted
+++ resolved
@@ -960,7 +960,6 @@
 
         # Fit 2D?
         if self.par['echelle']:
-<<<<<<< HEAD
             # Assess the fits
             rms = []
             for wvfit in self.wv_calib.wv_fits:
@@ -970,8 +969,6 @@
             self.wvc_bpm[bad_rms] = True
             if np.any(bad_rms):
                 msgs.warn("Masking one or more bad orders (RMS)")
-=======
->>>>>>> 6071cdd4
             # Fit
             fit2ds, dets, order_dets = self.echelle_2dfit(
                 self.wv_calib, skip_QA = skip_QA, debug=debug)
@@ -982,7 +979,6 @@
             if self.par['ech_separate_2d']:
                 self.wv_calib.det_img = self.msarc.det_img.copy()
 
-<<<<<<< HEAD
             # TODO This is work in progress by ProfX
             # Try a second attempt with 1D, if needed
             if np.any(bad_rms):
@@ -1068,8 +1064,6 @@
                     # Save
                     self.wv_calib.wv_fit2d = np.array(fit2ds)
 
-=======
->>>>>>> 6071cdd4
         # Deal with mask
         self.update_wvmask()
 
