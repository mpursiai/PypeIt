"""
Module for guiding 1D Wavelength Calibration

.. include:: ../include/links.rst

"""
import os
import inspect
import json

import numpy as np

from matplotlib import pyplot as plt

from linetools import utils as ltu
from astropy.table import Table
from astropy.io import fits

from pypeit import msgs
from pypeit.core import arc, qa
from pypeit.core import fitting
from pypeit.core.wavecal import autoid, waveio, wv_fitting
from pypeit.core.gui.identify import Identify
from pypeit import datamodel
from pypeit.core.wavecal import echelle, wvutils


from IPython import embed

class WaveCalib(datamodel.DataContainer):
    """
    DataContainer for the output from BuildWaveCalib

    All of the items in the datamodel are required for instantiation,
      although they can be None (but shouldn't be)

    """
    version = '1.0.0'

    # MasterFrame fun
    master_type = 'WaveCalib'
    master_file_format = 'fits'

    datamodel = {'wv_fits': dict(otype=np.ndarray, atype=wv_fitting.WaveFit,
                                 descr='WaveFit to each 1D wavelength solution'),
                 'wv_fit2d': dict(otype=fitting.PypeItFit,
                                  descr='2D wavelength solution (echelle)'),
                 'arc_spectra': dict(otype=np.ndarray, atype=np.floating,
                                     descr='2D array: 1D extracted spectra, slit by slit '
                                           '(nspec, nslits)'),
                 'nslits': dict(otype=int,
                                descr='Total number of slits.  This can include masked slits'),
                 'spat_ids': dict(otype=np.ndarray, atype=np.integer, descr='Slit spat_ids. Named distinctly from that in WaveFit '),
                 'PYP_SPEC': dict(otype=str, descr='PypeIt spectrograph name'),
                 'strpar': dict(otype=str, descr='Parameters as a string'),
                 'lamps': dict(otype=str, descr='List of arc lamps used for the wavelength calibration')}

    def __init__(self, wv_fits=None, nslits=None, spat_ids=None, PYP_SPEC=None,
                 strpar=None, wv_fit2d=None, arc_spectra=None, lamps=None):
        # Parse
        args, _, _, values = inspect.getargvalues(inspect.currentframe())
        d = dict([(k,values[k]) for k in args[1:]])
        # Setup the DataContainer
        datamodel.DataContainer.__init__(self, d=d)

    def _init_internals(self):
        # Master stuff
        self.master_key = None
        self.master_dir = None

    def _bundle(self):
        """
        Over-write default _bundle() method to write one
        HDU per image.  Any extras are in the HDU header of
        the primary image.

        Returns:
            :obj:`list`: A list of dictionaries, each list element is
            written to its own fits extension. See the description
            above.
        """
        _d = []

        # Spat_ID first
        if self.spat_ids is None:
            msgs.error("Cannot write WaveCalib without spat_ids")
        _d.append(dict(spat_ids=self.spat_ids))

        # Rest of the datamodel
        for key in self.keys():
            if key == 'spat_ids':
                continue
            # Skip None
            if self[key] is None:
                continue
            # Array?
            if self.datamodel[key]['otype'] == np.ndarray and key != 'wv_fits':
                _d.append({key: self[key]})
            elif key == 'wv_fits':
                for ss, wv_fit in enumerate(self[key]):
                    # Naming
                    dkey = 'WAVEFIT-{}'.format(self.spat_ids[ss])
                    # Generate a dummy?
                    if wv_fit is None:
                        kwv_fit = wv_fitting.WaveFit(self.spat_ids[ss])
                    else:
                        kwv_fit = wv_fit
                    # This is required to deal with a single HDU WaveFit() bundle
                    if kwv_fit.pypeitfit is None:
                        dkey = 'SPAT_ID-{}_WAVEFIT'.format(self.spat_ids[ss])
                    # Save
                    _d.append({dkey: kwv_fit})
            elif key == 'wv_fit2d':
                _d.append({key: self[key]})
            else: # Add to header of the spat_id image
                _d[0][key] = self[key]
        # Return
        return _d

    # TODO: Although I don't like doing it, kwargs is here to catch the
    # extraneous keywords that can be passed to _parse from the base class but
    # won't be used.
    @classmethod
    def _parse(cls, hdu, ext=None, transpose_table_arrays=False, debug=False,
               hdu_prefix=None, **kwargs):
        """
        See datamodel.DataContainer for docs

        Args:
            hdu:
            ext:
            transpose_table_arrays:
            debug:
            hdu_prefix:

        Returns:

        """
        # Grab everything but the bspline's
        _d, dm_version_passed, dm_type_passed, parsed_hdus = super(WaveCalib, cls)._parse(hdu)
        # Now the wave_fits
        list_of_wave_fits = []
        spat_ids = []
        for ihdu in hdu:
            if 'WAVEFIT' in ihdu.name:
                # Allow for empty
                if len(ihdu.data) == 0:
                    iwavefit = wv_fitting.WaveFit(ihdu.header['SPAT_ID'])
                else:
                    iwavefit = wv_fitting.WaveFit.from_hdu(ihdu)
                    parsed_hdus += ihdu.name
                    if iwavefit.version != wv_fitting.WaveFit.version:
                        msgs.warn("Your WaveFit is out of date!!")
                    # Grab PypeItFit (if it exists)
                    hdname = ihdu.name.replace('WAVEFIT', 'PYPEITFIT')
                    if hdname in [khdu.name for khdu in hdu]:
                        iwavefit.pypeitfit = fitting.PypeItFit.from_hdu(hdu[hdname])
                        parsed_hdus += hdname
                list_of_wave_fits.append(iwavefit)
                # Grab SPAT_ID for checking
                spat_ids.append(iwavefit.spat_id)
            elif ihdu.name == 'PYPEITFIT': # 2D fit
                _d['wv_fit2d'] = fitting.PypeItFit.from_hdu(ihdu)
                parsed_hdus += ihdu.name
        # Check
        if spat_ids != _d['spat_ids'].tolist():
            msgs.error("Bad parsing of WaveCalib")
        # Finish
        _d['wv_fits'] = np.asarray(list_of_wave_fits)
        return _d, dm_version_passed, dm_type_passed, parsed_hdus

    @property
    def par(self):
        return json.loads(self.strpar)

    def chk_synced(self, slits):
        """
        Confirm the slits in WaveCalib are aligned to that in SlitTraceSet

        Barfs if not

        Args:
            slits (:class:`pypeit.slittrace.SlitTraceSet`):

        """
        if not np.array_equal(self.spat_ids, slits.spat_id):
            msgs.error("Your wvcalib solutions are out of sync with your slits.  Remove Masters and start from scratch")

    def build_waveimg(self, tilts, slits, spat_flexure=None, spec_flexure=None):
        """
        Main algorithm to build the wavelength image

        Only applied to good slits, which means any non-flagged or flagged
         in the exclude_for_reducing list

        Args:
            tilts (`numpy.ndarray`_):
                Image holding tilts
            slits (:class:`pypeit.slittrace.SlitTraceSet`):
            spat_flexure (float, optional):
                Spatial flexure correction in pixels.
            spec_flexure (float, `numpy.ndarray`_, optional):
                Spectral flexure correction in pixels. If a float,
                the same spectral flexure correction will be applied
                to all slits. If a numpy array, the length of the
                array should be the same as the number of slits. The
                value of each element is the spectral shift in pixels
                to be applied to each slit.

        Returns:
            `numpy.ndarray`_: The wavelength image.
        """
        # Check spatial flexure type
        if (spat_flexure is not None) and (not isinstance(spat_flexure, float)):
            msgs.error("Spatial flexure must be None or float")
        # Check spectral flexure type
        if spec_flexure is None: spec_flex = np.zeros(slits.nslits)
        elif isinstance(spec_flexure, float): spec_flex = spec_flexure*np.ones(slits.nslits)
        elif isinstance(spec_flexure, np.ndarray):
            spec_flex = spec_flexure.copy()
            assert(spec_flexure.size == slits.nslits)
        spec_flex /= (slits.nspec - 1)

        # Setup
        #ok_slits = slits.mask == 0
        bpm = slits.mask.astype(bool)
        bpm &= np.logical_not(slits.bitmask.flagged(slits.mask, flag=slits.bitmask.exclude_for_reducing))
        ok_slits = np.logical_not(bpm)
        #
        image = np.zeros_like(tilts)
        slitmask = slits.slit_img(flexure=spat_flexure, exclude_flag=slits.bitmask.exclude_for_reducing)

        # If this is echelle print out a status message and do some error checking
        if self.par['echelle']:
            msgs.info('Evaluating 2-d wavelength solution for echelle....')
            # TODO UPDATE THIS!!
            #if len(wv_calib['fit2d']['orders']) != np.sum(ok_slits):
            #    msgs.error('wv_calib and ok_slits do not line up. Something is very wrong!')

        # Unpack some 2-d fit parameters if this is echelle
        for islit in np.where(ok_slits)[0]:
            slit_spat = slits.spat_id[islit]
            thismask = (slitmask == slit_spat)
            if not np.any(thismask):
                msgs.error("Something failed in wavelengths or masking..")
            if self.par['echelle']:
                # # TODO: Put this in `SlitTraceSet`?
                # evaluate solution --
                image[thismask] = self.wv_fit2d.eval(
                    tilts[thismask] + spec_flex[islit], x2=np.full_like(tilts[thismask], slits.ech_order[islit]))
                image[thismask] /= slits.ech_order[islit]
            else:
                iwv_fits = self.wv_fits[islit]
                image[thismask] = iwv_fits.pypeitfit.eval(tilts[thismask] + spec_flex[islit])
        # Return
        return image

    def wave_diagnostics(self, print_diag=False):
        """
        Create a table with wavecalib diagnostics

        Args:
            print_diag (:obj:`bool`, optional):
                If True, the diagnostic table is printed to screen
        Returns:
            `astropy.table.Table`_: wavecalib diagnostics table

        """
        # wavelength range of calibrated arc spectra
        minWave = np.array([0 if wvfit.wave_soln is None else wvfit.wave_soln[0] for wvfit in self.wv_fits])
        maxWave = np.array([0 if wvfit.wave_soln is None else wvfit.wave_soln[-1] for wvfit in self.wv_fits])

        # wavelength range of fitted ID'd lines
        lines_wmin = np.array([0 if wvfit is None or wvfit.pypeitfit is None else
                              wvfit.wave_fit[wvfit.pypeitfit.gpm == 1][0] for wvfit in self.wv_fits])
        lines_wmax = np.array([0 if wvfit is None or wvfit.pypeitfit is None else
                              wvfit.wave_fit[wvfit.pypeitfit.gpm == 1][-1] for wvfit in self.wv_fits])

        # wavelength coverage of fitted ID'd lines
        lines_waverange = lines_wmax - lines_wmin
        spec_waverange = maxWave - minWave
        lines_cov = [0 if spec_waverange[i] == 0 else
                     lines_waverange[i] / spec_waverange[i] * 100 for i in range(self.wv_fits.size)]

        # Generate a table
        diag = Table()
        # Slit number
        diag['N.'] = np.arange(self.wv_fits.size)
        diag['N.'].format = 'd'
        # spat_id
        diag['SpatID'] = [wvfit.spat_id for wvfit in self.wv_fits]
        # Central wave, delta wave
        diag['minWave'] = minWave
        diag['minWave'].format = '0.1f'
        diag['Wave_cen'] = [0 if wvfit.cen_wave is None else wvfit.cen_wave for wvfit in self.wv_fits]
        diag['Wave_cen'].format = '0.1f'
        diag['maxWave'] = maxWave
        diag['maxWave'].format = '0.1f'
        diag['dWave'] = [0 if wvfit.cen_disp is None else wvfit.cen_disp for wvfit in self.wv_fits]
        diag['dWave'].format = '0.3f'
        # Number of good lines
        diag['Nlin'] = [0 if wvfit.pypeitfit is None else np.sum(wvfit.pypeitfit.gpm) for wvfit in self.wv_fits]
        diag['IDs_Wave_range'] = ['{:9.3f} - {:9.3f}'.format(lines_wmin[i], lines_wmax[i]) for i in range(self.wv_fits.size)]
        diag['IDs_Wave_cov(%)'] = lines_cov
        diag['IDs_Wave_cov(%)'].format = '0.1f'
        # FWHM
        diag['mesured_fwhm'] = [0. if wvfit.fwhm is None else wvfit.fwhm for wvfit in self.wv_fits]
        diag['mesured_fwhm'].format = '0.1f'
        # RMS
        diag['RMS'] = [0 if wvfit.rms is None else wvfit.rms for wvfit in self.wv_fits]
        diag['RMS'].format = '0.3f'
        if print_diag:
            # Print it
            print(diag)
        return diag


class BuildWaveCalib:
    """
    Class to guide wavelength calibration

    Args:
        msarc (:class:`pypeit.images.pypeitimage.PypeItImage`):
            Arc image, created by the ArcImage class
        slits (:class:`pypeit.slittrace.SlitTraceSet`):
            Slit edges
        spectrograph (:class:`pypeit.spectrographs.spectrograph.Spectrograph`):
            The `Spectrograph` instance that sets the
            instrument used to take the observations.  Used to set
            :attr:`spectrograph`.
        par (:class:`pypeit.par.pypeitpar.WaveSolutionPar`):
            The parameters used for the wavelength solution
            Uses ['calibrations']['wavelengths']
        binspectral (int, optional): Binning of the Arc in the spectral dimension
        det (int, optional): Detector number
        msbpm (ndarray, optional): Bad pixel mask image
        qa_path (str, optional):  For QA
        master_key (:obj:`str`, optional):  For naming QA only

    Attributes:
        steps : list
            List of the processing steps performed
        wv_calib : dict
            Primary output.  Keys 0, 1, 2, 3 are solution for individual
            previously slit steps
        arccen (ndarray):
            (nwave, nslit) Extracted arc(s) down the center of the slit(s)
        maskslits : ndarray (nslit); bool
            Slits to ignore because they were not extracted. WARNING:
            Outside of this Class, it is best to regenerate the mask
            using  make_maskslits()
        gpm (`numpy.ndarray`_):
            Good pixel mask
            Eventually, we might attach this to self.msarc although that would then
            require that we write it to disk with self.msarc.image
        nonlinear_counts (float):
            Specifies saturation level for the arc lines
        wvc_bpm (`numpy.ndarray`_):  Mask for slits attempted to have a wv_calib solution
    """

    frametype = 'wv_calib'

    def __init__(self, msarc, slits, spectrograph, par, lamps, binspectral=None, meta_dict=None, det=1,
                 qa_path=None, msbpm=None, master_key=None):

        # TODO: This should be a stop-gap to avoid instantiation of this with
        # any Nones.
        if None in [msarc, slits, spectrograph, par, lamps]:
            msgs.error('CODING ERROR: Cannot instantiate BuildWaveCalib with Nones.')

        # Required parameters
        self.msarc = msarc
        self.slits = slits
        self.spectrograph = spectrograph
        self.par = par
        self.lamps = lamps
        self.meta_dict=meta_dict

        # Optional parameters
        self.bpm = self.msarc.select_flag(flag='BPM') if msbpm is None else msbpm.astype(bool)
        if self.bpm.shape != self.msarc.shape:
            msgs.error('Bad-pixel mask is not the same shape as the arc image.')
#        self.bpm = msbpm
#        if self.bpm is None and msarc is not None:
#            # msarc can be None for load;  will remove this for DataContainer
#            self.bpm = msarc.bpm
        self.binspectral = binspectral
        self.qa_path = qa_path
        self.det = det
        self.master_key = master_key

        # Attributes
        self.steps = []     # steps executed
        self.wv_calib = {}  # main output
        self.arccen = None  # central arc spectrum

        # Get the non-linear count level
        # TODO: This is currently hacked to deal with Mosaics
        try:
            self.nonlinear_counts = self.msarc.detector.nonlinear_counts()
        except:
            self.nonlinear_counts = 1e10

#        self.nonlinear_counts = 1e10 if self.spectrograph is None \
#            else self.spectrograph.nonlinear_counts(self.msarc.detector)
            #else self.spectrograph.nonlinear_counts(self.det)

        # --------------------------------------------------------------
        # TODO: Build another base class that does these things for both
        # WaveTilts and WaveCalib?

        # Set the slitmask and slit boundary related attributes that the
        # code needs for execution. This also deals with arcimages that
        # have a different binning then the trace images used to defined
        # the slits
        if self.slits is not None and self.msarc is not None:
            # Load up slits
            # TODO -- Allow for flexure
            all_left, all_right, mask = self.slits.select_edges(initial=True, flexure=None)  # Grabs all, init slits + flexure
            self.orders = self.slits.ech_order  # Can be None
#            self.spat_coo = self.slits.spatial_coordinates()  # All slits, even masked
            # Internal mask for failed wv_calib analysis
            # TODO -- Allow for an option to re-attempt those previously flagged as BADWVCALIB?
            self.wvc_bpm = np.invert(mask == 0)
            ## We want to keep the 'BOXSLIT', which mask value is 2. But we don't want to keep 'BOXSLIT'
            ## with other bad flag (for which the mask value would be > 2)
            #self.wvc_bpm = mask > 2
            self.wvc_bpm_init = self.wvc_bpm.copy()
            # Slitmask -- Grabs only unmasked, initial slits
            #self.slitmask_science = self.slits.slit_img(initial=True, flexure=None, exclude_flag=['BOXSLIT'])
            self.slitmask_science = self.slits.slit_img(initial=True, flexure=None)
            # Resize
            self.shape_science = self.slitmask_science.shape
            self.shape_arc = self.msarc.image.shape
            # slitcen is padded to include slits that may be masked, for convenience in coding downstream
            self.slitcen = arc.resize_slits2arc(self.shape_arc, self.shape_science, (all_left+all_right)/2)
            self.slitmask = arc.resize_mask2arc(self.shape_arc, self.slitmask_science)
            # Mask
            gpm = self.bpm == 0 if self.bpm is not None \
                else np.ones_like(self.slitmask_science, dtype=bool)
            self.gpm = arc.resize_mask2arc(self.shape_arc, gpm)
            # We want even the saturated lines in full_template for the cross-correlation
            #   They will be excised in the detect_lines() method on the extracted arc
            if self.par['method'] != 'full_template':
                self.gpm &= self.msarc.image < self.nonlinear_counts

        else:
            self.orders = None
            self.wvc_bpm = None
            self.wvc_bpm_init = None
            self.slitmask_science = None
            self.shape_science = None
            self.shape_arc = None
            self.slitcen = None
            self.slitmask = None
            self.gpm = None

    def build_wv_calib(self, arccen, method, skip_QA=False):
        """
        Main routine to generate the wavelength solutions in a loop over slits
        Wrapper to arc.simple_calib or arc.calib_with_arclines

        self.maskslits is updated for slits that fail

        Args:
            method : str
              'simple' -- arc.simple_calib
              'arclines' -- arc.calib_with_arclines
              'holy-grail' -- wavecal.autoid.HolyGrail
              'reidentify' -- wavecal.auotid.ArchiveReid
              'identify' -- wavecal.identify.Identify
              'full_template' -- wavecal.auotid.full_template
            skip_QA (bool, optional)

        Returns:
            dict:  self.wv_calib
        """
        # Obtain a list of good slits
        ok_mask_idx = np.where(np.invert(self.wvc_bpm))[0]

        # print to screen the slit widths if maskdef_designtab is available
        if self.slits.maskdef_designtab is not None:
            msgs.info("Slit widths (arcsec): {}".format(np.round(self.slits.maskdef_designtab['SLITWID'].data, 2)))

        # measure the FWHM of the arc lines
        measured_fwhms = np.zeros(arccen.shape[1], dtype=object)
        for islit in range(arccen.shape[1]):
            if islit not in ok_mask_idx:
                continue
            measured_fwhms[islit] = autoid.measure_fwhm(arccen[:, islit])

        # Obtain calibration for all slits
        if method == 'simple':
            line_lists = waveio.load_line_lists(self.lamps)

            final_fit = arc.simple_calib_driver(line_lists, arccen, ok_mask_idx,
                                                    n_final=self.par['n_final'],
                                                    sigdetect=self.par['sigdetect'],
                                                    IDpixels=self.par['IDpixels'],
                                                    IDwaves=self.par['IDwaves'])
        elif method == 'holy-grail':
            # Sometimes works, sometimes fails
            arcfitter = autoid.HolyGrail(arccen, self.lamps, par=self.par, ok_mask=ok_mask_idx,
                                         nonlinear_counts=self.nonlinear_counts,
                                         spectrograph=self.spectrograph.name)
            patt_dict, final_fit = arcfitter.get_results()
        elif method == 'identify':
            raise NotImplementedError('method = identify not yet implemented')
            final_fit = {}
            # Manually identify lines
            msgs.info("Initializing the wavelength calibration tool")
            #embed(header='line 222 wavecalib.py')
            for slit_idx in ok_mask_idx:
                arcfitter = Identify.initialise(arccen, self.lamps, self.slits, slit=slit_idx, par=self.par)
                final_fit[str(slit_idx)] = arcfitter.get_results()
                arcfitter.store_solution(final_fit[str(slit_idx)], "", self.binspectral,
                                         specname=self.spectrograph.name,
                                         gratname="UNKNOWN", dispangl="UNKNOWN")
        elif method == 'reidentify':
            # Now preferred
            # Slit positions
<<<<<<< HEAD
            arcfitter = autoid.ArchiveReid(arccen, self.lamps, self.par,
                                           ech_fixed_format=self.spectrograph.ech_fixed_format, ok_mask=ok_mask_idx,
=======
            arcfitter = autoid.ArchiveReid(arccen, self.spectrograph, self.lamps, self.par, ok_mask=ok_mask_idx,
                                           measured_fwhms=measured_fwhms,
                                           #slit_spat_pos=self.spat_coo,
>>>>>>> 85432e12
                                           orders=self.orders,
                                           nonlinear_counts=self.nonlinear_counts)
            patt_dict, final_fit = arcfitter.get_results()
        elif method == 'full_template':
            # Now preferred
            if self.binspectral is None:
                msgs.error("You must specify binspectral for the full_template method!")
            final_fit = autoid.full_template(arccen, self.lamps, self.par, ok_mask_idx, self.det,
                                             self.binspectral, measured_fwhms=measured_fwhms,
                                             nonlinear_counts=self.nonlinear_counts,
                                             nsnippet=self.par['nsnippet'])
                                             #debug=True, debug_reid=True, debug_xcorr=True)
        elif self.par['method'] == 'echelle':
            # Echelle calibration
            # TODO: Get these from the spectrograph file later.
            angle_fits_file = os.path.join(os.getenv('PYPEIT_DEV'), 'dev_algorithms', 'hires_wvcalib',
                                           'wvcalib_angle_fits.fits')
            composite_arc_file = os.path.join(os.getenv('PYPEIT_DEV'), 'dev_algorithms', 'hires_wvcalib',
                                              'HIRES_composite_arc.fits')
            # Identify the echelle orders
            order_vec, wave_soln_arxiv, arcspec_arxiv = echelle.identify_ech_orders(
                arccen, self.meta_dict['echangle'], self.meta_dict['xdangle'], self.meta_dict['dispname'],
                angle_fits_file, composite_arc_file, pad=3, debug=True)
            # Put the order numbers in the slit object
            self.slits.ech_order = order_vec
            # TODO:
            # HACK!!
            ok_mask_idx = ok_mask_idx[:-1]
            patt_dict, final_fit = autoid.echelle_wvcalib(arccen, order_vec, arcspec_arxiv, wave_soln_arxiv,
                                                          self.lamps, self.par, ok_mask=ok_mask_idx,
                                                          nonlinear_counts=self.nonlinear_counts,
                                                          debug_all=False)
        else:
            msgs.error('Unrecognized wavelength calibration method: {:}'.format(method))

        # Build the DataContainer
        # Loop on WaveFit items
        tmp = []
        for idx in range(self.slits.nslits):
            item = final_fit.pop(str(idx))
            if item is None:  # Add an empty WaveFit
                tmp.append(wv_fitting.WaveFit(self.slits.spat_id[idx]))
            else:
                # This is for I/O naming
                item.spat_id = self.slits.spat_id[idx]
                # add measured fwhm
                item['fwhm'] = measured_fwhms[idx]
                tmp.append(item)
        self.wv_calib = WaveCalib(wv_fits=np.asarray(tmp),
                                  arc_spectra=arccen,
                                  nslits=self.slits.nslits,
                                  spat_ids=self.slits.spat_id,
                                  PYP_SPEC=self.spectrograph.name,
                                  lamps=','.join(self.lamps))

        # Update mask
        self.update_wvmask()

        #TODO For generalized echelle (not hard wired) assign order number here before, i.e. slits.ech_order

        # QA
        if not skip_QA:
            ok_mask_idx = np.where(np.invert(self.wvc_bpm))[0]
            for slit_idx in ok_mask_idx:
                outfile = qa.set_qa_filename(self.master_key, 'arc_fit_qa', slit=self.slits.slitord_id[slit_idx],
                                             out_dir=self.qa_path)
                #
                autoid.arc_fit_qa(self.wv_calib.wv_fits[slit_idx],
                                  outfile=outfile)


        # Return
        self.steps.append(inspect.stack()[0][3])
        return self.wv_calib

    # TODO: Point to the datamodel for wv_calib in the docstring
    def echelle_2dfit(self, wv_calib, debug=False, skip_QA=False):
        """
        Fit a two-dimensional wavelength solution for echelle data.

        Primarily a wrapper for :func:`pypeit.core.arc.fit2darc`,
        using data unpacked from the ``wv_calib`` dictionary.

        Args:
            wv_calib (:class:`pypeit.wavecalib.WaveCalib`):
                Wavelength calibration object
            debug (:obj:`bool`, optional):
                Show debugging info
            skip_QA (:obj:`bool`, optional):
                Flag to skip construction of the nominal QA plots.

        Returns:
            :class:`pypeit.fitting.PypeItFit`: object containing information from 2-d fit.
        """
        if self.spectrograph.pypeline != 'Echelle':
            msgs.error('Cannot execute echelle_2dfit for a non-echelle spectrograph.')

        msgs.info('Fitting 2-d wavelength solution for echelle....')
        all_wave = np.array([], dtype=float)
        all_pixel = np.array([], dtype=float)
        all_order = np.array([],dtype=float)

        # Obtain a list of good slits
        ok_mask_idx = np.where(np.invert(self.wvc_bpm))[0]
        ok_mask_order = self.slits.slitord_id[ok_mask_idx]
        nspec = self.msarc.image.shape[0]
        # Loop
        for ii in range(wv_calib.nslits):
            iorder = self.slits.ech_order[ii]
            if iorder not in ok_mask_order:
                continue
            # Slurp
            mask_now = wv_calib.wv_fits[ii].pypeitfit.bool_gpm
            all_wave = np.append(all_wave, wv_calib.wv_fits[ii]['wave_fit'][mask_now])
            all_pixel = np.append(all_pixel, wv_calib.wv_fits[ii]['pixel_fit'][mask_now])
            all_order = np.append(all_order, np.full_like(wv_calib.wv_fits[ii]['pixel_fit'][mask_now],
                                                          float(iorder)))

        # Fit
        # THIS NEEDS TO BE DEVELOPED
        fit2d = arc.fit2darc(all_wave, all_pixel, all_order, nspec,
                                  nspec_coeff=self.par['ech_nspec_coeff'],
                                  norder_coeff=self.par['ech_norder_coeff'],
                                  sigrej=self.par['ech_sigrej'], debug=debug)

        self.steps.append(inspect.stack()[0][3])

        # QA
        # TODO -- TURN QA BACK ON!
        #skip_QA = True
        if not skip_QA:
            outfile_global = qa.set_qa_filename(self.master_key, 'arc_fit2d_global_qa',
                                                out_dir=self.qa_path)
            arc.fit2darc_global_qa(fit2d, nspec, outfile=outfile_global)
            outfile_orders = qa.set_qa_filename(self.master_key, 'arc_fit2d_orders_qa',
                                                out_dir=self.qa_path)
            arc.fit2darc_orders_qa(fit2d, nspec, outfile=outfile_orders)

        return fit2d

    # TODO: JFH this method is identical to the code in wavetilts.
    # SHould we make it a separate function?
    def extract_arcs(self, slitIDs=None):
        """
        Extract the arcs down each slit/order

        Wrapper to arc.get_censpec()

        Args:
            slitIDs (:obj:`list`, optional):
                A list of the slit IDs to extract (if None, all slits will be extracted)

        Returns:
            tuple: Returns the following:
                - self.arccen: ndarray, (nspec, nslit): arc spectrum for
                  all slits
                - self.arc_maskslit: ndarray, bool (nsit): boolean array
                  containing a mask indicating which slits are good
                  True = masked (bad)

        """
        # Do it on the slits not masked in self.slitmask
        arccen, arccen_bpm, arc_maskslit = arc.get_censpec(
            self.slitcen, self.slitmask, self.msarc.image, gpm=self.gpm, slit_bpm=self.wvc_bpm, slitIDs=slitIDs)
        # Step
        self.steps.append(inspect.stack()[0][3])

        # Update the mask
        self.wvc_bpm |= arc_maskslit

        return arccen, self.wvc_bpm


    def update_wvmask(self):
        """
        (re)Generate the mask for wv_calib based on its contents
        This is the safest way to go...

        Args:
            nslit (int): Number of slits/orders

        Returns:
            `numpy.ndarray`_: self.wvc_bpm, boolean array -- True = masked, i.e. do not use

        """
        # Update mask based on wv_calib
        for kk, fit in enumerate(self.wv_calib.wv_fits):
            if fit is None or fit.pypeitfit is None:
                self.wvc_bpm[kk] = True


    def run(self, skip_QA=False, debug=False):
        """
        Main driver for wavelength calibration

        Code flow:
          1. Extract 1D arc spectra down the center of each unmasked slit/order
          2. Load the parameters guiding wavelength calibration
          3. Generate the 1D wavelength fits
          4. Generate a mask

        Args:
            skip_QA : bool, optional

        Returns:
            dict:  wv_calib dict

        """
        ###############
        # Extract an arc down each slit
        self.arccen, self.wvc_bpm = self.extract_arcs()

        # If this is not a fixed format echelle, determine the order numbers from the arc
        #if self.spectrograph.pypeline == 'Echelle' and not self.spectrograph.ech_fixed_format:
        #    self.orders, ordr_shift, spec_shift = self.get_echelle_orders()
        #    self.slits.slitord_id = self.orders

        # Fill up the calibrations and generate QA
        self.wv_calib = self.build_wv_calib(self.arccen, self.par['method'], skip_QA=skip_QA)

        # Fit 2D?
        if self.par['echelle']:
            fit2d = self.echelle_2dfit(self.wv_calib, skip_QA = skip_QA, debug=debug)
            self.wv_calib.wv_fit2d = fit2d

        # Deal with mask
        self.update_wvmask()

        # Any masked during this analysis?
        wv_masked = np.where(np.invert(self.wvc_bpm_init) & self.wvc_bpm)[0]
        if len(wv_masked) > 0:
            self.slits.mask[wv_masked] = self.slits.bitmask.turn_on(
                    self.slits.mask[wv_masked], 'BADWVCALIB')

        # Pack up
        sv_par = self.par.data.copy()
        j_par = ltu.jsonify(sv_par)
        self.wv_calib['strpar'] = json.dumps(j_par)#, sort_keys=True, indent=4, separators=(',', ': '))

        return self.wv_calib

    def get_echelle_orders(self, pad=3):
        """

        Args:
            arccen:

        Returns:

        """
        nspec, norders = self.arccen.shape

        angle_fits_file = os.path.join(os.getenv('PYPEIT_DEV'), 'dev_algorithms', 'hires_wvcalib',
                                       'wvcalib_angle_fits.fits')
        composite_arc_file = os.path.join(os.getenv('PYPEIT_DEV'), 'dev_algorithms', 'hires_wvcalib',
                                          'HIRES_composite_arc.fits')

        order_vec_guess, wave_soln_guess, arcspec_guess = echelle.predict_ech_arcspec(
            angle_fits_file, composite_arc_file, self.meta_dict['echangle'], self.meta_dict['xdangle'],
            self.meta_dict['dispname'], nspec, norders, pad=pad)
        norders_guess = order_vec_guess.size

        #arctempl_dict = grab_arctempl_dict(self.meta_dict, self.det)
        #arctempl_file = os.path.join(os.getenv('HIRES_CALIBS'), 'ARCS', arctempl_dict['Name'])
        #guess_order, archive_arc = load_hires_template(arctempl_file)

        # Since we padded the guess we need to pad the data to the same size
        arccen_pad = np.zeros((nspec, norders_guess))
        arccen_pad[:nspec, :norders] = self.arccen

        shift_cc, corr_cc = wvutils.xcorr_shift(arccen_pad.flatten('F'), arcspec_guess.flatten('F'),
                                                smooth=5.0, percent_ceil=80.0, sigdetect=10.0, fwhm=4.0, debug=True)
        x_ordr_shift = shift_cc/nspec
        msgs.info('Shift between predicted and true reddest order: {:.3f}'.format(x_ordr_shift + pad))
        ordr_shift = int(np.round(shift_cc/nspec))
        spec_shift = int(np.round(shift_cc - ordr_shift * nspec))

        order_vec = order_vec_guess[-1] - ordr_shift + np.arange(norders)[::-1]
        return order_vec, ordr_shift, spec_shift



    def show(self, item, slit=None):
        """
        Show one of the class internals

        Args:
            item (str):
              'spec' -- Show the fitted points and solution;  requires slit
              'fit' -- Show fit QA; requires slit
            slit (int, optional):

        Returns:

        """
        if item == 'spec':
            # spec
            spec = self.wv_calib[str(slit)]['spec']
            # tcent
            tcent = self.wv_calib[str(slit)]['tcent']
            yt = np.zeros_like(tcent)
            for jj,t in enumerate(tcent):
                it = int(np.round(t))
                yt[jj] = np.max(spec[it-1:it+1])
            # Plot
            plt.clf()
            ax=plt.gca()
            ax.plot(spec, drawstyle='steps-mid')
            ax.scatter(tcent, yt, color='red', marker='*')
            ax.set_xlabel('Pixel')
            ax.set_ylabel('Counts')
            plt.show()
        elif item == 'fit':
            autoid.arc_fit_qa(self.wv_calib[str(slit)])

    def __repr__(self):
        # Generate sets string
        txt = '<{:s}: '.format(self.__class__.__name__)
        if len(self.steps) > 0:
            txt+= ' steps: ['
            for step in self.steps:
                txt += '{:s}, '.format(step)
            txt = txt[:-2]+']'  # Trim the trailing comma
        txt += '>'
        return txt
<|MERGE_RESOLUTION|>--- conflicted
+++ resolved
@@ -519,14 +519,9 @@
         elif method == 'reidentify':
             # Now preferred
             # Slit positions
-<<<<<<< HEAD
             arcfitter = autoid.ArchiveReid(arccen, self.lamps, self.par,
                                            ech_fixed_format=self.spectrograph.ech_fixed_format, ok_mask=ok_mask_idx,
-=======
-            arcfitter = autoid.ArchiveReid(arccen, self.spectrograph, self.lamps, self.par, ok_mask=ok_mask_idx,
                                            measured_fwhms=measured_fwhms,
-                                           #slit_spat_pos=self.spat_coo,
->>>>>>> 85432e12
                                            orders=self.orders,
                                            nonlinear_counts=self.nonlinear_counts)
             patt_dict, final_fit = arcfitter.get_results()
